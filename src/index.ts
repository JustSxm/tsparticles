--- conflicted
+++ resolved
@@ -4,11 +4,7 @@
 /* Demo / Generator : https://particles.matteobruni.it/
 /* GitHub : https://www.github.com/matteobruni/tsparticles
 /* How to use? : Check the GitHub README
-<<<<<<< HEAD
 /* v1.13.0
-=======
-/* v1.12.7
->>>>>>> 60d7ab71
 /* ----------------------------------------------- */
 import type { Container } from "./Classes/Container";
 import { Loader } from "./Classes/Loader";
@@ -237,6 +233,4 @@
 
 const tsParticles = new Main();
 
-tsParticles.init();
-
 export { tsParticles };