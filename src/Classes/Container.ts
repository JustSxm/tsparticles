--- conflicted
+++ resolved
@@ -8,10 +8,6 @@
 import {Retina} from "./Retina";
 import {ShapeType} from "../Enums/ShapeType";
 import {PolygonMask} from "./PolygonMask";
-<<<<<<< HEAD
-=======
-import {ImageShape} from "./Options/Particles/Shape/ImageShape";
->>>>>>> c5522b0c
 import type {IOptions} from "../Interfaces/Options/IOptions";
 import {FrameManager} from "./FrameManager";
 import type {RecursivePartial} from "../Types/RecursivePartial";
@@ -176,37 +172,6 @@
         return JSON.stringify(this.options, undefined, 2);
     }
 
-<<<<<<< HEAD
-=======
-    public loadImage(optionsImage: ImageShape): Promise<IImage> {
-        return new Promise((resolve: (value?: IImage | PromiseLike<IImage> | undefined) => void,
-                            reject: (reason?: any) => void) => {
-            const src = optionsImage.src;
-            const image: IImage = {
-                type: src.substr(src.length - 3),
-            };
-
-            if (optionsImage.src) {
-                const img = new Image();
-
-                img.addEventListener("load", () => {
-                    image.obj = img;
-
-                    resolve(image);
-                });
-
-                img.addEventListener("error", () => {
-                    reject(`Error tsParticles - loading image: ${optionsImage.src}`);
-                });
-
-                img.src = optionsImage.src;
-            } else {
-                reject("Error tsParticles - No image.src");
-            }
-        });
-    }
-
->>>>>>> c5522b0c
     public async refresh(): Promise<void> {
         /* restart */
         this.stop();
@@ -271,14 +236,10 @@
     }
 
     private async loadImageShape(imageShape: IImageShape): Promise<void> {
-<<<<<<< HEAD
         try {
             this.images.push(await Utils.loadImage(imageShape));
         } catch {
         }
-=======
-        this.images.push(await this.loadImage(imageShape));
->>>>>>> c5522b0c
     }
 
     private init(): void {
@@ -288,21 +249,4 @@
         this.particles.init();
         this.densityAutoParticles();
     }
-<<<<<<< HEAD
-
-    private checkBeforeDraw(): void {
-        if (this.options.particles.shape.type === ShapeType.image ||
-            (this.options.particles.shape.type instanceof Array &&
-                this.options.particles.shape.type.every(v => v === ShapeType.image))) {
-            if (!this.images.length) {
-                this.stop();
-                return;
-            }
-        }
-
-        this.init();
-        this.play();
-    }
-=======
->>>>>>> c5522b0c
 }