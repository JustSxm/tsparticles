--- conflicted
+++ resolved
@@ -30,7 +30,6 @@
  * The single particle object
  */
 export class Particle implements IParticle {
-<<<<<<< HEAD
     public angle: number;
     public rotateDirection: RotateDirection;
     public randomIndexData?: number;
@@ -55,9 +54,6 @@
     public readonly updater: Updater;
     public readonly bubbler: Bubbler;
     public readonly repulser: Repulser;
-    public readonly connecter: Connecter;
-    public readonly drawer: Drawer;
-    public readonly grabber: Grabber;
     public readonly container: Container;
 
     /* --------- tsParticles functions - particles ----------- */
@@ -232,9 +228,6 @@
         this.updater = new Updater(this.container, this);
         this.bubbler = new Bubbler(this.container, this);
         this.repulser = new Repulser(this.container, this);
-        this.drawer = new Drawer(this.container, this);
-        this.grabber = new Grabber(this.container, this);
-        this.connecter = new Connecter(this.container, this);
     }
 
     private static calculateVelocity(options: IOptions): IVelocity {
@@ -285,7 +278,7 @@
 
         /* events */
         if (Utils.isInArray(HoverMode.grab, hoverMode)) {
-            this.grabber.grab();
+            Grabber.grab(this, container);
         }
 
         //  New interactivity `connect` which would just connect the particles on hover
@@ -293,7 +286,8 @@
         if (Utils.isInArray(HoverMode.connect, options.interactivity.events.onHover.mode)) {
             for (let j = index + 1; j < container.particles.count; j++) {
                 const p2 = container.particles.array[j];
-                this.connecter.connect(p2);
+				
+                Connecter.connect(this, p2, container);
             }
         }
 
@@ -307,7 +301,7 @@
     }
 
     public draw(): void {
-        this.drawer.draw();
+        Drawer.draw(this, this.container);
     }
 
     public isOverlapping(): { collisionFound: boolean, iterations: number } {
@@ -386,350 +380,4 @@
 
         return pos;
     }
-=======
-	public angle: number;
-	public rotateDirection: RotateDirection;
-	public randomIndexData?: number;
-	public readonly fill: boolean;
-	public readonly close: boolean;
-	public readonly stroke: IStroke;
-	public readonly size: ISize;
-	public readonly initialPosition?: ICoordinates;
-	public readonly position: ICoordinates;
-	public readonly offset: ICoordinates;
-	public readonly color: IRgb | undefined;
-	public readonly strokeColor: IRgb | undefined;
-	public readonly shadowColor: IRgb | undefined;
-	public readonly opacity: IOpacity;
-	public readonly velocity: IVelocity;
-	public readonly shape?: ShapeType | string;
-	public readonly image?: IParticleImage;
-	public readonly initialVelocity: IVelocity;
-	public readonly shapeData?: IShapeValues;
-	public readonly bubble: IBubbleParticleData;
-
-	public readonly updater: Updater;
-	public readonly bubbler: Bubbler;
-	public readonly repulser: Repulser;
-	public readonly container: Container;
-
-	/* --------- tsParticles functions - particles ----------- */
-	constructor(container: Container, position?: ICoordinates) {
-		this.container = container;
-		const options = container.options;
-		const color = options.particles.color;
-
-		/* size */
-		const randomSize = options.particles.size.random as IRandomSize;
-		const sizeValue = container.retina.sizeValue;
-
-		this.size = {
-			value: randomSize.enable ? Utils.randomInRange(randomSize.minimumValue, sizeValue) : sizeValue
-		};
-
-		this.bubble = {};
-		this.angle = options.particles.rotate.random ? Math.random() * 360 : options.particles.rotate.value;
-
-		if (options.particles.rotate.direction == RotateDirection.random) {
-			const index = Math.floor(Math.random() * 2);
-
-			if (index > 0) {
-				this.rotateDirection = RotateDirection.counterClockwise;
-			} else {
-				this.rotateDirection = RotateDirection.clockwise;
-			}
-		} else {
-			this.rotateDirection = options.particles.rotate.direction;
-		}
-
-		if (options.particles.size.animation.enable) {
-			this.size.status = false;
-			this.size.velocity = container.retina.sizeAnimationSpeed / 100;
-
-			if (!options.particles.size.animation.sync) {
-				this.size.velocity = this.size.velocity * Math.random();
-			}
-		}
-
-		if (options.particles.rotate.animation.enable) {
-			if (!options.particles.rotate.animation.sync) {
-				this.angle = Math.random() * 360;
-			}
-		}
-
-		/* position */
-		this.position = this.calcPosition(this.container, position);
-
-		if (options.polygon.enable && options.polygon.type === PolygonMaskType.inline) {
-			this.initialPosition = {
-				x: this.position.x,
-				y: this.position.y,
-			};
-		}
-
-		/* parallax */
-		this.offset = {
-			x: 0,
-			y: 0,
-		};
-
-		/* check position - avoid overlap */
-		if (options.particles.move.collisions) {
-			this.checkOverlap(position);
-		}
-
-		/* color */
-		if (color instanceof Array) {
-			this.color = ColorUtils.colorToRgb(Utils.itemFromArray(color));
-		} else {
-			this.color = ColorUtils.colorToRgb(color);
-		}
-
-		/* opacity */
-		const randomOpacity = options.particles.opacity.random as IRandomOpacity;
-		const opacityValue = options.particles.opacity.value;
-
-		this.opacity = {
-			value: randomOpacity.enable ? Utils.randomInRange(randomOpacity.minimumValue, opacityValue) : opacityValue,
-		};
-
-		if (options.particles.opacity.animation.enable) {
-			this.opacity.status = false;
-			this.opacity.velocity = options.particles.opacity.animation.speed / 100;
-
-			if (!options.particles.opacity.animation.sync) {
-				this.opacity.velocity *= Math.random();
-			}
-		}
-
-		/* animation - velocity for speed */
-		this.initialVelocity = Particle.calculateVelocity(options);
-		this.velocity = {
-			horizontal: this.initialVelocity.horizontal,
-			vertical: this.initialVelocity.vertical,
-		};
-
-		this.fill = true;
-		this.close = true;
-
-		/* if shape is image */
-		const shapeType = options.particles.shape.type;
-
-		if (shapeType instanceof Array) {
-			this.shape = Utils.itemFromArray(shapeType);
-		} else {
-			this.shape = shapeType;
-		}
-
-		if (this.shape === ShapeType.image) {
-			const shape = options.particles.shape;
-			const index = Utils.arrayRandomIndex(container.images);
-			const image = container.images[index];
-			const optionsImage = shape.image instanceof Array ? shape.image[index] : shape.image;
-
-			this.image = {
-				data: image,
-				ratio: optionsImage.width / optionsImage.height,
-				replaceColor: optionsImage.replaceColor,
-				src: optionsImage.src,
-			};
-
-			if (!this.image.ratio) {
-				this.image.ratio = 1;
-			}
-
-			this.fill = optionsImage.fill ?? this.fill;
-			this.close = optionsImage.close ?? this.close;
-		}
-
-		if (options.particles.stroke instanceof Array) {
-			this.stroke = Utils.itemFromArray(options.particles.stroke);
-		} else {
-			this.stroke = options.particles.stroke;
-		}
-
-		this.strokeColor = typeof this.stroke.color === "string" ?
-			ColorUtils.stringToRgb(this.stroke.color) :
-			ColorUtils.colorToRgb(this.stroke.color);
-
-		this.shadowColor = typeof options.particles.shadow.color === "string" ?
-			ColorUtils.stringToRgb(options.particles.shadow.color) :
-			ColorUtils.colorToRgb(options.particles.shadow.color);
-
-		const shapeData = options.particles.shape.custom[this.shape];
-
-		if (shapeData) {
-			this.shapeData = shapeData instanceof Array ? Utils.itemFromArray(shapeData) : shapeData;
-
-			this.fill = this.shapeData.fill ?? this.fill;
-			this.close = this.shapeData.close ?? this.close;
-
-			/* color */
-			const overrideColor = this.shapeData.color;
-
-			if (overrideColor !== undefined) {
-				if (overrideColor instanceof Array) {
-					this.color = ColorUtils.colorToRgb(Utils.itemFromArray(overrideColor));
-				} else {
-					this.color = ColorUtils.colorToRgb(overrideColor);
-				}
-			}
-
-			this.opacity = this.shapeData.opacity ?? this.opacity;
-
-			/*
-			missing: rotate, shadow, size, stroke
-			 */
-		}
-
-		this.updater = new Updater(this.container, this);
-		this.bubbler = new Bubbler(this.container, this);
-		this.repulser = new Repulser(this.container, this);
-	}
-
-	private static calculateVelocity(options: IOptions): IVelocity {
-		const baseVelocity = Utils.getParticleBaseVelocity(options);
-		const res = {
-			horizontal: 0,
-			vertical: 0,
-		};
-
-		if (options.particles.move.straight) {
-			res.horizontal = baseVelocity.x;
-			res.vertical = baseVelocity.y;
-
-			if (options.particles.move.random) {
-				res.horizontal *= Math.random();
-				res.vertical *= Math.random();
-			}
-		} else {
-			res.horizontal = baseVelocity.x + Math.random() - 0.5;
-			res.vertical = baseVelocity.y + Math.random() - 0.5;
-		}
-
-		// const theta = 2.0 * Math.PI * Math.random();
-
-		// res.x = Math.cos(theta);
-		// res.y = Math.sin(theta);
-
-		return res;
-	}
-
-	public resetVelocity(): void {
-		const container = this.container;
-		const options = container.options;
-		const velocity = Particle.calculateVelocity(options);
-
-		this.velocity.horizontal = velocity.horizontal;
-		this.velocity.vertical = velocity.vertical;
-	}
-
-	public update(index: number, delta: number): void {
-		const container = this.container;
-		const options = container.options;
-
-		this.updater.update(delta);
-
-		const hoverMode = options.interactivity.events.onHover.mode;
-		const clickMode = options.interactivity.events.onClick.mode;
-
-		/* events */
-		if (Utils.isInArray(HoverMode.grab, hoverMode)) {
-			Grabber.grab(this, container);
-		}
-
-		//  New interactivity `connect` which would just connect the particles on hover
-		if (Utils.isInArray(HoverMode.connect, options.interactivity.events.onHover.mode)) {
-			for (let j = index + 1; j < container.particles.count; j++) {
-				const p2 = container.particles.array[j];
-				Connecter.connect(this, p2, container);
-			}
-		}
-
-		if (Utils.isInArray(HoverMode.bubble, hoverMode) || Utils.isInArray(ClickMode.bubble, clickMode)) {
-			this.bubbler.bubble();
-		}
-
-		if (Utils.isInArray(HoverMode.repulse, hoverMode) || Utils.isInArray(ClickMode.repulse, clickMode)) {
-			this.repulser.repulse();
-		}
-	}
-
-	public draw(): void {
-		Drawer.draw(this, this.container);
-	}
-
-	public isOverlapping(): { collisionFound: boolean, iterations: number } {
-		const container = this.container;
-		const p = this;
-		let collisionFound = false;
-		let iterations = 0;
-
-		for (const p2 of container.particles.array.filter((t) => t != p)) {
-			iterations++;
-			const dist = Utils.getDistanceBetweenCoordinates(p.position, p2.position);
-
-			if (dist <= p.size.value + p2.size.value) {
-				collisionFound = true;
-				break;
-			}
-		}
-
-		return {
-			collisionFound: collisionFound,
-			iterations: iterations,
-		};
-	}
-
-	public checkOverlap(position?: ICoordinates): void {
-		const container = this.container;
-		const p = this;
-		const overlapResult = p.isOverlapping();
-
-		if (overlapResult.iterations >= container.particles.count) {
-			// too many particles, removing from the current
-			container.particles.remove(this);
-		} else if (overlapResult.collisionFound) {
-			p.position.x = position ? position.x : Math.random() * container.canvas.dimension.width;
-			p.position.y = position ? position.y : Math.random() * container.canvas.dimension.height;
-
-			p.checkOverlap();
-		}
-	}
-
-	private calcPosition(container: Container, position?: ICoordinates): ICoordinates {
-		const pos = { x: 0, y: 0 };
-		const options = container.options;
-
-		if (options.polygon.enable && (container.polygon.raw?.length ?? 0) > 0) {
-			if (position) {
-				pos.x = position.x;
-				pos.y = position.y;
-			} else {
-				const randomPoint = container.polygon.randomPointInPolygon();
-
-				pos.x = randomPoint.x;
-				pos.y = randomPoint.y;
-			}
-		} else {
-			pos.x = position ? position.x : Math.random() * container.canvas.dimension.width;
-			pos.y = position ? position.y : Math.random() * container.canvas.dimension.height;
-
-			/* check position  - into the canvas */
-			if (pos.x > container.canvas.dimension.width - this.size.value * 2) {
-				pos.x -= this.size.value;
-			} else if (pos.x < this.size.value * 2) {
-				pos.x += this.size.value;
-			}
-
-			if (pos.y > container.canvas.dimension.height - this.size.value * 2) {
-				pos.y -= this.size.value;
-			} else if (pos.y < this.size.value * 2) {
-				pos.y += this.size.value;
-			}
-		}
-
-		return pos;
-	}
->>>>>>> a642cf28
 }