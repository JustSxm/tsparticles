/**
 * [[include:pjsMigration.md]]
 * @packageDocumentation
 */
import type { IOptions } from "./Options/Interfaces/IOptions";
import type { Container } from "./Core/Container";
import type { MainSlim } from "./main.slim";
import type { Particle } from "./Core/Particle";
<<<<<<< HEAD
import type { RecursivePartial } from "./Types";
=======
>>>>>>> 86a2c492

/**
 * [[include:pjsMigration.md]]
 * @category Particles.js
 */
export interface IParticlesJS {
    /**
     * Loads the provided options to create a [[Container]] object.
     * @deprecated this method is obsolete, please use the new tsParticles.load
     * @param tagId the particles container element id
     * @param options the options object to initialize the [[Container]]
     */
    (tagId: string, options: RecursivePartial<IOptions>): Promise<Container | undefined>;

    /**
     * Loads the provided json with a GET request.
     * The content will be used to create a [[Container]] object.
     * @deprecated this method is obsolete, please use the new tsParticles.loadJSON
     * @param tagId the particles container element id
     * @param pathConfigJson the json path to use in the GET request
     * @param callback called after the [[Container]] is loaded and it will be passed as a parameter
     */
    load(tagId: string, pathConfigJson: string, callback: (container: Container) => void): void;

    /**
     * Adds an additional click handler to all the loaded [[Container]] objects.
     * @deprecated this method is obsolete, please use the new tsParticles.setOnClickHandler
     * @param callback the function called after the click event is fired
     */
    setOnClickHandler(callback: EventListenerOrEventListenerObject): void;
}

const initPjs = (main: MainSlim): { particlesJS: IParticlesJS; pJSDom: Container[] } => {
    /**
     * Loads the provided options to create a [[Container]] object.
     * @deprecated this method is obsolete, please use the new tsParticles.load
     * @param tagId the particles container element id
     * @param options the options object to initialize the [[Container]]
     */
    const particlesJS = (tagId: string, options: RecursivePartial<IOptions>): Promise<Container | undefined> => {
        return main.load(tagId, options);
    };

    /**
     * Loads the provided json with a GET request.
     * The content will be used to create a [[Container]] object.
     * @deprecated this method is obsolete, please use the new tsParticles.loadJSON
     * @param tagId the particles container element id
     * @param pathConfigJson the json path to use in the GET request
     * @param callback called after the [[Container]] is loaded and it will be passed as a parameter
     */
    particlesJS.load = (tagId: string, pathConfigJson: string, callback: (container: Container) => void): void => {
        main.loadJSON(tagId, pathConfigJson).then((container) => {
            if (container) {
                callback(container);
            }
        });
    };

    /**
     * Adds an additional click handler to all the loaded [[Container]] objects.
     * @deprecated this method is obsolete, please use the new tsParticles.setOnClickHandler
     * @param callback the function called after the click event is fired
     */
    particlesJS.setOnClickHandler = (callback: (e: Event, particles?: Particle[]) => void): void => {
        main.setOnClickHandler(callback);
    };

    /**
     * All the [[Container]] objects loaded
     * @deprecated this method is obsolete, please use the new tsParticles.dom
     */
    const pJSDom = main.dom();

    return { particlesJS, pJSDom };
};

export { initPjs };<|MERGE_RESOLUTION|>--- conflicted
+++ resolved
@@ -6,10 +6,7 @@
 import type { Container } from "./Core/Container";
 import type { MainSlim } from "./main.slim";
 import type { Particle } from "./Core/Particle";
-<<<<<<< HEAD
 import type { RecursivePartial } from "./Types";
-=======
->>>>>>> 86a2c492
 
 /**
  * [[include:pjsMigration.md]]
