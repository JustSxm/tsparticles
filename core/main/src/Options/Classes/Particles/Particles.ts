import type { IParticles } from "../../Interfaces/Particles/IParticles";
import { Links } from "./Links/Links";
import { Move } from "./Move/Move";
import { ParticlesNumber } from "./Number/ParticlesNumber";
import { Opacity } from "./Opacity/Opacity";
import { Shape } from "./Shape/Shape";
import { Size } from "./Size/Size";
import { Rotate } from "./Rotate/Rotate";
import type { ParticlesGroups, RecursivePartial } from "../../../Types";
import { Shadow } from "./Shadow";
import type { SingleOrMultiple } from "../../../Types";
import { Stroke } from "./Stroke";
import { Collisions } from "./Collisions";
import { Twinkle } from "./Twinkle/Twinkle";
import { AnimatableColor } from "./AnimatableColor";
import type { IOptionLoader } from "../../Interfaces/IOptionLoader";
import { Life } from "./Life/Life";
import { Bounce } from "./Bounce/Bounce";
import { Utils } from "../../../Utils";
<<<<<<< HEAD
import { Repulse } from "./Repulse/Repulse";
=======
import { ZIndex } from "./ZIndex/ZIndex";
>>>>>>> 408835f5

/**
 * [[include:Options/Particles.md]]
 * @category Options
 */
export class Particles implements IParticles, IOptionLoader<IParticles> {
    /**
     *
     * @deprecated this property is obsolete, please use the new links
     */
    public get line_linked(): Links {
        return this.links;
    }

    /**
     *
     * @deprecated this property is obsolete, please use the new links
     * @param value
     */
    public set line_linked(value: Links) {
        this.links = value;
    }

    /**
     *
     * @deprecated this property is obsolete, please use the new lineLinked
     */
    public get lineLinked(): Links {
        return this.links;
    }

    /**
     *
     * @deprecated this property is obsolete, please use the new lineLinked
     * @param value
     */
    public set lineLinked(value: Links) {
        this.links = value;
    }

    public bounce;
    public collisions;
    public color;
    public groups: ParticlesGroups;
    public life;
    public links;
    public move;
    public number;
    public opacity;
    public reduceDuplicates;
    public rotate;
    public shape;
    public size;
    public shadow;
    public stroke: SingleOrMultiple<Stroke>;
    public twinkle;
    public zIndex;
    public repulse;

    constructor() {
        this.bounce = new Bounce();
        this.collisions = new Collisions();
        this.color = new AnimatableColor();
        this.groups = {};
        this.life = new Life();
        this.links = new Links();
        this.move = new Move();
        this.number = new ParticlesNumber();
        this.opacity = new Opacity();
        this.reduceDuplicates = false;
        this.rotate = new Rotate();
        this.shadow = new Shadow();
        this.shape = new Shape();
        this.size = new Size();
        this.stroke = new Stroke();
        this.twinkle = new Twinkle();
<<<<<<< HEAD
        this.zIndex = 0;
        this.repulse = new Repulse();
=======
        this.zIndex = new ZIndex();
>>>>>>> 408835f5
    }

    public load(data?: RecursivePartial<IParticles>): void {
        if (!data) {
            return;
        }

        this.zIndex.load(data.zIndex);

        this.repulse.load(data.repulse);

        this.bounce.load(data.bounce);
        this.color = AnimatableColor.create(this.color, data.color);

        if (data.groups !== undefined) {
            for (const group in data.groups) {
                const item = data.groups[group];

                if (item !== undefined) {
                    this.groups[group] = Utils.deepExtend(this.groups[group] ?? {}, item) as IParticles;
                }
            }
        }

        this.life.load(data.life);

        const links = data.links ?? data.lineLinked ?? data.line_linked;

        if (links !== undefined) {
            this.links.load(links);
        }

        this.move.load(data.move);

        // previous used value in attract usage, will be removed in 2.x
        if (data.move?.attract?.distance === undefined) {
            this.move.attract.distance = this.links.distance;
        }

        this.number.load(data.number);
        this.opacity.load(data.opacity);

        if (data.reduceDuplicates !== undefined) {
            this.reduceDuplicates = data.reduceDuplicates;
        }

        this.rotate.load(data.rotate);
        this.shape.load(data.shape);
        this.size.load(data.size);
        this.shadow.load(data.shadow);
        this.twinkle.load(data.twinkle);

        const collisions = data.move?.collisions ?? data.move?.bounce;

        if (collisions !== undefined) {
            this.collisions.enable = collisions;
        }

        this.collisions.load(data.collisions);

        const strokeToLoad = data.stroke ?? data.shape?.stroke;

        if (strokeToLoad === undefined) {
            return;
        }

        if (strokeToLoad instanceof Array) {
            this.stroke = strokeToLoad.map((s) => {
                const tmp = new Stroke();

                tmp.load(s);

                return tmp;
            });
        } else {
            if (this.stroke instanceof Array) {
                this.stroke = new Stroke();
            }

            this.stroke.load(strokeToLoad);
        }
    }
}<|MERGE_RESOLUTION|>--- conflicted
+++ resolved
@@ -17,11 +17,8 @@
 import { Life } from "./Life/Life";
 import { Bounce } from "./Bounce/Bounce";
 import { Utils } from "../../../Utils";
-<<<<<<< HEAD
+import { ZIndex } from "./ZIndex/ZIndex";
 import { Repulse } from "./Repulse/Repulse";
-=======
-import { ZIndex } from "./ZIndex/ZIndex";
->>>>>>> 408835f5
 
 /**
  * [[include:Options/Particles.md]]
@@ -98,12 +95,8 @@
         this.size = new Size();
         this.stroke = new Stroke();
         this.twinkle = new Twinkle();
-<<<<<<< HEAD
-        this.zIndex = 0;
+        this.zIndex = new ZIndex();
         this.repulse = new Repulse();
-=======
-        this.zIndex = new ZIndex();
->>>>>>> 408835f5
     }
 
     public load(data?: RecursivePartial<IParticles>): void {
