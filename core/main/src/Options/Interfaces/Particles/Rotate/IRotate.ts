import type { IRotateAnimation } from "./IRotateAnimation";
import type { RotateDirection, RotateDirectionAlt } from "../../../../Enums";
import type { IValueWithRandom } from "../../IValueWithRandom";

<<<<<<< HEAD
export interface IRotate extends IValueWithRandom {
=======
/**
 * [[include:Options/Particles/Rotate.md]]
 * @category Options
 */
export interface IRotate {
>>>>>>> 64bec034
    animation: IRotateAnimation;
    direction: RotateDirection | keyof typeof RotateDirection | RotateDirectionAlt;
    path: boolean;
}<|MERGE_RESOLUTION|>--- conflicted
+++ resolved
@@ -2,15 +2,11 @@
 import type { RotateDirection, RotateDirectionAlt } from "../../../../Enums";
 import type { IValueWithRandom } from "../../IValueWithRandom";
 
-<<<<<<< HEAD
-export interface IRotate extends IValueWithRandom {
-=======
 /**
  * [[include:Options/Particles/Rotate.md]]
  * @category Options
  */
-export interface IRotate {
->>>>>>> 64bec034
+export interface IRotate extends IValueWithRandom {
     animation: IRotateAnimation;
     direction: RotateDirection | keyof typeof RotateDirection | RotateDirectionAlt;
     path: boolean;
