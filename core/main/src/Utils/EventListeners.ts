--- conflicted
+++ resolved
@@ -136,19 +136,10 @@
 
             /* el on touchcancel */
             manageListener(interactivityEl, Constants.touchCancelEvent, this.touchCancelHandler, add);
-
-<<<<<<< HEAD
-            if (html.style) {
-                html.style.pointerEvents = "initial";
-            }
-        } else {
-            if (html.style) {
-                html.style.pointerEvents = "none";
-            }
-=======
+        }
+
         if (container.canvas.element) {
             container.canvas.element.style.pointerEvents = html === container.canvas.element ? "initial" : "none";
->>>>>>> a1ace8a4
         }
 
         if (options.interactivity.events.resize) {
@@ -389,14 +380,10 @@
                 const pushNb = pushOptions.quantity;
 
                 if (pushNb > 0) {
-<<<<<<< HEAD
                     const group = Utils.itemFromArray([undefined, ...pushOptions.groups]);
                     const groupOptions = group !== undefined ? container.options.particles.groups[group] : undefined;
 
                     container.particles.push(pushNb, container.interactivity.mouse, groupOptions, group);
-=======
-                    container.particles.push(pushNb, container.interactivity.mouse);
->>>>>>> a1ace8a4
                 }
 
                 break;
