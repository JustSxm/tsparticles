/**
 * [[include:Container.md]]
 * @packageDocumentation
 */
import { Canvas } from "./Canvas";
import type { IRepulse } from "./Interfaces/IRepulse";
import type { IBubble } from "./Interfaces/IBubble";
import type { IContainerInteractivity } from "./Interfaces/IContainerInteractivity";
import { Particles } from "./Particles";
import { Retina } from "./Retina";
import type { IOptions } from "../Options/Interfaces/IOptions";
import { FrameManager } from "./FrameManager";
import type { RecursivePartial } from "../Types";
import { Options } from "../Options/Classes/Options";
import type { IContainerPlugin } from "./Interfaces/IContainerPlugin";
import type { IShapeDrawer } from "./Interfaces/IShapeDrawer";
import { EventListeners, Plugins, Utils } from "../Utils";
import { Particle } from "./Particle";
import type { INoiseValue } from "./Interfaces/INoiseValue";
import type { INoise } from "./Interfaces/INoise";
import type { IRgb } from "./Interfaces/Colors";
import type { IAttract } from "./Interfaces/IAttract";

/**
 * The object loaded into an HTML element, it'll contain options loaded and all data to let everything working
 * [[include:Container.md]]
 * @category Core
 */
export class Container {
    /**
     * Check if the particles container is started
     */
    public started;

    /**
     * Check if the particles container is destroyed, if so it's not recommended using it
     */
    public destroyed;

    public pageHidden;
    public lastFrameTime;
    public fpsLimit;
    public interactivity: IContainerInteractivity;
    public bubble: IBubble;
    public repulse: IRepulse;
    public attract: IAttract;
    public readonly zLayers = 10000;

    /**
     * The options used by the container, it's a full [[Options]] object
     */
    public readonly options;

    public readonly retina;
    public readonly canvas;

    /**
     * The particles manager
     */
    public readonly particles;

    public readonly drawer;

    /**
     * All the shape drawers used by the container
     */
    public readonly drawers;

    /**
     * All the plugins used by the container
     */
    public readonly plugins;

    public readonly noise: INoise;

    private paused;
    private firstStart;
    private drawAnimationFrame?: number;

    private readonly eventListeners;
    private readonly intersectionObserver?;

    /**
     * This is the core class, create an instance to have a new working particles manager
     * @constructor
     * @param id the id to identify this instance
     * @param sourceOptions the options to load
     * @param presets all the presets to load with options
     */
    constructor(
        public readonly id: string,
        public readonly sourceOptions?: RecursivePartial<IOptions>,
        ...presets: string[]
    ) {
        this.firstStart = true;
        this.started = false;
        this.destroyed = false;
        this.paused = true;
        this.lastFrameTime = 0;
        this.pageHidden = false;
        this.retina = new Retina(this);
        this.canvas = new Canvas(this);
        this.particles = new Particles(this);
        this.drawer = new FrameManager(this);
        this.noise = {
            generate: (): INoiseValue => {
                return {
                    angle: Math.random() * Math.PI * 2,
                    length: Math.random(),
                };
            },
            init: (): void => {
                // nothing required
            },
            update: (): void => {
                // nothing required
            },
        };
        this.interactivity = {
            mouse: {
                clicking: false,
                inside: false,
            },
        };
        this.bubble = {};
        this.repulse = { particles: [] };
        this.attract = { particles: [] };
        this.plugins = new Map<string, IContainerPlugin>();
        this.drawers = new Map<string, IShapeDrawer>();

        /* tsParticles variables with default values */
        this.options = new Options();

        for (const preset of presets) {
            this.options.load(Plugins.getPreset(preset));
        }

        const shapes = Plugins.getSupportedShapes();

        for (const type of shapes) {
            const drawer = Plugins.getShapeDrawer(type);

            if (drawer) {
                this.drawers.set(type, drawer);
            }
        }

        /* options settings */
        if (this.sourceOptions) {
            this.options.load(this.sourceOptions);
        }

        this.fpsLimit = this.options.fpsLimit > 0 ? this.options.fpsLimit : 60;

        this.options.setTheme(undefined);

        /* ---------- tsParticles - start ------------ */
        this.eventListeners = new EventListeners(this);

        if (typeof IntersectionObserver !== "undefined" && IntersectionObserver) {
            this.intersectionObserver = new IntersectionObserver((entries) => this.intersectionManager(entries));
        }
    }

    /**
     * Starts animations and resume from pause
     * @param force
     */
    public play(force?: boolean): void {
        const needsUpdate = this.paused || force;

        if (this.firstStart && !this.options.autoPlay) {
            this.firstStart = false;
            return;
        }

        if (this.paused) {
            this.paused = false;
        }

        if (needsUpdate) {
            for (const [, plugin] of this.plugins) {
                if (plugin.play) {
                    plugin.play();
                }
            }

            this.lastFrameTime = performance.now();
        }

        this.draw();
    }

    /**
     * Pauses animations
     */
    public pause(): void {
        if (this.drawAnimationFrame !== undefined) {
            Utils.cancelAnimation(this.drawAnimationFrame);

            delete this.drawAnimationFrame;
        }

        if (this.paused) {
            return;
        }

        for (const [, plugin] of this.plugins) {
            if (plugin.pause) {
                plugin.pause();
            }
        }

        if (!this.pageHidden) {
            this.paused = true;
        }
    }

    /**
     * Draws a frame
     */
    public draw(): void {
        this.drawAnimationFrame = Utils.animate((timestamp) => this.drawer.nextFrame(timestamp));
    }

    /**
     * Gets the animation status
     * @returns `true` is playing, `false` is paused
     */
    public getAnimationStatus(): boolean {
        return !this.paused;
    }

    /**
     * Customise noise generation
     * @param noiseOrGenerator the [[INoise]] object or a function that generates a [[INoiseValue]] object from [[Particle]]
     * @param init the [[INoise]] init function, if the first parameter is a generator function
     * @param update the [[INoise]] update function, if the first parameter is a generator function
     */
    public setNoise(
        noiseOrGenerator?: INoise | ((particle: Particle) => INoiseValue),
        init?: () => void,
        update?: () => void
    ): void {
        if (!noiseOrGenerator) {
            return;
        }

        if (typeof noiseOrGenerator === "function") {
            this.noise.generate = noiseOrGenerator;

            if (init) {
                this.noise.init = init;
            }

            if (update) {
                this.noise.update = update;
            }
        } else {
            if (noiseOrGenerator.generate) {
                this.noise.generate = noiseOrGenerator.generate;
            }

            if (noiseOrGenerator.init) {
                this.noise.init = noiseOrGenerator.init;
            }

            if (noiseOrGenerator.update) {
                this.noise.update = noiseOrGenerator.update;
            }
        }
    }

<<<<<<< HEAD
    /* ---------- tsParticles functions - vendors ------------ */

=======
>>>>>>> a1ace8a4
    /**
     * Destroys the current container, invalidating it
     */
    public destroy(): void {
        this.stop();

        this.canvas.destroy();

        for (const [, drawer] of this.drawers) {
            if (drawer.destroy) {
                drawer.destroy(this);
            }
        }

        for (const key of this.drawers.keys()) {
            this.drawers.delete(key);
        }

        this.destroyed = true;
    }

    /**
     * @deprecated this method is deprecated, please use the exportImage method
     * @param callback The callback to handle the image
     */
    public exportImg(callback: BlobCallback): void {
        this.exportImage(callback);
    }

    /**
     * Exports the current canvas image, `background` property of `options` won't be rendered because it's css related
     * @param callback The callback to handle the image
     * @param type The exported image type
     * @param quality The exported image quality
     */
    public exportImage(callback: BlobCallback, type?: string, quality?: number): void {
        return this.canvas.element?.toBlob(callback, type ?? "image/png", quality);
    }

    /**
     * Exports the current configuration using `options` property
     * @returns a JSON string created from `options` property
     */
    public exportConfiguration(): string {
        return JSON.stringify(this.options, undefined, 2);
    }

    /**
     * Restarts the container, just a [[stop]]/[[start]] alias
     */
    public async refresh(): Promise<void> {
        /* restart */
        this.stop();
        await this.start();
    }

    /**
     * Stops the container, opposite to `start`. Clears some resources and stops events.
     */
    public stop(): void {
        if (!this.started) {
            return;
        }

        this.firstStart = true;
        this.started = false;
        this.eventListeners.removeListeners();
        this.pause();
        this.particles.clear();
        this.canvas.clear();

        if (this.interactivity.element instanceof HTMLElement && this.intersectionObserver) {
            this.intersectionObserver.observe(this.interactivity.element);
        }

        for (const [, plugin] of this.plugins) {
            if (plugin.stop) {
                plugin.stop();
            }
        }

        for (const key of this.plugins.keys()) {
            this.plugins.delete(key);
        }

        this.particles.linksColors = new Map<string, IRgb | string | undefined>();

        delete this.particles.grabLineColor;
        delete this.particles.linksColor;
    }

    /**
     * Loads the given theme, overriding the options
     * @param name the theme name, if `undefined` resets the default options or the default theme
     */
    public async loadTheme(name?: string): Promise<void> {
        this.options.setTheme(name);

        await this.refresh();
    }

    /**
     * Starts the container, initializes what are needed to create animations and event handling
     */
    public async start(): Promise<void> {
        if (this.started) {
            return;
        }

        await this.init();

        this.started = true;

        this.eventListeners.addListeners();

        if (this.interactivity.element instanceof HTMLElement && this.intersectionObserver) {
            this.intersectionObserver.observe(this.interactivity.element);
        }

        for (const [, plugin] of this.plugins) {
            if (plugin.startAsync !== undefined) {
                await plugin.startAsync();
            } else if (plugin.start !== undefined) {
                plugin.start();
            }
        }

        this.play();
    }

    private async init(): Promise<void> {
        /* init canvas + particles */
        this.retina.init();
        this.canvas.init();

        this.fpsLimit = this.options.fpsLimit > 0 ? this.options.fpsLimit : 60;

        const availablePlugins = Plugins.getAvailablePlugins(this);

        for (const [id, plugin] of availablePlugins) {
            this.plugins.set(id, plugin);
        }

        for (const [, drawer] of this.drawers) {
            if (drawer.init) {
                await drawer.init(this);
            }
        }

        for (const [, plugin] of this.plugins) {
            if (plugin.init) {
                plugin.init(this.options);
            } else if (plugin.initAsync !== undefined) {
                await plugin.initAsync(this.options);
            }
        }

        this.canvas.initSize();
        this.particles.init();
        this.particles.setDensity();
    }

    private intersectionManager(entries: IntersectionObserverEntry[]) {
        if (!this.options.pauseOnOutsideViewport) {
            return;
        }

        for (const entry of entries) {
            if (entry.target !== this.interactivity.element) {
                continue;
            }

            if (entry.isIntersecting) {
                this.play();
            } else {
                this.pause();
            }
        }
    }
}<|MERGE_RESOLUTION|>--- conflicted
+++ resolved
@@ -271,11 +271,6 @@
         }
     }
 
-<<<<<<< HEAD
-    /* ---------- tsParticles functions - vendors ------------ */
-
-=======
->>>>>>> a1ace8a4
     /**
      * Destroys the current container, invalidating it
      */
