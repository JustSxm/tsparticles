import { Canvas } from "./Canvas";
import type { IRepulse } from "./Interfaces/IRepulse";
import type { IBubble } from "./Interfaces/IBubble";
import type { IContainerInteractivity } from "./Interfaces/IContainerInteractivity";
import { Particles } from "./Particles";
import { Retina } from "./Retina";
import type { IOptions } from "../Options/Interfaces/IOptions";
import { FrameManager } from "./FrameManager";
import type { RecursivePartial } from "../Types";
import { Options } from "../Options/Classes/Options";
import type { IContainerPlugin } from "./Interfaces/IContainerPlugin";
import type { IShapeDrawer } from "./Interfaces/IShapeDrawer";
import { EventListeners, Plugins, Utils } from "../Utils";
import { Particle } from "./Particle";
import type { INoiseValue } from "./Interfaces/INoiseValue";
import type { INoise } from "./Interfaces/INoise";
import type { IRgb } from "./Interfaces/IRgb";
import type { IAttract } from "./Interfaces/IAttract";

/**
 * The object loaded into an HTML element, it'll contain options loaded and all data to let everything working
 */
export class Container {
    public interactivity: IContainerInteractivity;
    public options: Options;
    public retina: Retina;
    public canvas: Canvas;
    public drawers: Map<string, IShapeDrawer>;
    public particles: Particles;
    public plugins: Map<string, IContainerPlugin>;
    public bubble: IBubble;
    public repulse: IRepulse;
    public attract: IAttract;
    public lastFrameTime: number;
    public pageHidden: boolean;
    public drawer: FrameManager;
    public started: boolean;
    public destroyed: boolean;
    public density: number;

    public readonly noise: INoise;

    private paused: boolean;
    private firstStart: boolean;
    private drawAnimationFrame?: number;
    private eventListeners: EventListeners;

    /**
     * This is the core class, create an instance to have a new working particles manager
     * @constructor
     * @param id the id to identify this instance
     * @param sourceOptions the options to load
     * @param presets all the presets to load with options
     */
    constructor(
        public readonly id: string,
        public readonly sourceOptions?: RecursivePartial<IOptions>,
        ...presets: string[]
    ) {
        this.firstStart = true;
        this.started = false;
        this.destroyed = false;
        this.paused = true;
        this.lastFrameTime = 0;
        this.pageHidden = false;
        this.retina = new Retina(this);
        this.canvas = new Canvas(this);
        this.particles = new Particles(this);
        this.drawer = new FrameManager(this);
        this.noise = {
            generate: (): INoiseValue => {
                return {
                    angle: Math.random() * Math.PI * 2,
                    length: Math.random(),
                };
            },
            init: (): void => {
                // nothing required
            },
            update: (): void => {
                // nothing required
            },
        };
        this.interactivity = {
            mouse: {
                clicking: false,
                inside: false,
            },
        };
        this.bubble = {};
        this.repulse = { particles: [] };
        this.attract = { particles: [] };
        this.plugins = new Map<string, IContainerPlugin>();
        this.drawers = new Map<string, IShapeDrawer>();
        this.density = 1;

        /* tsParticles variables with default values */
        this.options = new Options();

        for (const preset of presets) {
            this.options.load(Plugins.getPreset(preset));
        }

        const shapes = Plugins.getSupportedShapes();

        for (const type of shapes) {
            const drawer = Plugins.getShapeDrawer(type);

            if (drawer) {
                this.drawers.set(type, drawer);
            }
        }

        /* options settings */
        if (this.sourceOptions) {
            this.options.load(this.sourceOptions);
        }

        /* ---------- tsParticles - start ------------ */
        this.eventListeners = new EventListeners(this);
    }

    /**
     * Starts animations and resume from pause
     * @param force
     */
    public play(force?: boolean): void {
        const needsUpdate = this.paused || force;

        if (this.firstStart && !this.options.autoPlay) {
            this.firstStart = false;
            return;
        }

        if (this.paused) {
            this.paused = false;
        }

        if (needsUpdate) {
            for (const [, plugin] of this.plugins) {
                if (plugin.play) {
                    plugin.play();
                }
            }

            this.lastFrameTime = performance.now();
        }

        this.draw();
    }

    /**
     * Pauses animations
     */
    public pause(): void {
        if (this.drawAnimationFrame !== undefined) {
            Utils.cancelAnimation(this.drawAnimationFrame);

            delete this.drawAnimationFrame;
        }

        if (this.paused) {
            return;
        }

        for (const [, plugin] of this.plugins) {
            if (plugin.pause) {
                plugin.pause();
            }
        }

        if (!this.pageHidden) {
            this.paused = true;
        }
    }

    /**
     * Draws a frame
     */
    public draw(): void {
<<<<<<< HEAD
        this.drawAnimationFrame = Utils.animate((timestamp) => this.drawer.nextFrame(timestamp));
=======
        this.drawAnimationFrame = Utils.animate((t) => this.drawer.nextFrame(t));
>>>>>>> acf41515
    }

    /**
     * Gets the animation status
     * @returns `true` is playing, `false` is paused
     */
    public getAnimationStatus(): boolean {
        return !this.paused;
    }

    /**
     * Customise noise generation
     * @param noiseOrGenerator the [[INoise]] object or a function that generates a [[INoiseValue]] object from [[Particle]]
     * @param init the [[INoise]] init function, if the first parameter is a generator function
     * @param update the [[INoise]] update function, if the first parameter is a generator function
     */
    public setNoise(
        noiseOrGenerator?: INoise | ((particle: Particle) => INoiseValue),
        init?: () => void,
        update?: () => void
    ): void {
        if (!noiseOrGenerator) {
            return;
        }

        if (typeof noiseOrGenerator === "function") {
            this.noise.generate = noiseOrGenerator;

            if (init) {
                this.noise.init = init;
            }

            if (update) {
                this.noise.update = update;
            }
        } else {
            if (noiseOrGenerator.generate) {
                this.noise.generate = noiseOrGenerator.generate;
            }

            if (noiseOrGenerator.init) {
                this.noise.init = noiseOrGenerator.init;
            }

            if (noiseOrGenerator.update) {
                this.noise.update = noiseOrGenerator.update;
            }
        }
    }

    /* ---------- tsParticles functions - vendors ------------ */

    /**
     * Aligns particles number to the specified density in the current canvas size
     */
    public densityAutoParticles(): void {
        this.initDensityFactor();

        const numberOptions = this.options.particles.number;
        const optParticlesNumber = numberOptions.value;
        const optParticlesLimit = numberOptions.limit > 0 ? numberOptions.limit : optParticlesNumber;
        const particlesNumber = Math.min(optParticlesNumber, optParticlesLimit) * this.density;
        const particlesCount = this.particles.count;

        if (particlesCount < particlesNumber) {
            this.particles.push(Math.abs(particlesNumber - particlesCount));
        } else if (particlesCount > particlesNumber) {
            this.particles.removeQuantity(particlesCount - particlesNumber);
        }
    }

    /**
     * Destroys the current container, invalidating it
     */
    public destroy(): void {
        this.stop();

        this.canvas.destroy();

        for (const [, drawer] of this.drawers) {
            if (drawer.destroy) {
                drawer.destroy(this);
            }
        }

        this.drawers = new Map<string, IShapeDrawer>();
        this.destroyed = true;
    }

    /**
     * @deprecated this method is deprecated, please use the exportImage method
     * @param callback The callback to handle the image
     */
    public exportImg(callback: BlobCallback): void {
        this.exportImage(callback);
    }

    /**
     * Exports the current canvas image, `background` property of `options` won't be rendered because it's css related
     * @param callback The callback to handle the image
     * @param type The exported image type
     * @param quality The exported image quality
     */
    public exportImage(callback: BlobCallback, type?: string, quality?: number): void {
        return this.canvas.element?.toBlob(callback, type ?? "image/png", quality);
    }

    /**
     * Exports the current configuration using `options` property
     * @returns a JSON string created from `options` property
     */
    public exportConfiguration(): string {
        return JSON.stringify(this.options, undefined, 2);
    }

    public async refresh(): Promise<void> {
        /* restart */
        this.stop();
        await this.start();
    }

    /**
     * Stops the container, opposite to `start`. Clears some resources and stops events.
     */
    public stop(): void {
        if (!this.started) {
            return;
        }

        this.started = false;
        this.eventListeners.removeListeners();
        this.pause();
        this.particles.clear();
        this.canvas.clear();

        for (const [, plugin] of this.plugins) {
            if (plugin.stop) {
                plugin.stop();
            }
        }

        this.plugins = new Map<string, IContainerPlugin>();
        this.particles.linksColors = new Map<string, IRgb | string | undefined>();

        delete this.particles.grabLineColor;
        delete this.particles.linksColor;
    }

    /**
     * Starts the container, initializes what are needed to create animations and event handling
     */
    public async start(): Promise<void> {
        if (this.started) {
            return;
        }

        await this.init();

        this.started = true;

        this.eventListeners.addListeners();

        for (const [, plugin] of this.plugins) {
            if (plugin.startAsync !== undefined) {
                await plugin.startAsync();
            } else if (plugin.start !== undefined) {
                plugin.start();
            }
        }

        this.play();
    }

    private async init(): Promise<void> {
        /* init canvas + particles */
        this.retina.init();
        this.canvas.init();

        const availablePlugins = Plugins.getAvailablePlugins(this);

        for (const [id, plugin] of availablePlugins) {
            this.plugins.set(id, plugin);
        }

        for (const [, drawer] of this.drawers) {
            if (drawer.init) {
                await drawer.init(this);
            }
        }

        for (const [, plugin] of this.plugins) {
            if (plugin.init) {
                plugin.init(this.options);
            } else if (plugin.initAsync !== undefined) {
                await plugin.initAsync(this.options);
            }
        }

        this.particles.init();
        this.densityAutoParticles();
    }

    private initDensityFactor(): void {
        const densityOptions = this.options.particles.number.density;

        if (!this.canvas.element || !densityOptions.enable) {
            return;
        }

        const canvas = this.canvas.element;
        const pxRatio = this.retina.pixelRatio;

        this.density = (canvas.width * canvas.height) / (densityOptions.factor * pxRatio * densityOptions.area);
    }
}<|MERGE_RESOLUTION|>--- conflicted
+++ resolved
@@ -178,11 +178,7 @@
      * Draws a frame
      */
     public draw(): void {
-<<<<<<< HEAD
         this.drawAnimationFrame = Utils.animate((timestamp) => this.drawer.nextFrame(timestamp));
-=======
-        this.drawAnimationFrame = Utils.animate((t) => this.drawer.nextFrame(t));
->>>>>>> acf41515
     }
 
     /**
