import type { Container } from "./Container";

/**
 * @category Core
 */
export class FrameManager {
    constructor(private readonly container: Container) {}

    /**
     * Handles the rAF method preparing the next animation frame to be drawn
     * limiting it if it's needed by the current configuration
     * @param timestamp
     */
    public nextFrame(timestamp: DOMHighResTimeStamp): void {
<<<<<<< HEAD
        try {
            const container = this.container;
            const options = container.options;

            // FPS limit logic
            // If we are too fast, just draw without updating
            const fpsLimit = options.fpsLimit > 0 ? options.fpsLimit : 60;

            if (container.lastFrameTime !== undefined && timestamp < container.lastFrameTime + 1000 / fpsLimit) {
                container.draw();
                return;
            }

            const deltaValue = timestamp - container.lastFrameTime;

            const delta = {
                value: deltaValue,
                factor: options.fpsLimit > 0 ? (60 * deltaValue) / 1000 : 3.6,
            };
=======
        const container = this.container;

        // FPS limit logic - if we are too fast, just draw without updating
        if (container.lastFrameTime !== undefined && timestamp < container.lastFrameTime + 1000 / container.fpsLimit) {
            container.draw();

            return;
        }

        const deltaValue = timestamp - container.lastFrameTime;
        const delta = {
            value: deltaValue,
            factor: (60 * deltaValue) / 1000,
        };
>>>>>>> 86a2c492

            container.lastFrameTime = timestamp;

            container.particles.draw(delta);

<<<<<<< HEAD
            if (container.getAnimationStatus()) {
                container.draw();
            }
        } catch (e) {
            console.error("tsParticles error in animation loop", e);
=======
        if (container.getAnimationStatus()) {
            container.draw();
>>>>>>> 86a2c492
        }
    }
}<|MERGE_RESOLUTION|>--- conflicted
+++ resolved
@@ -4,7 +4,8 @@
  * @category Core
  */
 export class FrameManager {
-    constructor(private readonly container: Container) {}
+    constructor(private readonly container: Container) {
+    }
 
     /**
      * Handles the rAF method preparing the next animation frame to be drawn
@@ -12,57 +13,31 @@
      * @param timestamp
      */
     public nextFrame(timestamp: DOMHighResTimeStamp): void {
-<<<<<<< HEAD
         try {
             const container = this.container;
-            const options = container.options;
 
-            // FPS limit logic
-            // If we are too fast, just draw without updating
-            const fpsLimit = options.fpsLimit > 0 ? options.fpsLimit : 60;
+            // FPS limit logic - if we are too fast, just draw without updating
+            if (container.lastFrameTime !== undefined && timestamp < container.lastFrameTime + 1000 / container.fpsLimit) {
+                container.draw();
 
-            if (container.lastFrameTime !== undefined && timestamp < container.lastFrameTime + 1000 / fpsLimit) {
-                container.draw();
                 return;
             }
 
             const deltaValue = timestamp - container.lastFrameTime;
-
             const delta = {
                 value: deltaValue,
-                factor: options.fpsLimit > 0 ? (60 * deltaValue) / 1000 : 3.6,
+                factor: (60 * deltaValue) / 1000,
             };
-=======
-        const container = this.container;
-
-        // FPS limit logic - if we are too fast, just draw without updating
-        if (container.lastFrameTime !== undefined && timestamp < container.lastFrameTime + 1000 / container.fpsLimit) {
-            container.draw();
-
-            return;
-        }
-
-        const deltaValue = timestamp - container.lastFrameTime;
-        const delta = {
-            value: deltaValue,
-            factor: (60 * deltaValue) / 1000,
-        };
->>>>>>> 86a2c492
 
             container.lastFrameTime = timestamp;
 
             container.particles.draw(delta);
 
-<<<<<<< HEAD
             if (container.getAnimationStatus()) {
                 container.draw();
             }
         } catch (e) {
             console.error("tsParticles error in animation loop", e);
-=======
-        if (container.getAnimationStatus()) {
-            container.draw();
->>>>>>> 86a2c492
         }
     }
 }