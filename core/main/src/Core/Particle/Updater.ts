import type { Container } from "../Container";
import type { Particle } from "../Particle";
import { NumberUtils, Utils } from "../../Utils";
import { AnimationStatus, DestroyType, OutMode, OutModeAlt } from "../../Enums";
import type { IDelta } from "../Interfaces/IDelta";
import { OutModeDirection } from "../../Enums/Directions/OutModeDirection";
import { IBounds } from "../Interfaces/IBounds";
import { IDimension } from "../Interfaces/IDimension";
import { ICoordinates } from "../Interfaces/ICoordinates";

interface IBounceData {
    particle: Particle;
    outMode: OutMode | OutModeAlt | keyof typeof OutMode;
    direction: OutModeDirection;
    bounds: IBounds;
    canvasSize: IDimension;
    offset: ICoordinates;
    size: number;
}

function bounceHorizontal(data: IBounceData): void {
    if (
        data.outMode === OutMode.bounce ||
        data.outMode === OutMode.bounceHorizontal ||
        data.outMode === "bounceHorizontal"
    ) {
        const velocity = data.particle.velocity.horizontal;
        let bounced = false;

        if (
            (data.direction === OutModeDirection.right && data.bounds.right >= data.canvasSize.width && velocity > 0) ||
            (data.direction === OutModeDirection.left && data.bounds.left <= 0 && velocity < 0)
        ) {
            const newVelocity = NumberUtils.getValue(data.particle.particlesOptions.bounce.horizontal);

            data.particle.velocity.horizontal *= -newVelocity;

            bounced = true;
        }

        if (bounced) {
            const minPos = data.offset.x + data.size;

            if (data.bounds.right >= data.canvasSize.width) {
                data.particle.position.x = data.canvasSize.width - minPos;
            } else if (data.bounds.left <= 0) {
                data.particle.position.x = minPos;
            }
        }
    }
}

function bounceVertical(data: IBounceData): void {
    if (
        data.outMode === OutMode.bounce ||
        data.outMode === OutMode.bounceVertical ||
        data.outMode === "bounceVertical"
    ) {
        const velocity = data.particle.velocity.vertical;
        let bounced = false;

        if (
            (data.direction === OutModeDirection.bottom &&
                data.bounds.bottom >= data.canvasSize.height &&
                velocity > 0) ||
            (data.direction === OutModeDirection.top && data.bounds.top <= 0 && velocity < 0)
        ) {
            const newVelocity = NumberUtils.getValue(data.particle.particlesOptions.bounce.vertical);

            data.particle.velocity.vertical *= -newVelocity;

            bounced = true;
        }

        if (bounced) {
            const minPos = data.offset.y + data.size;

            if (data.bounds.bottom >= data.canvasSize.height) {
                data.particle.position.y = data.canvasSize.height - minPos;
            } else if (data.bounds.top <= 0) {
                data.particle.position.y = minPos;
            }
        }
    }
}

function checkDestroy(
    particle: Particle,
    destroy: DestroyType | keyof typeof DestroyType,
    value: number,
    minValue: number,
    maxValue: number
): void {
    switch (destroy) {
        case DestroyType.max:
            if (value >= maxValue) {
                particle.destroy();
            }
            break;
        case DestroyType.min:
            if (value <= minValue) {
                particle.destroy();
            }
            break;
    }
}

/**
 * Particle updater, it manages movement
 * @category Core
 */
export class Updater {
    constructor(private readonly container: Container, private readonly particle: Particle) {}

    public update(delta: IDelta): void {
        if (this.particle.destroyed) {
            return;
        }

        this.updateLife(delta);

        if (this.particle.destroyed || this.particle.spawning) {
            return;
        }

        /* change opacity status */
        this.updateOpacity(delta);

        /* change size */
        this.updateSize(delta);

        /* change size */
        this.updateAngle(delta);

        /* change color */
        this.updateColor(delta);

        /* change stroke color */
        this.updateStrokeColor(delta);

        /* out of canvas modes */
        this.updateOutModes(delta);
    }

    private updateLife(delta: IDelta): void {
        const particle = this.particle;
        let justSpawned = false;

        if (particle.spawning) {
            particle.lifeDelayTime += delta.value;

            if (particle.lifeDelayTime >= particle.lifeDelay) {
                justSpawned = true;
                particle.spawning = false;
                particle.lifeDelayTime = 0;
                particle.lifeTime = 0;
            }
        }

        if (particle.lifeDuration === -1) {
            return;
        }

        if (!particle.spawning) {
            if (justSpawned) {
                particle.lifeTime = 0;
            } else {
                particle.lifeTime += delta.value;
            }

            if (particle.lifeTime >= particle.lifeDuration) {
                particle.lifeTime = 0;

                if (particle.livesRemaining > 0) {
                    particle.livesRemaining--;
                }

                if (particle.livesRemaining === 0) {
                    particle.destroy();
                    return;
                }

                const canvasSize = this.container.canvas.size;

                particle.position.x = NumberUtils.randomInRange(0, canvasSize.width);
                particle.position.y = NumberUtils.randomInRange(0, canvasSize.height);

                particle.spawning = true;
                particle.lifeDelayTime = 0;
                particle.lifeTime = 0;

                const lifeOptions = particle.particlesOptions.life;

                particle.lifeDelay = NumberUtils.getValue(lifeOptions.delay) * 1000;
                particle.lifeDuration = NumberUtils.getValue(lifeOptions.duration) * 1000;
            }
        }
    }

    private updateOpacity(delta: IDelta): void {
        const particle = this.particle;
        const opacityAnim = particle.particlesOptions.opacity.anim;
        const minValue = opacityAnim.minimumValue;
        const maxValue = particle.particlesOptions.opacity.value;

        if (opacityAnim.enable) {
            switch (particle.opacity.status) {
                case AnimationStatus.increasing:
                    if (particle.opacity.value >= maxValue) {
                        particle.opacity.status = AnimationStatus.decreasing;
                    } else {
                        particle.opacity.value += (particle.opacity.velocity ?? 0) * delta.factor;
                    }
                    break;
                case AnimationStatus.decreasing:
                    if (particle.opacity.value <= minValue) {
                        particle.opacity.status = AnimationStatus.increasing;
                    } else {
                        particle.opacity.value -= (particle.opacity.velocity ?? 0) * delta.factor;
                    }
                    break;
            }

<<<<<<< HEAD
            particle.opacity.value = NumberUtils.clamp(particle.opacity.value, 0, 1);
=======
            checkDestroy(particle, opacityAnim.destroy, particle.opacity.value, minValue, maxValue);

            if (!particle.destroyed) {
                particle.opacity.value = NumberUtils.clamp(particle.opacity.value, minValue, maxValue);
            }
>>>>>>> a1ace8a4
        }
    }

    private updateSize(delta: IDelta): void {
        const container = this.container;
        const particle = this.particle;
        const sizeOpt = particle.particlesOptions.size;
        const sizeAnim = sizeOpt.animation;
        const sizeVelocity = (particle.size.velocity ?? 0) * delta.factor;
        const maxValue = particle.sizeValue ?? container.retina.sizeValue;
        const minValue = sizeAnim.minimumValue * container.retina.pixelRatio;

        if (sizeAnim.enable) {
            switch (particle.size.status) {
                case AnimationStatus.increasing:
                    if (particle.size.value >= maxValue) {
                        particle.size.status = AnimationStatus.decreasing;
                    } else {
                        particle.size.value += sizeVelocity;
                    }
                    break;
                case AnimationStatus.decreasing:
                    if (particle.size.value <= minValue) {
                        particle.size.status = AnimationStatus.increasing;
                    } else {
                        particle.size.value -= sizeVelocity;
                    }
            }

            checkDestroy(particle, sizeAnim.destroy, particle.size.value, minValue, maxValue);

            if (!particle.destroyed) {
                particle.size.value = NumberUtils.clamp(particle.size.value, minValue, maxValue);
            }
        }
    }

    private updateAngle(delta: IDelta): void {
        const particle = this.particle;
        const rotate = particle.particlesOptions.rotate;
        const rotateAnimation = rotate.animation;
        const speed = (particle.rotate.velocity ?? 0) * delta.factor;
        const max = 2 * Math.PI;

        if (rotate.path) {
            particle.pathAngle = Math.atan2(particle.velocity.vertical, particle.velocity.horizontal);
        } else if (rotateAnimation.enable) {
            switch (particle.rotate.status) {
                case AnimationStatus.increasing:
                    particle.rotate.value += speed;

                    if (particle.rotate.value > max) {
                        particle.rotate.value -= max;
                    }
                    break;
                case AnimationStatus.decreasing:
                default:
                    particle.rotate.value -= speed;

                    if (particle.rotate.value < 0) {
                        particle.rotate.value += max;
                    }
                    break;
            }
        }
    }

    private updateColor(delta: IDelta): void {
        const particle = this.particle;

        if (particle.color.value === undefined) {
            return;
        }

        if (particle.particlesOptions.color.animation.enable) {
            particle.color.value.h += (particle.color.velocity ?? 0) * delta.factor;

            if (particle.color.value.h > 360) {
                particle.color.value.h -= 360;
            }
        }
    }

    private updateStrokeColor(delta: IDelta): void {
        const particle = this.particle;

        const color = particle.stroke.color;

        if (typeof color === "string" || color === undefined) {
            return;
        }

        if (particle.strokeColor.value === undefined) {
            return;
        }

        if (color.animation.enable) {
            particle.strokeColor.value.h +=
                (particle.strokeColor.velocity ?? particle.color.velocity ?? 0) * delta.factor;

            if (particle.strokeColor.value.h > 360) {
                particle.strokeColor.value.h -= 360;
            }
        }
    }

    private updateOutModes(delta: IDelta): void {
        const outModes = this.particle.particlesOptions.move.outModes;

        this.updateOutMode(delta, outModes.bottom ?? outModes.default, OutModeDirection.bottom);
        this.updateOutMode(delta, outModes.left ?? outModes.default, OutModeDirection.left);
        this.updateOutMode(delta, outModes.right ?? outModes.default, OutModeDirection.right);
        this.updateOutMode(delta, outModes.top ?? outModes.default, OutModeDirection.top);
    }

    private updateOutMode(
        delta: IDelta,
        outMode: OutMode | keyof typeof OutMode | OutModeAlt,
        direction: OutModeDirection
    ) {
        const container = this.container;
        const particle = this.particle;

        switch (outMode) {
            case OutMode.bounce:
            case OutMode.bounceVertical:
            case OutMode.bounceHorizontal:
            case "bounceVertical":
            case "bounceHorizontal":
                this.updateBounce(delta, direction, outMode);

                break;
            case OutMode.destroy:
                if (!Utils.isPointInside(particle.position, container.canvas.size, particle.getRadius(), direction)) {
                    container.particles.remove(particle);
                }
                break;
            case OutMode.out:
                if (!Utils.isPointInside(particle.position, container.canvas.size, particle.getRadius(), direction)) {
                    this.fixOutOfCanvasPosition(direction);
                }
                break;
            case OutMode.none:
                this.bounceNone(direction);
                break;
        }
    }

    private fixOutOfCanvasPosition(direction: OutModeDirection): void {
        const container = this.container;
        const particle = this.particle;
        const wrap = particle.particlesOptions.move.warp;
        const canvasSize = container.canvas.size;
        const newPos = {
            bottom: canvasSize.height + particle.getRadius() - particle.offset.y,
            left: -particle.getRadius() - particle.offset.x,
            right: canvasSize.width + particle.getRadius() + particle.offset.x,
            top: -particle.getRadius() - particle.offset.y,
        };

        const sizeValue = particle.getRadius();
        const nextBounds = Utils.calculateBounds(particle.position, sizeValue);

        if (direction === OutModeDirection.right && nextBounds.left > canvasSize.width - particle.offset.x) {
            particle.position.x = newPos.left;

            if (!wrap) {
                particle.position.y = Math.random() * canvasSize.height;
            }
        } else if (direction === OutModeDirection.left && nextBounds.right < -particle.offset.x) {
            particle.position.x = newPos.right;

            if (!wrap) {
                particle.position.y = Math.random() * canvasSize.height;
            }
        }

        if (direction === OutModeDirection.bottom && nextBounds.top > canvasSize.height - particle.offset.y) {
            if (!wrap) {
                particle.position.x = Math.random() * canvasSize.width;
            }

            particle.position.y = newPos.top;
        } else if (direction === OutModeDirection.top && nextBounds.bottom < -particle.offset.y) {
            if (!wrap) {
                particle.position.x = Math.random() * canvasSize.width;
            }

            particle.position.y = newPos.bottom;
        }
    }

    private updateBounce(
        delta: IDelta,
        direction: OutModeDirection,
        outMode: OutMode | OutModeAlt | keyof typeof OutMode
    ): void {
        const container = this.container;
        const particle = this.particle;
        let handled = false;

        for (const [, plugin] of container.plugins) {
            if (plugin.particleBounce !== undefined) {
                handled = plugin.particleBounce(particle, delta, direction);
            }

            if (handled) {
                break;
            }
        }

        if (handled) {
            return;
        }

        const pos = particle.getPosition(),
            offset = particle.offset,
            size = particle.getRadius(),
            bounds = Utils.calculateBounds(pos, size),
            canvasSize = container.canvas.size;

        bounceHorizontal({ particle, outMode, direction, bounds, canvasSize, offset, size });
        bounceVertical({ particle, outMode, direction, bounds, canvasSize, offset, size });
    }

    private bounceNone(direction: OutModeDirection): void {
        const particle = this.particle;

        if (particle.particlesOptions.move.distance) {
            return;
        }

        const gravityOptions = particle.particlesOptions.move.gravity;
        const container = this.container;

        if (!gravityOptions.enable) {
            if (!Utils.isPointInside(particle.position, container.canvas.size, particle.getRadius(), direction)) {
                container.particles.remove(particle);
            }
        } else {
            const position = particle.position;

            if (
                (gravityOptions.acceleration >= 0 &&
                    position.y > container.canvas.size.height &&
                    direction === OutModeDirection.bottom) ||
                (gravityOptions.acceleration < 0 && position.y < 0 && direction === OutModeDirection.top)
            ) {
                container.particles.remove(particle);
            }
        }
    }
}<|MERGE_RESOLUTION|>--- conflicted
+++ resolved
@@ -221,15 +221,11 @@
                     break;
             }
 
-<<<<<<< HEAD
-            particle.opacity.value = NumberUtils.clamp(particle.opacity.value, 0, 1);
-=======
             checkDestroy(particle, opacityAnim.destroy, particle.opacity.value, minValue, maxValue);
 
             if (!particle.destroyed) {
                 particle.opacity.value = NumberUtils.clamp(particle.opacity.value, minValue, maxValue);
             }
->>>>>>> a1ace8a4
         }
     }
 
