import type { Container } from "../Container";
import type { Particle } from "../Particle";
import {
    calculateBounds,
    clamp,
    getRangeMax,
    getRangeMin,
    getValue,
    isPointInside,
    randomInRange,
    setRangeValue,
} from "../../Utils";
import { AnimationStatus, DestroyType, OutMode, OutModeDirection, OutModeAlt } from "../../Enums";
import type { IDelta } from "../Interfaces/IDelta";
import type { IBounds } from "../Interfaces/IBounds";
import type { IDimension } from "../Interfaces/IDimension";
import type { ICoordinates } from "../Interfaces/ICoordinates";
import type { IParticleValueAnimation } from "../Interfaces/IParticleValueAnimation";
import type { IColorAnimation } from "../../Options/Interfaces/IColorAnimation";
import type { IHslAnimation } from "../../Options/Interfaces/IHslAnimation";
import type { IAnimatableColor } from "../../Options/Interfaces/Particles/IAnimatableColor";

interface IBounceData {
    particle: Particle;
    outMode: OutMode | OutModeAlt | keyof typeof OutMode;
    direction: OutModeDirection;
    bounds: IBounds;
    canvasSize: IDimension;
    offset: ICoordinates;
    size: number;
}

function bounceHorizontal(data: IBounceData): void {
    if (
        !(
            data.outMode === OutMode.bounce ||
            data.outMode === OutMode.bounceHorizontal ||
            data.outMode === "bounceHorizontal" ||
            data.outMode === OutMode.split
        )
    ) {
        return;
    }

    const velocity = data.particle.velocity.x;

    if (
        !(
            (data.direction === OutModeDirection.right && data.bounds.right >= data.canvasSize.width && velocity > 0) ||
            (data.direction === OutModeDirection.left && data.bounds.left <= 0 && velocity < 0)
        )
    ) {
        return;
    }

    const newVelocity = getValue(data.particle.options.bounce.horizontal);

    data.particle.velocity.x *= -newVelocity;

    const minPos = data.offset.x + data.size;

    if (data.bounds.right >= data.canvasSize.width) {
        data.particle.position.x = data.canvasSize.width - minPos;
    } else if (data.bounds.left <= 0) {
        data.particle.position.x = minPos;
    }

    if (data.outMode === OutMode.split) {
        data.particle.destroy();
    }
}

function bounceVertical(data: IBounceData): void {
    if (
        !(
            data.outMode === OutMode.bounce ||
            data.outMode === OutMode.bounceVertical ||
            data.outMode === "bounceVertical" ||
            data.outMode === OutMode.split
        )
    ) {
        return;
    }

    const velocity = data.particle.velocity.y;

    if (
        !(
            (data.direction === OutModeDirection.bottom &&
                data.bounds.bottom >= data.canvasSize.height &&
                velocity > 0) ||
            (data.direction === OutModeDirection.top && data.bounds.top <= 0 && velocity < 0)
        )
    ) {
        return;
    }

    const newVelocity = getValue(data.particle.options.bounce.vertical);

    data.particle.velocity.y *= -newVelocity;

    const minPos = data.offset.y + data.size;

    if (data.bounds.bottom >= data.canvasSize.height) {
        data.particle.position.y = data.canvasSize.height - minPos;
    } else if (data.bounds.top <= 0) {
        data.particle.position.y = minPos;
    }

    if (data.outMode === OutMode.split) {
        data.particle.destroy();
    }
}

function checkDestroy(
    particle: Particle,
    destroy: DestroyType | keyof typeof DestroyType,
    value: number,
    minValue: number,
    maxValue: number
): void {
    switch (destroy) {
        case DestroyType.max:
            if (value >= maxValue) {
                particle.destroy();
            }
            break;
        case DestroyType.min:
            if (value <= minValue) {
                particle.destroy();
            }
            break;
    }
}

/**
 * Particle updater, it manages movement
 * @category Core
 */
export class Updater {
    constructor(private readonly container: Container, private readonly particle: Particle) {}

    update(delta: IDelta): void {
        if (this.particle.destroyed) {
            return;
        }

        this.updateLife(delta);

        if (this.particle.destroyed || this.particle.spawning) {
            return;
        }

        /* change opacity status */
        this.updateOpacity(delta);

        /* change size */
        this.updateSize(delta);

        /* change rotation */
        this.updateAngle(delta);

        /* change tilt */
        this.updateTilt(delta);

        /* change roll */
        this.updateRoll(delta);

        /* change wobble */
        this.updateWobble(delta);

        /* change color */
        this.updateColor(delta);

        /* change stroke color */
        this.updateStrokeColor(delta);

        /* out of canvas modes */
        this.updateOutModes(delta);
    }

    private updateLife(delta: IDelta): void {
        const particle = this.particle;
        let justSpawned = false;

        if (particle.spawning) {
            particle.lifeDelayTime += delta.value;

            if (particle.lifeDelayTime >= particle.lifeDelay) {
                justSpawned = true;
                particle.spawning = false;
                particle.lifeDelayTime = 0;
                particle.lifeTime = 0;
            }
        }

        if (particle.lifeDuration === -1) {
            return;
        }

        if (particle.spawning) {
            return;
        }

        if (justSpawned) {
            particle.lifeTime = 0;
        } else {
            particle.lifeTime += delta.value;
        }

        if (particle.lifeTime < particle.lifeDuration) {
            return;
        }

        particle.lifeTime = 0;

        if (particle.livesRemaining > 0) {
            particle.livesRemaining--;
        }

        if (particle.livesRemaining === 0) {
            particle.destroy();
            return;
        }

        const canvasSize = this.container.canvas.size;

        particle.position.x = randomInRange(setRangeValue(0, canvasSize.width));
        particle.position.y = randomInRange(setRangeValue(0, canvasSize.height));
        particle.spawning = true;
        particle.lifeDelayTime = 0;
        particle.lifeTime = 0;
        particle.reset();

        const lifeOptions = particle.options.life;

        particle.lifeDelay = getValue(lifeOptions.delay) * 1000;
        particle.lifeDuration = getValue(lifeOptions.duration) * 1000;
    }

    private updateOpacity(delta: IDelta): void {
        const particle = this.particle;
        const opacityOpt = particle.options.opacity;
        const opacityAnim = opacityOpt.animation;
<<<<<<< HEAD
        const minValue = getRangeMin(opacityOpt.value);
        const maxValue = getRangeMax(opacityOpt.value);
=======
        const minValue = particle.opacity.min;
        const maxValue = particle.opacity.max;
>>>>>>> 758c679b

        if (
            !(
                !particle.destroyed &&
                opacityAnim.enable &&
                (opacityAnim.count <= 0 || particle.loops.opacity < opacityAnim.count)
            )
        ) {
            return;
        }

        switch (particle.opacity.status) {
            case AnimationStatus.increasing:
                if (particle.opacity.value >= maxValue) {
                    particle.opacity.status = AnimationStatus.decreasing;
                    particle.loops.opacity++;
                } else {
                    particle.opacity.value += (particle.opacity.velocity ?? 0) * delta.factor;
                }

                break;
            case AnimationStatus.decreasing:
                if (particle.opacity.value <= minValue) {
                    particle.opacity.status = AnimationStatus.increasing;
                    particle.loops.opacity++;
                } else {
                    particle.opacity.value -= (particle.opacity.velocity ?? 0) * delta.factor;
                }

                break;
        }

        checkDestroy(particle, opacityAnim.destroy, particle.opacity.value, minValue, maxValue);

        if (!particle.destroyed) {
            particle.opacity.value = clamp(particle.opacity.value, minValue, maxValue);
        }
    }

    private updateSize(delta: IDelta): void {
        const particle = this.particle;
        const sizeOpt = particle.options.size;
        const sizeAnim = sizeOpt.animation;
        const sizeVelocity = (particle.size.velocity ?? 0) * delta.factor;
<<<<<<< HEAD
        const minValue = getRangeMin(sizeOpt.value) * container.retina.pixelRatio;
        const maxValue = getRangeMax(sizeOpt.value) * container.retina.pixelRatio;
=======
        const minValue = particle.size.min;
        const maxValue = particle.size.max;
>>>>>>> 758c679b

        if (
            !(!particle.destroyed && sizeAnim.enable && (sizeAnim.count <= 0 || particle.loops.size < sizeAnim.count))
        ) {
            return;
        }

        switch (particle.size.status) {
            case AnimationStatus.increasing:
                if (particle.size.value >= maxValue) {
                    particle.size.status = AnimationStatus.decreasing;
                    particle.loops.size++;
                } else {
                    particle.size.value += sizeVelocity;
                }

                break;
            case AnimationStatus.decreasing:
                if (particle.size.value <= minValue) {
                    particle.size.status = AnimationStatus.increasing;
                    particle.loops.size++;
                } else {
                    particle.size.value -= sizeVelocity;
                }
        }

        checkDestroy(particle, sizeAnim.destroy, particle.size.value, minValue, maxValue);

        if (!particle.destroyed) {
            particle.size.value = clamp(particle.size.value, minValue, maxValue);
        }
    }

    private updateAngle(delta: IDelta): void {
        const particle = this.particle;
        const rotate = particle.options.rotate;
        const rotateAnimation = rotate.animation;
        const speed = (particle.rotate.velocity ?? 0) * delta.factor;
        const max = 2 * Math.PI;

        if (!rotateAnimation.enable) {
            return;
        }

        switch (particle.rotate.status) {
            case AnimationStatus.increasing:
                particle.rotate.value += speed;

                if (particle.rotate.value > max) {
                    particle.rotate.value -= max;
                }

                break;
            case AnimationStatus.decreasing:
            default:
                particle.rotate.value -= speed;

                if (particle.rotate.value < 0) {
                    particle.rotate.value += max;
                }

                break;
        }
    }

    private updateTilt(delta: IDelta): void {
        const particle = this.particle;
        const tilt = particle.options.tilt;
        const tiltAnimation = tilt.animation;
        const speed = (particle.tilt.velocity ?? 0) * delta.factor;
        const max = 2 * Math.PI;

        if (!tiltAnimation.enable) {
            return;
        }

        switch (particle.tilt.status) {
            case AnimationStatus.increasing:
                particle.tilt.value += speed;

                if (particle.tilt.value > max) {
                    particle.tilt.value -= max;
                }

                break;
            case AnimationStatus.decreasing:
            default:
                particle.tilt.value -= speed;

                if (particle.tilt.value < 0) {
                    particle.tilt.value += max;
                }

                break;
        }
    }

    private updateRoll(delta: IDelta): void {
        const particle = this.particle;
        const roll = particle.options.roll;
        const speed = particle.rollSpeed * delta.factor;
        const max = 2 * Math.PI;

        if (!roll.enable) {
            return;
        }

        particle.rollAngle += speed;

        if (particle.rollAngle > max) {
            particle.rollAngle -= max;
        }
    }

    private updateWobble(delta: IDelta): void {
        const particle = this.particle;
        const wobble = particle.options.wobble;
        const speed = particle.wobbleSpeed * delta.factor;
        const distance = (particle.wobbleDistance * delta.factor) / (1000 / 60);
        const max = 2 * Math.PI;

        if (!wobble.enable) {
            return;
        }

        particle.wobbleAngle += speed;

        if (particle.wobbleAngle > max) {
            particle.wobbleAngle -= max;
        }

        particle.position.x += distance * Math.cos(particle.wobbleAngle);
        particle.position.y += distance * Math.abs(Math.sin(particle.wobbleAngle));
    }

    private updateColor(delta: IDelta): void {
        const particle = this.particle;
        const animationOptions = particle.options.color.animation;

        if (particle.color?.h !== undefined) {
            this.updateColorValue(particle, delta, particle.color.h, animationOptions.h, 360, false);
        }

        if (particle.color?.s !== undefined) {
            this.updateColorValue(particle, delta, particle.color.s, animationOptions.s, 100, true);
        }

        if (particle.color?.l !== undefined) {
            this.updateColorValue(particle, delta, particle.color.l, animationOptions.l, 100, true);
        }
    }

    private updateStrokeColor(delta: IDelta): void {
        const particle = this.particle;

        if (!particle.stroke.color) {
            return;
        }

        const animationOptions = (particle.stroke.color as IAnimatableColor).animation;
        const valueAnimations = animationOptions as IColorAnimation;

        if (valueAnimations.enable !== undefined) {
            const hue = particle.strokeColor?.h ?? particle.color?.h;

            if (hue) {
                this.updateColorValue(particle, delta, hue, valueAnimations, 360, false);
            }
        } else {
            const hslAnimations = animationOptions as IHslAnimation;

            const h = particle.strokeColor?.h ?? particle.color?.h;

            if (h) {
                this.updateColorValue(particle, delta, h, hslAnimations.h, 360, false);
            }

            const s = particle.strokeColor?.s ?? particle.color?.s;

            if (s) {
                this.updateColorValue(particle, delta, s, hslAnimations.s, 100, true);
            }

            const l = particle.strokeColor?.l ?? particle.color?.l;

            if (l) {
                this.updateColorValue(particle, delta, l, hslAnimations.l, 100, true);
            }
        }
    }

    updateColorValue(
        particle: Particle,
        delta: IDelta,
        value: IParticleValueAnimation<number>,
        valueAnimation: IColorAnimation,
        max: number,
        decrease: boolean
    ): void {
        const colorValue = value;

        if (!colorValue || !valueAnimation.enable) {
            return;
        }

        const offset = randomInRange(valueAnimation.offset);
        const velocity = (value.velocity ?? 0) * delta.factor + offset * 3.6;

        if (!decrease || colorValue.status === AnimationStatus.increasing) {
            colorValue.value += velocity;

            if (decrease && colorValue.value > max) {
                colorValue.status = AnimationStatus.decreasing;
                colorValue.value -= colorValue.value % max;
            }
        } else {
            colorValue.value -= velocity;

            if (colorValue.value < 0) {
                colorValue.status = AnimationStatus.increasing;
                colorValue.value += colorValue.value;
            }
        }

        if (colorValue.value > max) {
            colorValue.value %= max;
        }
    }

    private updateOutModes(delta: IDelta): void {
        const outModes = this.particle.options.move.outModes;

        this.updateOutMode(delta, outModes.bottom ?? outModes.default, OutModeDirection.bottom);
        this.updateOutMode(delta, outModes.left ?? outModes.default, OutModeDirection.left);
        this.updateOutMode(delta, outModes.right ?? outModes.default, OutModeDirection.right);
        this.updateOutMode(delta, outModes.top ?? outModes.default, OutModeDirection.top);
    }

    private updateOutMode(
        delta: IDelta,
        outMode: OutMode | keyof typeof OutMode | OutModeAlt,
        direction: OutModeDirection
    ) {
        const container = this.container;
        const particle = this.particle;

        switch (outMode) {
            case OutMode.bounce:
            case OutMode.bounceVertical:
            case OutMode.bounceHorizontal:
            case "bounceVertical":
            case "bounceHorizontal":
            case OutMode.split:
                this.updateBounce(delta, direction, outMode);

                break;
            case OutMode.destroy:
                if (!isPointInside(particle.position, container.canvas.size, particle.getRadius(), direction)) {
                    container.particles.remove(particle, true);
                }

                break;
            case OutMode.out:
                if (!isPointInside(particle.position, container.canvas.size, particle.getRadius(), direction)) {
                    this.fixOutOfCanvasPosition(direction);
                }

                break;
            case OutMode.none:
                this.bounceNone(direction);

                break;
        }
    }

    private fixOutOfCanvasPosition(direction: OutModeDirection): void {
        const container = this.container;
        const particle = this.particle;
        const wrap = particle.options.move.warp;
        const canvasSize = container.canvas.size;
        const newPos = {
            bottom: canvasSize.height + particle.getRadius() - particle.offset.y,
            left: -particle.getRadius() - particle.offset.x,
            right: canvasSize.width + particle.getRadius() + particle.offset.x,
            top: -particle.getRadius() - particle.offset.y,
        };

        const sizeValue = particle.getRadius();
        const nextBounds = calculateBounds(particle.position, sizeValue);

        if (direction === OutModeDirection.right && nextBounds.left > canvasSize.width - particle.offset.x) {
            particle.position.x = newPos.left;

            if (!wrap) {
                particle.position.y = Math.random() * canvasSize.height;
            }
        } else if (direction === OutModeDirection.left && nextBounds.right < -particle.offset.x) {
            particle.position.x = newPos.right;

            if (!wrap) {
                particle.position.y = Math.random() * canvasSize.height;
            }
        }

        if (direction === OutModeDirection.bottom && nextBounds.top > canvasSize.height - particle.offset.y) {
            if (!wrap) {
                particle.position.x = Math.random() * canvasSize.width;
            }

            particle.position.y = newPos.top;
        } else if (direction === OutModeDirection.top && nextBounds.bottom < -particle.offset.y) {
            if (!wrap) {
                particle.position.x = Math.random() * canvasSize.width;
            }

            particle.position.y = newPos.bottom;
        }
    }

    private updateBounce(
        delta: IDelta,
        direction: OutModeDirection,
        outMode: OutMode | OutModeAlt | keyof typeof OutMode
    ): void {
        const container = this.container;
        const particle = this.particle;
        let handled = false;

        for (const [, plugin] of container.plugins) {
            if (plugin.particleBounce !== undefined) {
                handled = plugin.particleBounce(particle, delta, direction);
            }

            if (handled) {
                break;
            }
        }

        if (handled) {
            return;
        }

        const pos = particle.getPosition(),
            offset = particle.offset,
            size = particle.getRadius(),
            bounds = calculateBounds(pos, size),
            canvasSize = container.canvas.size;

        bounceHorizontal({ particle, outMode, direction, bounds, canvasSize, offset, size });
        bounceVertical({ particle, outMode, direction, bounds, canvasSize, offset, size });
    }

    private bounceNone(direction: OutModeDirection): void {
        const particle = this.particle;

        if (particle.options.move.distance) {
            return;
        }

        const gravityOptions = particle.options.move.gravity;
        const container = this.container;

        if (!gravityOptions.enable) {
            if (!isPointInside(particle.position, container.canvas.size, particle.getRadius(), direction)) {
                container.particles.remove(particle);
            }
        } else {
            const position = particle.position;

            if (
                (gravityOptions.acceleration >= 0 &&
                    position.y > container.canvas.size.height &&
                    direction === OutModeDirection.bottom) ||
                (gravityOptions.acceleration < 0 && position.y < 0 && direction === OutModeDirection.top)
            ) {
                container.particles.remove(particle);
            }
        }
    }
}<|MERGE_RESOLUTION|>--- conflicted
+++ resolved
@@ -242,13 +242,8 @@
         const particle = this.particle;
         const opacityOpt = particle.options.opacity;
         const opacityAnim = opacityOpt.animation;
-<<<<<<< HEAD
-        const minValue = getRangeMin(opacityOpt.value);
-        const maxValue = getRangeMax(opacityOpt.value);
-=======
         const minValue = particle.opacity.min;
         const maxValue = particle.opacity.max;
->>>>>>> 758c679b
 
         if (
             !(
@@ -293,13 +288,8 @@
         const sizeOpt = particle.options.size;
         const sizeAnim = sizeOpt.animation;
         const sizeVelocity = (particle.size.velocity ?? 0) * delta.factor;
-<<<<<<< HEAD
-        const minValue = getRangeMin(sizeOpt.value) * container.retina.pixelRatio;
-        const maxValue = getRangeMax(sizeOpt.value) * container.retina.pixelRatio;
-=======
         const minValue = particle.size.min;
         const maxValue = particle.size.max;
->>>>>>> 758c679b
 
         if (
             !(!particle.destroyed && sizeAnim.enable && (sizeAnim.count <= 0 || particle.loops.size < sizeAnim.count))
