--- conflicted
+++ resolved
@@ -1,154 +1,9 @@
 {
   "$schema": "http://json-schema.org/draft-07/schema#",
-  "allOf": [
-    {
-      "$ref": "#/definitions/IOptions"
-    },
-    {
-      "$ref": "#/definitions/IAbsorberOptions"
-    },
-    {
-      "$ref": "#/definitions/IEmitterOptions"
-    },
-    {
-      "$ref": "#/definitions/IPolygonMaskOptions"
-    }
-  ],
   "definitions": {
     "DivType": {
       "enum": ["circle", "rectangle"],
       "type": "string"
-    },
-    "IAbsorber": {
-      "description": "Absorber options",
-      "properties": {
-        "color": {
-          "anyOf": [
-            {
-              "$ref": "#/definitions/IColor"
-            },
-            {
-              "type": "string"
-            }
-          ],
-          "description": "Absorber color"
-        },
-        "destroy": {
-          "description": "Absorber destroy, this enable particle destruction, if disabled the particle will randomly respawn",
-          "type": "boolean"
-        },
-        "draggable": {
-          "description": "Absorber draggable, this enables dragging on absorbers",
-          "type": "boolean"
-        },
-        "opacity": {
-          "description": "Absorber opacity",
-          "type": "number"
-        },
-        "orbits": {
-          "description": "Absorber orbits, this enable particles orbiting while being attracted by the attracter",
-          "type": "boolean"
-        },
-        "position": {
-          "$ref": "#/definitions/ICoordinates",
-          "description": "Absorber position, percent values calculated on canvas size"
-        },
-        "size": {
-          "$ref": "#/definitions/IAbsorberSize",
-          "description": "Absorber size, these values will be used as pixels"
-        }
-      },
-      "type": "object"
-    },
-    "IAbsorberOptions": {
-      "properties": {
-        "absorbers": {
-          "anyOf": [
-            {
-              "$ref": "#/definitions/IAbsorber"
-            },
-            {
-              "items": {
-                "$ref": "#/definitions/IAbsorber"
-              },
-              "type": "array"
-            }
-          ]
-        },
-        "interactivity": {
-          "allOf": [
-            {
-              "$ref": "#/definitions/IInteractivity"
-            },
-            {
-              "properties": {
-                "modes": {
-                  "allOf": [
-                    {
-                      "$ref": "#/definitions/IModes"
-                    },
-                    {
-                      "properties": {
-                        "absorbers": {
-                          "anyOf": [
-                            {
-                              "$ref": "#/definitions/IAbsorber"
-                            },
-                            {
-                              "items": {
-                                "$ref": "#/definitions/IAbsorber"
-                              },
-                              "type": "array"
-                            }
-                          ]
-                        }
-                      },
-                      "type": "object"
-                    }
-                  ]
-                }
-              },
-              "type": "object"
-            }
-          ]
-        }
-      },
-      "type": "object"
-    },
-    "IAbsorberRandomSize": {
-      "properties": {
-        "enable": {
-          "type": "boolean"
-        },
-        "minimumValue": {
-          "type": "number"
-        }
-      },
-      "type": "object"
-    },
-    "IAbsorberSize": {
-      "properties": {
-        "density": {
-          "type": "number"
-        },
-        "limit": {
-          "type": "number"
-        },
-        "random": {
-          "anyOf": [
-            {
-              "$ref": "#/definitions/IAbsorberRandomSize"
-            },
-            {
-              "type": "boolean"
-            }
-          ]
-        },
-        "value": {
-          "type": "number"
-        }
-      },
-      "type": "object"
     },
     "IAnimatableColor": {
       "properties": {
@@ -307,19 +162,6 @@
       },
       "type": "object"
     },
-    "IBackgroundMode": {
-      "properties": {
-        "enable": {
-          "description": "Sets the animated background mode for particles canvas bringing it to the back",
-          "type": "boolean"
-        },
-        "zIndex": {
-          "description": "Sets canvas z-index property, if -1, the default value, the interactivity options needs `window` value to work",
-          "type": "number"
-        }
-      },
-      "type": "object"
-    },
     "IBubble": {
       "properties": {
         "color": {
@@ -419,19 +261,6 @@
         },
         "opacity": {
           "type": "number"
-        },
-        "selectors": {
-          "anyOf": [
-            {
-              "items": {
-                "type": "string"
-              },
-              "type": "array"
-            },
-            {
-              "type": "string"
-            }
-          ]
         },
         "size": {
           "type": "number"
@@ -623,17 +452,6 @@
       },
       "type": "object"
     },
-    "IDimension": {
-      "properties": {
-        "height": {
-          "type": "number"
-        },
-        "width": {
-          "type": "number"
-        }
-      },
-      "type": "object"
-    },
     "IDivEvent": {
       "properties": {
         "el": {
@@ -679,19 +497,6 @@
           ]
         },
         "mode": {
-          "anyOf": [
-            {
-              "items": {
-                "type": "string"
-              },
-              "type": "array"
-            },
-            {
-              "type": "string"
-            }
-          ]
-        },
-        "selectors": {
           "anyOf": [
             {
               "items": {
@@ -706,198 +511,6 @@
         },
         "type": {
           "$ref": "#/definitions/DivType"
-        }
-      },
-      "type": "object"
-    },
-    "IDraw": {
-      "properties": {
-        "enable": {
-          "type": "boolean"
-        },
-        "lineColor": {
-          "anyOf": [
-            {
-              "$ref": "#/definitions/IColor"
-            },
-            {
-              "type": "string"
-            }
-          ]
-        },
-        "lineWidth": {
-          "type": "number"
-        },
-        "stroke": {
-          "$ref": "#/definitions/IDrawStroke"
-        }
-      },
-      "type": "object"
-    },
-    "IDrawStroke": {
-      "properties": {
-        "color": {
-          "anyOf": [
-            {
-              "$ref": "#/definitions/IColor"
-            },
-            {
-              "type": "string"
-            }
-          ]
-        },
-        "opacity": {
-          "type": "number"
-        },
-        "width": {
-          "type": "number"
-        }
-      },
-      "type": "object"
-    },
-    "IEmitter": {
-      "description": "Particles emitter object options",
-      "properties": {
-        "direction": {
-          "description": "The direction of the emitted particles, [[MoveDirection]] is the enum used for values",
-          "enum": [
-            "bottom",
-            "bottom-left",
-            "bottom-right",
-            "bottomLeft",
-            "bottomRight",
-            "left",
-            "none",
-            "right",
-            "top",
-            "top-left",
-            "top-right",
-            "topLeft",
-            "topRight"
-          ],
-          "type": "string"
-        },
-        "life": {
-          "$ref": "#/definitions/IEmitterLife",
-          "description": "The emitter life options"
-        },
-        "particles": {
-          "$ref": "#/definitions/RecursivePartial<IParticles>",
-          "description": "Particles emitted customization.\nThese settings will overrides other particles settings for the particles emitted by this emitter\nParticles number options won't override anything, they will be ignored completely"
-        },
-        "position": {
-          "$ref": "#/definitions/ICoordinates",
-          "description": "The relative position (in percent) of the emitter, where particles spawns.\nIf size is specified the position will be the center of the size options"
-        },
-        "rate": {
-          "$ref": "#/definitions/IEmitterRate",
-          "description": "The particles emitting rate options"
-        },
-        "size": {
-          "$ref": "#/definitions/IEmitterSize",
-          "description": "The size of the particles emitter area"
-        }
-      },
-      "type": "object"
-    },
-    "IEmitterLife": {
-      "description": "The particles emitter life options",
-      "properties": {
-        "count": {
-          "description": "The count of lives the particles emitter has.\nIf <= 0 or not specified infinity will be the value.\nIf the count is > 0 it will spawn only that number of times then it'll be destroyed and removed",
-          "type": "number"
-        },
-        "delay": {
-          "description": "The delay between any spawn, except first.",
-          "type": "number"
-        },
-        "duration": {
-          "description": "The duration of any emitter life.\nIf <= 0 or  not specified infinity will be the value.",
-          "type": "number"
-        }
-      },
-      "type": "object"
-    },
-    "IEmitterOptions": {
-      "properties": {
-        "emitters": {
-          "anyOf": [
-            {
-              "$ref": "#/definitions/IEmitter"
-            },
-            {
-              "items": {
-                "$ref": "#/definitions/IEmitter"
-              },
-              "type": "array"
-            }
-          ]
-        },
-        "interactivity": {
-          "allOf": [
-            {
-              "$ref": "#/definitions/IInteractivity"
-            },
-            {
-              "properties": {
-                "modes": {
-                  "allOf": [
-                    {
-                      "$ref": "#/definitions/IModes"
-                    },
-                    {
-                      "properties": {
-                        "emitters": {
-                          "anyOf": [
-                            {
-                              "$ref": "#/definitions/IEmitter"
-                            },
-                            {
-                              "items": {
-                                "$ref": "#/definitions/IEmitter"
-                              },
-                              "type": "array"
-                            }
-                          ]
-                        }
-                      },
-                      "type": "object"
-                    }
-                  ]
-                }
-              },
-              "type": "object"
-            }
-          ]
-        }
-      },
-      "type": "object"
-    },
-    "IEmitterRate": {
-      "description": "The particles emitter rate options",
-      "properties": {
-        "delay": {
-          "description": "The emitting velocity, how many seconds will pass between the next particles creation\nDecimal values allowed",
-          "type": "number"
-        },
-        "quantity": {
-          "description": "The emitting quantity, how many particles will be created at every creation event",
-          "type": "number"
-        }
-      },
-      "type": "object"
-    },
-    "IEmitterSize": {
-      "properties": {
-        "height": {
-          "type": "number"
-        },
-        "mode": {
-          "enum": ["percent", "precise"],
-          "type": "string"
-        },
-        "width": {
-          "type": "number"
         }
       },
       "type": "object"
@@ -1118,31 +731,8 @@
       },
       "type": "object"
     },
-<<<<<<< HEAD
-    "IInline": {
-      "properties": {
-        "arrangement": {
-          "enum": [
-            "equidistant",
-            "one-per-point",
-            "onePerPoint",
-            "per-point",
-            "perPoint",
-            "random-length",
-            "random-point",
-            "randomLength",
-            "randomPoint"
-          ],
-          "type": "string"
-        }
-      },
-      "type": "object"
-    },
-    "IInteractivity": {
-=======
     "IInteractivity": {
       "description": "Particles interactivity options",
->>>>>>> b3d6e15b
       "properties": {
         "detect_on": {
           "enum": ["canvas", "parent", "window"],
@@ -1164,135 +754,6 @@
       },
       "type": "object"
     },
-    "ILife": {
-      "properties": {
-        "count": {
-          "type": "number"
-        },
-        "delay": {
-          "$ref": "#/definitions/ILifeDelay"
-        },
-        "duration": {
-          "$ref": "#/definitions/ILifeDuration"
-        }
-      },
-      "type": "object"
-    },
-    "ILifeDelay": {
-      "properties": {
-        "random": {
-          "$ref": "#/definitions/ILifeDelayRandom"
-        },
-        "sync": {
-          "type": "boolean"
-        },
-        "value": {
-          "type": "number"
-        }
-      },
-      "type": "object"
-    },
-    "ILifeDelayRandom": {
-      "properties": {
-        "enable": {
-          "type": "boolean"
-        },
-        "minimumValue": {
-          "type": "number"
-        }
-      },
-      "type": "object"
-    },
-    "ILifeDuration": {
-      "properties": {
-        "random": {
-          "$ref": "#/definitions/ILifeDurationRandom"
-        },
-        "sync": {
-          "type": "boolean"
-        },
-        "value": {
-          "type": "number"
-        }
-      },
-      "type": "object"
-    },
-    "ILifeDurationRandom": {
-      "properties": {
-        "enable": {
-          "type": "boolean"
-        },
-        "minimumValue": {
-          "type": "number"
-        }
-      },
-      "type": "object"
-    },
-    "ILight": {
-      "properties": {
-        "light": {
-          "$ref": "#/definitions/ILightArea"
-        },
-        "shadow": {
-          "$ref": "#/definitions/ILightShadow"
-        }
-      },
-      "type": "object"
-    },
-    "ILightArea": {
-      "properties": {
-        "gradient": {
-          "$ref": "#/definitions/ILightGradient"
-        },
-        "radius": {
-          "type": "number"
-        }
-      },
-      "type": "object"
-    },
-    "ILightGradient": {
-      "properties": {
-        "start": {
-          "anyOf": [
-            {
-              "$ref": "#/definitions/IColor"
-            },
-            {
-              "type": "string"
-            }
-          ]
-        },
-        "stop": {
-          "anyOf": [
-            {
-              "$ref": "#/definitions/IColor"
-            },
-            {
-              "type": "string"
-            }
-          ]
-        }
-      },
-      "type": "object"
-    },
-    "ILightShadow": {
-      "properties": {
-        "color": {
-          "anyOf": [
-            {
-              "$ref": "#/definitions/IColor"
-            },
-            {
-              "type": "string"
-            }
-          ]
-        },
-        "length": {
-          "type": "number"
-        }
-      },
-      "type": "object"
-    },
     "ILinks": {
       "description": "Particles Links options, this configures how the particles link together",
       "properties": {
@@ -1392,27 +853,6 @@
       },
       "type": "object"
     },
-    "ILocalSvg": {
-      "properties": {
-        "path": {
-          "anyOf": [
-            {
-              "items": {
-                "type": "string"
-              },
-              "type": "array"
-            },
-            {
-              "type": "string"
-            }
-          ]
-        },
-        "size": {
-          "$ref": "#/definitions/IDimension"
-        }
-      },
-      "type": "object"
-    },
     "IModes": {
       "properties": {
         "attract": {
@@ -1426,9 +866,6 @@
         },
         "grab": {
           "$ref": "#/definitions/IGrab"
-        },
-        "light": {
-          "$ref": "#/definitions/ILight"
         },
         "push": {
           "$ref": "#/definitions/IPush"
@@ -1549,18 +986,6 @@
       },
       "type": "object"
     },
-    "IMove_1": {
-      "properties": {
-        "radius": {
-          "type": "number"
-        },
-        "type": {
-          "enum": ["path", "radius"],
-          "type": "string"
-        }
-      },
-      "type": "object"
-    },
     "INoise": {
       "properties": {
         "delay": {
@@ -1649,81 +1074,6 @@
       },
       "type": "object"
     },
-    "IOptions": {
-      "description": "The Options interface, defines all the options that can be used by `tsParticles`",
-      "properties": {
-        "autoPlay": {
-          "description": "Sets if the animations should start automatically or manually",
-          "type": "boolean"
-        },
-        "background": {
-          "$ref": "#/definitions/IBackground",
-          "description": "Background options, these background options will be used to the canvas element, they are all CSS properties"
-        },
-        "backgroundMask": {
-          "$ref": "#/definitions/IBackgroundMask",
-          "description": "Background Mask options, what's behind the canvas will become hidden and particles will uncover it"
-        },
-        "backgroundMode": {
-          "$ref": "#/definitions/IBackgroundMode",
-          "description": "Sets the animated background mode for particles canvas bringing it to the back"
-        },
-        "detectRetina": {
-          "description": "Enables the retina detection, if disabled the ratio used by canvas will be always 1 and not the device setting.",
-          "type": "boolean"
-        },
-        "fpsLimit": {
-          "description": "The FPS (Frame Per Second) limit applied to all particles animations.",
-          "type": "number"
-        },
-        "fps_limit": {
-          "description": "The Frame Per Second limit applied to all particles animations.",
-          "type": "number"
-        },
-        "infection": {
-          "$ref": "#/definitions/IInfection",
-          "description": "The infection options"
-        },
-        "interactivity": {
-          "$ref": "#/definitions/IInteractivity",
-          "description": "The particles interaction options"
-        },
-        "particles": {
-          "$ref": "#/definitions/IParticles",
-          "description": "The particles options"
-        },
-        "pauseOnBlur": {
-          "description": "Enables or disabled the animation on window blur",
-          "type": "boolean"
-        },
-        "preset": {
-          "anyOf": [
-            {
-              "items": {
-                "type": "string"
-              },
-              "type": "array"
-            },
-            {
-              "type": "string"
-            }
-          ],
-          "description": "This property will be used to add specified presets to the options"
-        },
-        "retina_detect": {
-          "description": "Enables the retina detection, if disabled the ratio used by canvas will be always 1 and not the device setting.",
-          "type": "boolean"
-        },
-        "themes": {
-          "description": "User-defined themes that can be retrieved by the particles [[Container]]",
-          "items": {
-            "$ref": "#/definitions/ITheme"
-          },
-          "type": "array"
-        }
-      },
-      "type": "object"
-    },
     "IParallax": {
       "properties": {
         "enable": {
@@ -1746,9 +1096,6 @@
         "color": {
           "$ref": "#/definitions/IAnimatableColor"
         },
-        "life": {
-          "$ref": "#/definitions/ILife"
-        },
         "lineLinked": {
           "$ref": "#/definitions/ILinks"
         },
@@ -1815,67 +1162,6 @@
       },
       "type": "object"
     },
-    "IPolygonMask": {
-      "properties": {
-        "data": {
-          "anyOf": [
-            {
-              "$ref": "#/definitions/ILocalSvg"
-            },
-            {
-              "type": "string"
-            }
-          ]
-        },
-        "draw": {
-          "$ref": "#/definitions/IDraw"
-        },
-        "enable": {
-          "type": "boolean"
-        },
-        "inline": {
-          "$ref": "#/definitions/IInline"
-        },
-        "inlineArrangement": {
-          "enum": [
-            "equidistant",
-            "one-per-point",
-            "onePerPoint",
-            "per-point",
-            "perPoint",
-            "random-length",
-            "random-point",
-            "randomLength",
-            "randomPoint"
-          ],
-          "type": "string"
-        },
-        "move": {
-          "$ref": "#/definitions/IMove_1"
-        },
-        "position": {
-          "$ref": "#/definitions/ICoordinates"
-        },
-        "scale": {
-          "type": "number"
-        },
-        "type": {
-          "$ref": "#/definitions/Type"
-        },
-        "url": {
-          "type": "string"
-        }
-      },
-      "type": "object"
-    },
-    "IPolygonMaskOptions": {
-      "properties": {
-        "polygon": {
-          "$ref": "#/definitions/IPolygonMask"
-        }
-      },
-      "type": "object"
-    },
     "IPolygonShape": {
       "properties": {
         "close": {
@@ -1954,19 +1240,6 @@
           "type": "number"
         },
         "ids": {
-          "anyOf": [
-            {
-              "items": {
-                "type": "string"
-              },
-              "type": "array"
-            },
-            {
-              "type": "string"
-            }
-          ]
-        },
-        "selectors": {
           "anyOf": [
             {
               "items": {
@@ -2230,7 +1503,7 @@
           "type": "number"
         },
         "startValue": {
-          "enum": ["max", "min", "random"],
+          "enum": ["max", "min"],
           "type": "string"
         },
         "sync": {
@@ -2281,31 +1554,6 @@
         },
         "width": {
           "type": "number"
-        }
-      },
-      "type": "object"
-    },
-    "ITheme": {
-      "properties": {
-        "default": {
-          "$ref": "#/definitions/IThemeDefault"
-        },
-        "name": {
-          "type": "string"
-        },
-        "options": {
-          "$ref": "#/definitions/RecursivePartial<IOptions>"
-        }
-      },
-      "type": "object"
-    },
-    "IThemeDefault": {
-      "properties": {
-        "mode": {
-          "$ref": "#/definitions/ThemeMode"
-        },
-        "value": {
-          "type": "boolean"
         }
       },
       "type": "object"
@@ -2387,110 +1635,6 @@
         },
         "rgb": {
           "$ref": "#/definitions/IRgb"
-        }
-      },
-      "type": "object"
-    },
-    "RecursivePartial<IAbsorber>": {
-      "properties": {
-        "color": {
-          "anyOf": [
-            {
-              "$ref": "#/definitions/IColor"
-            },
-            {
-              "type": "string"
-            }
-          ],
-          "description": "Absorber color"
-        },
-        "destroy": {
-          "description": "Absorber destroy, this enable particle destruction, if disabled the particle will randomly respawn",
-          "type": "boolean"
-        },
-        "draggable": {
-          "description": "Absorber draggable, this enables dragging on absorbers",
-          "type": "boolean"
-        },
-        "opacity": {
-          "description": "Absorber opacity",
-          "type": "number"
-        },
-        "orbits": {
-          "description": "Absorber orbits, this enable particles orbiting while being attracted by the attracter",
-          "type": "boolean"
-        },
-        "position": {
-          "$ref": "#/definitions/ICoordinates",
-          "description": "Absorber position, percent values calculated on canvas size"
-        },
-        "size": {
-          "$ref": "#/definitions/RecursivePartial<IAbsorberSize>",
-          "description": "Absorber size, these values will be used as pixels"
-        }
-      },
-      "type": "object"
-    },
-    "RecursivePartial<IAbsorber>_1": {
-      "properties": {
-        "color": {
-          "anyOf": [
-            {
-              "$ref": "#/definitions/IColor"
-            },
-            {
-              "type": "string"
-            }
-          ],
-          "description": "Absorber color"
-        },
-        "destroy": {
-          "description": "Absorber destroy, this enable particle destruction, if disabled the particle will randomly respawn",
-          "type": "boolean"
-        },
-        "draggable": {
-          "description": "Absorber draggable, this enables dragging on absorbers",
-          "type": "boolean"
-        },
-        "opacity": {
-          "description": "Absorber opacity",
-          "type": "number"
-        },
-        "orbits": {
-          "description": "Absorber orbits, this enable particles orbiting while being attracted by the attracter",
-          "type": "boolean"
-        },
-        "position": {
-          "$ref": "#/definitions/ICoordinates",
-          "description": "Absorber position, percent values calculated on canvas size"
-        },
-        "size": {
-          "$ref": "#/definitions/RecursivePartial<IAbsorberSize>",
-          "description": "Absorber size, these values will be used as pixels"
-        }
-      },
-      "type": "object"
-    },
-    "RecursivePartial<IAbsorberSize>": {
-      "properties": {
-        "density": {
-          "type": "number"
-        },
-        "limit": {
-          "type": "number"
-        },
-        "random": {
-          "anyOf": [
-            {
-              "$ref": "#/definitions/IAbsorberRandomSize"
-            },
-            {
-              "type": "boolean"
-            }
-          ]
-        },
-        "value": {
-          "type": "number"
         }
       },
       "type": "object"
@@ -2556,145 +1700,6 @@
       },
       "type": "object"
     },
-    "RecursivePartial<IAttract>_1": {
-      "properties": {
-        "distance": {
-          "type": "number"
-        },
-        "duration": {
-          "type": "number"
-        },
-        "speed": {
-          "type": "number"
-        }
-      },
-      "type": "object"
-    },
-    "RecursivePartial<IBackground>": {
-      "properties": {
-        "color": {
-          "anyOf": [
-            {
-              "$ref": "#/definitions/IColor"
-            },
-            {
-              "type": "string"
-            }
-          ],
-          "description": "The background color used by the canvas element, string or [[IColor]] value"
-        },
-        "image": {
-          "description": "The background image used by the canvas element, its value will be used to set CSS property background-image",
-          "type": "string"
-        },
-        "opacity": {
-          "description": "The background opacity",
-          "type": "number"
-        },
-        "position": {
-          "description": "The background position, it's used by the CSS property background-position",
-          "type": "string"
-        },
-        "repeat": {
-          "description": "The background position, it's used by the CSS property background-repeat",
-          "type": "string"
-        },
-        "size": {
-          "description": "The background size, it's used by the CSS property background-size",
-          "type": "string"
-        }
-      },
-      "type": "object"
-    },
-    "RecursivePartial<IBackgroundMask>": {
-      "properties": {
-        "cover": {
-          "anyOf": [
-            {
-              "$ref": "#/definitions/IColor"
-            },
-            {
-              "$ref": "#/definitions/IBackgroundMaskCover"
-            },
-            {
-              "type": "string"
-            }
-          ],
-          "description": "The color to use as a canvas background to cover"
-        },
-        "enable": {
-          "description": "This settings enables the cover and the particles behavior as unveiling elements",
-          "type": "boolean"
-        }
-      },
-      "type": "object"
-    },
-    "RecursivePartial<IBackgroundMode>": {
-      "properties": {
-        "enable": {
-          "description": "Sets the animated background mode for particles canvas bringing it to the back",
-          "type": "boolean"
-        },
-        "zIndex": {
-          "description": "Sets canvas z-index property, if -1, the default value, the interactivity options needs `window` value to work",
-          "type": "number"
-        }
-      },
-      "type": "object"
-    },
-    "RecursivePartial<IBubble>": {
-      "properties": {
-        "color": {
-          "anyOf": [
-            {
-              "$ref": "#/definitions/IColor"
-            },
-            {
-              "items": {
-                "anyOf": [
-                  {
-                    "$ref": "#/definitions/IColor"
-                  },
-                  {
-                    "type": "string"
-                  }
-                ]
-              },
-              "type": "array"
-            },
-            {
-              "type": "string"
-            }
-          ]
-        },
-        "distance": {
-          "type": "number"
-        },
-        "divs": {
-          "anyOf": [
-            {
-              "$ref": "#/definitions/IBubbleDiv"
-            },
-            {
-              "items": {
-                "$ref": "#/definitions/IBubbleDiv"
-              },
-              "type": "array"
-            }
-          ]
-        },
-        "duration": {
-          "type": "number"
-        },
-        "opacity": {
-          "type": "number"
-        },
-        "size": {
-          "type": "number"
-        }
-      },
-      "type": "object"
-    },
     "RecursivePartial<ICharacterShape>": {
       "properties": {
         "close": {
@@ -2767,29 +1772,6 @@
       },
       "type": "object"
     },
-    "RecursivePartial<IClickEvent>": {
-      "properties": {
-        "enable": {
-          "description": "This property enables or disables the click event",
-          "type": "boolean"
-        },
-        "mode": {
-          "anyOf": [
-            {
-              "items": {
-                "type": "string"
-              },
-              "type": "array"
-            },
-            {
-              "type": "string"
-            }
-          ],
-          "description": "This property contains a [[ClickMode]] value or an array of those values.\nIf this value is an array, every mode will be used on click."
-        }
-      },
-      "type": "object"
-    },
     "RecursivePartial<ICollisions>": {
       "properties": {
         "enable": {
@@ -2816,34 +1798,6 @@
       },
       "type": "object"
     },
-    "RecursivePartial<IConnect>": {
-      "properties": {
-        "distance": {
-          "type": "number"
-        },
-        "lineLinked": {
-          "$ref": "#/definitions/RecursivePartial<IConnectLinks>"
-        },
-        "line_linked": {
-          "$ref": "#/definitions/RecursivePartial<IConnectLinks>"
-        },
-        "links": {
-          "$ref": "#/definitions/RecursivePartial<IConnectLinks>"
-        },
-        "radius": {
-          "type": "number"
-        }
-      },
-      "type": "object"
-    },
-    "RecursivePartial<IConnectLinks>": {
-      "properties": {
-        "opacity": {
-          "type": "number"
-        }
-      },
-      "type": "object"
-    },
     "RecursivePartial<ICoordinates>": {
       "properties": {
         "x": {
@@ -2868,436 +1822,6 @@
         },
         "value_area": {
           "type": "number"
-        }
-      },
-      "type": "object"
-    },
-    "RecursivePartial<IDivEvent>": {
-      "properties": {
-        "el": {
-          "anyOf": [
-            {
-              "items": {
-                "type": "string"
-              },
-              "type": "array"
-            },
-            {
-              "type": "string"
-            }
-          ]
-        },
-        "elementId": {
-          "anyOf": [
-            {
-              "items": {
-                "type": "string"
-              },
-              "type": "array"
-            },
-            {
-              "type": "string"
-            }
-          ]
-        },
-        "enable": {
-          "type": "boolean"
-        },
-        "ids": {
-          "anyOf": [
-            {
-              "items": {
-                "type": "string"
-              },
-              "type": "array"
-            },
-            {
-              "type": "string"
-            }
-          ]
-        },
-        "mode": {
-          "anyOf": [
-            {
-              "items": {
-                "type": "string"
-              },
-              "type": "array"
-            },
-            {
-              "type": "string"
-            }
-          ]
-        },
-        "selectors": {
-          "anyOf": [
-            {
-              "items": {
-                "type": "string"
-              },
-              "type": "array"
-            },
-            {
-              "type": "string"
-            }
-          ]
-        },
-        "type": {
-          "enum": ["circle", "rectangle"],
-          "type": "string"
-        }
-      },
-      "type": "object"
-    },
-    "RecursivePartial<IDivEvent>_1": {
-      "properties": {
-        "el": {
-          "anyOf": [
-            {
-              "items": {
-                "type": "string"
-              },
-              "type": "array"
-            },
-            {
-              "type": "string"
-            }
-          ]
-        },
-        "elementId": {
-          "anyOf": [
-            {
-              "items": {
-                "type": "string"
-              },
-              "type": "array"
-            },
-            {
-              "type": "string"
-            }
-          ]
-        },
-        "enable": {
-          "type": "boolean"
-        },
-        "ids": {
-          "anyOf": [
-            {
-              "items": {
-                "type": "string"
-              },
-              "type": "array"
-            },
-            {
-              "type": "string"
-            }
-          ]
-        },
-        "mode": {
-          "anyOf": [
-            {
-              "items": {
-                "type": "string"
-              },
-              "type": "array"
-            },
-            {
-              "type": "string"
-            }
-          ]
-        },
-        "selectors": {
-          "anyOf": [
-            {
-              "items": {
-                "type": "string"
-              },
-              "type": "array"
-            },
-            {
-              "type": "string"
-            }
-          ]
-        },
-        "type": {
-          "enum": ["circle", "rectangle"],
-          "type": "string"
-        }
-      },
-      "type": "object"
-    },
-    "RecursivePartial<IDraw>": {
-      "properties": {
-        "enable": {
-          "type": "boolean"
-        },
-        "lineColor": {
-          "anyOf": [
-            {
-              "$ref": "#/definitions/IColor"
-            },
-            {
-              "type": "string"
-            }
-          ]
-        },
-        "lineWidth": {
-          "type": "number"
-        },
-        "stroke": {
-          "$ref": "#/definitions/RecursivePartial<IDrawStroke>"
-        }
-      },
-      "type": "object"
-    },
-    "RecursivePartial<IDrawStroke>": {
-      "properties": {
-        "color": {
-          "anyOf": [
-            {
-              "$ref": "#/definitions/IColor"
-            },
-            {
-              "type": "string"
-            }
-          ]
-        },
-        "opacity": {
-          "type": "number"
-        },
-        "width": {
-          "type": "number"
-        }
-      },
-      "type": "object"
-    },
-    "RecursivePartial<IEmitter>": {
-      "properties": {
-        "direction": {
-          "description": "The direction of the emitted particles, [[MoveDirection]] is the enum used for values",
-          "enum": [
-            "bottom",
-            "bottom-left",
-            "bottom-right",
-            "bottomLeft",
-            "bottomRight",
-            "left",
-            "none",
-            "right",
-            "top",
-            "top-left",
-            "top-right",
-            "topLeft",
-            "topRight"
-          ],
-          "type": "string"
-        },
-        "life": {
-          "$ref": "#/definitions/RecursivePartial<IEmitterLife>",
-          "description": "The emitter life options"
-        },
-        "particles": {
-          "$ref": "#/definitions/RecursivePartial<IParticles>",
-          "description": "Particles emitted customization.\nThese settings will overrides other particles settings for the particles emitted by this emitter\nParticles number options won't override anything, they will be ignored completely"
-        },
-        "position": {
-          "$ref": "#/definitions/ICoordinates",
-          "description": "The relative position (in percent) of the emitter, where particles spawns.\nIf size is specified the position will be the center of the size options"
-        },
-        "rate": {
-          "$ref": "#/definitions/RecursivePartial<IEmitterRate>",
-          "description": "The particles emitting rate options"
-        },
-        "size": {
-          "$ref": "#/definitions/IEmitterSize",
-          "description": "The size of the particles emitter area"
-        }
-      },
-      "type": "object"
-    },
-    "RecursivePartial<IEmitter>_1": {
-      "properties": {
-        "direction": {
-          "description": "The direction of the emitted particles, [[MoveDirection]] is the enum used for values",
-          "enum": [
-            "bottom",
-            "bottom-left",
-            "bottom-right",
-            "bottomLeft",
-            "bottomRight",
-            "left",
-            "none",
-            "right",
-            "top",
-            "top-left",
-            "top-right",
-            "topLeft",
-            "topRight"
-          ],
-          "type": "string"
-        },
-        "life": {
-          "$ref": "#/definitions/RecursivePartial<IEmitterLife>",
-          "description": "The emitter life options"
-        },
-        "particles": {
-          "$ref": "#/definitions/RecursivePartial<IParticles>",
-          "description": "Particles emitted customization.\nThese settings will overrides other particles settings for the particles emitted by this emitter\nParticles number options won't override anything, they will be ignored completely"
-        },
-        "position": {
-          "$ref": "#/definitions/ICoordinates",
-          "description": "The relative position (in percent) of the emitter, where particles spawns.\nIf size is specified the position will be the center of the size options"
-        },
-        "rate": {
-          "$ref": "#/definitions/RecursivePartial<IEmitterRate>",
-          "description": "The particles emitting rate options"
-        },
-        "size": {
-          "$ref": "#/definitions/IEmitterSize",
-          "description": "The size of the particles emitter area"
-        }
-      },
-      "type": "object"
-    },
-    "RecursivePartial<IEmitterLife>": {
-      "properties": {
-        "count": {
-          "description": "The count of lives the particles emitter has.\nIf <= 0 or not specified infinity will be the value.\nIf the count is > 0 it will spawn only that number of times then it'll be destroyed and removed",
-          "type": "number"
-        },
-        "delay": {
-          "description": "The delay between any spawn, except first.",
-          "type": "number"
-        },
-        "duration": {
-          "description": "The duration of any emitter life.\nIf <= 0 or  not specified infinity will be the value.",
-          "type": "number"
-        }
-      },
-      "type": "object"
-    },
-    "RecursivePartial<IEmitterRate>": {
-      "properties": {
-        "delay": {
-          "description": "The emitting velocity, how many seconds will pass between the next particles creation\nDecimal values allowed",
-          "type": "number"
-        },
-        "quantity": {
-          "description": "The emitting quantity, how many particles will be created at every creation event",
-          "type": "number"
-        }
-      },
-      "type": "object"
-    },
-    "RecursivePartial<IEvents>": {
-      "properties": {
-        "onClick": {
-          "$ref": "#/definitions/RecursivePartial<IClickEvent>",
-          "description": "The canvas click event"
-        },
-        "onDiv": {
-          "anyOf": [
-            {
-              "$ref": "#/definitions/RecursivePartial<IDivEvent>"
-            },
-            {
-              "items": {
-                "$ref": "#/definitions/RecursivePartial<IDivEvent>_1"
-              },
-              "type": "array"
-            }
-          ]
-        },
-        "onHover": {
-          "$ref": "#/definitions/RecursivePartial<IHoverEvent>"
-        },
-        "onclick": {
-          "$ref": "#/definitions/RecursivePartial<IClickEvent>",
-          "description": "The canvas click event"
-        },
-        "ondiv": {
-          "anyOf": [
-            {
-              "$ref": "#/definitions/RecursivePartial<IDivEvent>"
-            },
-            {
-              "items": {
-                "$ref": "#/definitions/RecursivePartial<IDivEvent>_1"
-              },
-              "type": "array"
-            }
-          ]
-        },
-        "onhover": {
-          "$ref": "#/definitions/RecursivePartial<IHoverEvent>"
-        },
-        "resize": {
-          "type": "boolean"
-        }
-      },
-      "type": "object"
-    },
-    "RecursivePartial<IGrab>": {
-      "properties": {
-        "distance": {
-          "type": "number"
-        },
-        "lineLinked": {
-          "$ref": "#/definitions/RecursivePartial<IGrabLinks>"
-        },
-        "line_linked": {
-          "$ref": "#/definitions/RecursivePartial<IGrabLinks>"
-        },
-        "links": {
-          "$ref": "#/definitions/RecursivePartial<IGrabLinks>"
-        }
-      },
-      "type": "object"
-    },
-    "RecursivePartial<IGrabLinks>": {
-      "properties": {
-        "blink": {
-          "type": "boolean"
-        },
-        "color": {
-          "anyOf": [
-            {
-              "$ref": "#/definitions/IColor"
-            },
-            {
-              "type": "string"
-            }
-          ]
-        },
-        "consent": {
-          "type": "boolean"
-        },
-        "opacity": {
-          "type": "number"
-        }
-      },
-      "type": "object"
-    },
-    "RecursivePartial<IHoverEvent>": {
-      "properties": {
-        "enable": {
-          "type": "boolean"
-        },
-        "mode": {
-          "anyOf": [
-            {
-              "items": {
-                "type": "string"
-              },
-              "type": "array"
-            },
-            {
-              "type": "string"
-            }
-          ]
-        },
-        "parallax": {
-          "$ref": "#/definitions/RecursivePartial<IParallax>"
         }
       },
       "type": "object"
@@ -3355,223 +1879,6 @@
           "type": "string"
         },
         "width": {
-          "type": "number"
-        }
-      },
-      "type": "object"
-    },
-    "RecursivePartial<IInfection>": {
-      "properties": {
-        "cure": {
-          "type": "boolean"
-        },
-        "delay": {
-          "type": "number"
-        },
-        "enable": {
-          "type": "boolean"
-        },
-        "infections": {
-          "type": "number"
-        },
-        "stages": {
-          "items": {
-            "$ref": "#/definitions/RecursivePartial<IInfectionStage>"
-          },
-          "type": "array"
-        }
-      },
-      "type": "object"
-    },
-    "RecursivePartial<IInfectionStage>": {
-      "properties": {
-        "color": {
-          "anyOf": [
-            {
-              "$ref": "#/definitions/IColor"
-            },
-            {
-              "type": "string"
-            }
-          ]
-        },
-        "duration": {
-          "type": "number"
-        },
-        "infectedStage": {
-          "type": "number"
-        },
-        "radius": {
-          "type": "number"
-        },
-        "rate": {
-          "type": "number"
-        }
-      },
-      "type": "object"
-    },
-    "RecursivePartial<IInline>": {
-      "properties": {
-        "arrangement": {
-          "enum": [
-            "equidistant",
-            "one-per-point",
-            "onePerPoint",
-            "per-point",
-            "perPoint",
-            "random-length",
-            "random-point",
-            "randomLength",
-            "randomPoint"
-          ],
-          "type": "string"
-        }
-      },
-      "type": "object"
-    },
-    "RecursivePartial<IInteractivity&{modes:IModes&{absorbers:SingleOrMultiple<IAbsorber>;};}&{modes:IModes&{emitters:SingleOrMultiple<IEmitter>;};}>": {
-      "properties": {
-        "detect_on": {
-          "enum": ["canvas", "parent", "window"],
-          "type": "string"
-        },
-        "detectsOn": {
-          "enum": ["canvas", "parent", "window"],
-          "type": "string"
-        },
-        "events": {
-          "$ref": "#/definitions/RecursivePartial<IEvents>"
-        },
-        "modes": {
-          "$ref": "#/definitions/RecursivePartial<IModes&{absorbers:SingleOrMultiple<IAbsorber>;}&{emitters:SingleOrMultiple<IEmitter>;}>"
-        }
-      },
-      "type": "object"
-    },
-    "RecursivePartial<ILife>": {
-      "properties": {
-        "count": {
-          "type": "number"
-        },
-        "delay": {
-          "$ref": "#/definitions/RecursivePartial<ILifeDelay>"
-        },
-        "duration": {
-          "$ref": "#/definitions/RecursivePartial<ILifeDuration>"
-        }
-      },
-      "type": "object"
-    },
-    "RecursivePartial<ILifeDelay>": {
-      "properties": {
-        "random": {
-          "$ref": "#/definitions/RecursivePartial<ILifeDelayRandom>"
-        },
-        "sync": {
-          "type": "boolean"
-        },
-        "value": {
-          "type": "number"
-        }
-      },
-      "type": "object"
-    },
-    "RecursivePartial<ILifeDelayRandom>": {
-      "properties": {
-        "enable": {
-          "type": "boolean"
-        },
-        "minimumValue": {
-          "type": "number"
-        }
-      },
-      "type": "object"
-    },
-    "RecursivePartial<ILifeDuration>": {
-      "properties": {
-        "random": {
-          "$ref": "#/definitions/RecursivePartial<ILifeDurationRandom>"
-        },
-        "sync": {
-          "type": "boolean"
-        },
-        "value": {
-          "type": "number"
-        }
-      },
-      "type": "object"
-    },
-    "RecursivePartial<ILifeDurationRandom>": {
-      "properties": {
-        "enable": {
-          "type": "boolean"
-        },
-        "minimumValue": {
-          "type": "number"
-        }
-      },
-      "type": "object"
-    },
-    "RecursivePartial<ILight>": {
-      "properties": {
-        "light": {
-          "$ref": "#/definitions/RecursivePartial<ILightArea>"
-        },
-        "shadow": {
-          "$ref": "#/definitions/RecursivePartial<ILightShadow>"
-        }
-      },
-      "type": "object"
-    },
-    "RecursivePartial<ILightArea>": {
-      "properties": {
-        "gradient": {
-          "$ref": "#/definitions/RecursivePartial<ILightGradient>"
-        },
-        "radius": {
-          "type": "number"
-        }
-      },
-      "type": "object"
-    },
-    "RecursivePartial<ILightGradient>": {
-      "properties": {
-        "start": {
-          "anyOf": [
-            {
-              "$ref": "#/definitions/IColor"
-            },
-            {
-              "type": "string"
-            }
-          ]
-        },
-        "stop": {
-          "anyOf": [
-            {
-              "$ref": "#/definitions/IColor"
-            },
-            {
-              "type": "string"
-            }
-          ]
-        }
-      },
-      "type": "object"
-    },
-    "RecursivePartial<ILightShadow>": {
-      "properties": {
-        "color": {
-          "anyOf": [
-            {
-              "$ref": "#/definitions/IColor"
-            },
-            {
-              "type": "string"
-            }
-          ]
-        },
-        "length": {
           "type": "number"
         }
       },
@@ -3671,67 +1978,6 @@
         },
         "opacity": {
           "type": "number"
-        }
-      },
-      "type": "object"
-    },
-    "RecursivePartial<IModes&{absorbers:SingleOrMultiple<IAbsorber>;}&{emitters:SingleOrMultiple<IEmitter>;}>": {
-      "properties": {
-        "absorbers": {
-          "anyOf": [
-            {
-              "$ref": "#/definitions/RecursivePartial<IAbsorber>"
-            },
-            {
-              "items": {
-                "$ref": "#/definitions/RecursivePartial<IAbsorber>_1"
-              },
-              "type": "array"
-            }
-          ]
-        },
-        "attract": {
-          "$ref": "#/definitions/RecursivePartial<IAttract>_1"
-        },
-        "bubble": {
-          "$ref": "#/definitions/RecursivePartial<IBubble>"
-        },
-        "connect": {
-          "$ref": "#/definitions/RecursivePartial<IConnect>"
-        },
-        "emitters": {
-          "anyOf": [
-            {
-              "$ref": "#/definitions/RecursivePartial<IEmitter>"
-            },
-            {
-              "items": {
-                "$ref": "#/definitions/RecursivePartial<IEmitter>_1"
-              },
-              "type": "array"
-            }
-          ]
-        },
-        "grab": {
-          "$ref": "#/definitions/RecursivePartial<IGrab>"
-        },
-        "light": {
-          "$ref": "#/definitions/RecursivePartial<ILight>"
-        },
-        "push": {
-          "$ref": "#/definitions/RecursivePartial<IPush>"
-        },
-        "remove": {
-          "$ref": "#/definitions/RecursivePartial<IRemove>"
-        },
-        "repulse": {
-          "$ref": "#/definitions/RecursivePartial<IRepulse>"
-        },
-        "slow": {
-          "$ref": "#/definitions/RecursivePartial<ISlow>"
-        },
-        "trail": {
-          "$ref": "#/definitions/RecursivePartial<ITrail>_1"
         }
       },
       "type": "object"
@@ -3826,18 +2072,6 @@
       },
       "type": "object"
     },
-    "RecursivePartial<IMove>_1": {
-      "properties": {
-        "radius": {
-          "type": "number"
-        },
-        "type": {
-          "enum": ["path", "radius"],
-          "type": "string"
-        }
-      },
-      "type": "object"
-    },
     "RecursivePartial<INoise>": {
       "properties": {
         "delay": {
@@ -3915,123 +2149,6 @@
       },
       "type": "object"
     },
-    "RecursivePartial<IOptions>": {
-      "properties": {
-        "absorbers": {
-          "anyOf": [
-            {
-              "$ref": "#/definitions/RecursivePartial<IAbsorber>"
-            },
-            {
-              "items": {
-                "$ref": "#/definitions/RecursivePartial<IAbsorber>_1"
-              },
-              "type": "array"
-            }
-          ]
-        },
-        "autoPlay": {
-          "description": "Sets if the animations should start automatically or manually",
-          "type": "boolean"
-        },
-        "background": {
-          "$ref": "#/definitions/RecursivePartial<IBackground>",
-          "description": "Background options, these background options will be used to the canvas element, they are all CSS properties"
-        },
-        "backgroundMask": {
-          "$ref": "#/definitions/RecursivePartial<IBackgroundMask>",
-          "description": "Background Mask options, what's behind the canvas will become hidden and particles will uncover it"
-        },
-        "backgroundMode": {
-          "$ref": "#/definitions/RecursivePartial<IBackgroundMode>",
-          "description": "Sets the animated background mode for particles canvas bringing it to the back"
-        },
-        "detectRetina": {
-          "description": "Enables the retina detection, if disabled the ratio used by canvas will be always 1 and not the device setting.",
-          "type": "boolean"
-        },
-        "emitters": {
-          "anyOf": [
-            {
-              "$ref": "#/definitions/RecursivePartial<IEmitter>"
-            },
-            {
-              "items": {
-                "$ref": "#/definitions/RecursivePartial<IEmitter>_1"
-              },
-              "type": "array"
-            }
-          ]
-        },
-        "fpsLimit": {
-          "description": "The FPS (Frame Per Second) limit applied to all particles animations.",
-          "type": "number"
-        },
-        "fps_limit": {
-          "description": "The Frame Per Second limit applied to all particles animations.",
-          "type": "number"
-        },
-        "infection": {
-          "$ref": "#/definitions/RecursivePartial<IInfection>",
-          "description": "The infection options"
-        },
-        "interactivity": {
-          "$ref": "#/definitions/RecursivePartial<IInteractivity&{modes:IModes&{absorbers:SingleOrMultiple<IAbsorber>;};}&{modes:IModes&{emitters:SingleOrMultiple<IEmitter>;};}>",
-          "description": "The particles interaction options"
-        },
-        "particles": {
-          "$ref": "#/definitions/RecursivePartial<IParticles>",
-          "description": "The particles options"
-        },
-        "pauseOnBlur": {
-          "description": "Enables or disabled the animation on window blur",
-          "type": "boolean"
-        },
-        "polygon": {
-          "$ref": "#/definitions/RecursivePartial<IPolygonMask>"
-        },
-        "preset": {
-          "anyOf": [
-            {
-              "items": {
-                "type": "string"
-              },
-              "type": "array"
-            },
-            {
-              "type": "string"
-            }
-          ],
-          "description": "This property will be used to add specified presets to the options"
-        },
-        "retina_detect": {
-          "description": "Enables the retina detection, if disabled the ratio used by canvas will be always 1 and not the device setting.",
-          "type": "boolean"
-        },
-        "themes": {
-          "description": "User-defined themes that can be retrieved by the particles [[Container]]",
-          "items": {
-            "$ref": "#/definitions/RecursivePartial<ITheme>"
-          },
-          "type": "array"
-        }
-      },
-      "type": "object"
-    },
-    "RecursivePartial<IParallax>": {
-      "properties": {
-        "enable": {
-          "type": "boolean"
-        },
-        "force": {
-          "type": "number"
-        },
-        "smooth": {
-          "type": "number"
-        }
-      },
-      "type": "object"
-    },
     "RecursivePartial<IParticles>": {
       "properties": {
         "collisions": {
@@ -4039,9 +2156,6 @@
         },
         "color": {
           "$ref": "#/definitions/RecursivePartial<IAnimatableColor>"
-        },
-        "life": {
-          "$ref": "#/definitions/RecursivePartial<ILife>"
         },
         "lineLinked": {
           "$ref": "#/definitions/RecursivePartial<ILinks>",
@@ -4112,60 +2226,6 @@
       },
       "type": "object"
     },
-    "RecursivePartial<IPolygonMask>": {
-      "properties": {
-        "data": {
-          "anyOf": [
-            {
-              "$ref": "#/definitions/ILocalSvg"
-            },
-            {
-              "type": "string"
-            }
-          ]
-        },
-        "draw": {
-          "$ref": "#/definitions/RecursivePartial<IDraw>"
-        },
-        "enable": {
-          "type": "boolean"
-        },
-        "inline": {
-          "$ref": "#/definitions/RecursivePartial<IInline>"
-        },
-        "inlineArrangement": {
-          "enum": [
-            "equidistant",
-            "one-per-point",
-            "onePerPoint",
-            "per-point",
-            "perPoint",
-            "random-length",
-            "random-point",
-            "randomLength",
-            "randomPoint"
-          ],
-          "type": "string"
-        },
-        "move": {
-          "$ref": "#/definitions/RecursivePartial<IMove>_1"
-        },
-        "position": {
-          "$ref": "#/definitions/ICoordinates"
-        },
-        "scale": {
-          "type": "number"
-        },
-        "type": {
-          "enum": ["inline", "inside", "none", "outside"],
-          "type": "string"
-        },
-        "url": {
-          "type": "string"
-        }
-      },
-      "type": "object"
-    },
     "RecursivePartial<IPolygonShape>": {
       "properties": {
         "close": {
@@ -4206,55 +2266,6 @@
       },
       "type": "object"
     },
-    "RecursivePartial<IPush>": {
-      "properties": {
-        "particles_nb": {
-          "type": "number"
-        },
-        "quantity": {
-          "type": "number"
-        }
-      },
-      "type": "object"
-    },
-    "RecursivePartial<IRemove>": {
-      "properties": {
-        "particles_nb": {
-          "type": "number"
-        },
-        "quantity": {
-          "type": "number"
-        }
-      },
-      "type": "object"
-    },
-    "RecursivePartial<IRepulse>": {
-      "properties": {
-        "distance": {
-          "type": "number"
-        },
-        "divs": {
-          "anyOf": [
-            {
-              "$ref": "#/definitions/IRepulseDiv"
-            },
-            {
-              "items": {
-                "$ref": "#/definitions/IRepulseDiv"
-              },
-              "type": "array"
-            }
-          ]
-        },
-        "duration": {
-          "type": "number"
-        },
-        "speed": {
-          "type": "number"
-        }
-      },
-      "type": "object"
-    },
     "RecursivePartial<IRotate>": {
       "properties": {
         "animation": {
@@ -4446,7 +2457,7 @@
           "type": "number"
         },
         "startValue": {
-          "enum": ["max", "min", "random"],
+          "enum": ["max", "min"],
           "type": "string"
         },
         "sync": {
@@ -4455,20 +2466,6 @@
       },
       "type": "object"
     },
-    "RecursivePartial<ISlow>": {
-      "properties": {
-        "active": {
-          "type": "boolean"
-        },
-        "factor": {
-          "type": "number"
-        },
-        "radius": {
-          "type": "number"
-        }
-      },
-      "type": "object"
-    },
     "RecursivePartial<IStroke>": {
       "properties": {
         "color": {
@@ -4511,32 +2508,6 @@
       },
       "type": "object"
     },
-    "RecursivePartial<ITheme>": {
-      "properties": {
-        "default": {
-          "$ref": "#/definitions/RecursivePartial<IThemeDefault>"
-        },
-        "name": {
-          "type": "string"
-        },
-        "options": {
-          "$ref": "#/definitions/RecursivePartial<IOptions>"
-        }
-      },
-      "type": "object"
-    },
-    "RecursivePartial<IThemeDefault>": {
-      "properties": {
-        "mode": {
-          "enum": ["any", "dark", "light"],
-          "type": "string"
-        },
-        "value": {
-          "type": "boolean"
-        }
-      },
-      "type": "object"
-    },
     "RecursivePartial<ITrail>": {
       "properties": {
         "enable": {
@@ -4553,20 +2524,6 @@
           ]
         },
         "length": {
-          "type": "number"
-        }
-      },
-      "type": "object"
-    },
-    "RecursivePartial<ITrail>_1": {
-      "properties": {
-        "delay": {
-          "type": "number"
-        },
-        "particles": {
-          "$ref": "#/definitions/RecursivePartial<IParticles>"
-        },
-        "quantity": {
           "type": "number"
         }
       },
@@ -4609,8 +2566,6 @@
     },
     "RecursivePartial<ShapeData>": {
       "type": "object"
-<<<<<<< HEAD
-=======
     }
   },
   "description": "The Options interface, defines all the options that can be used by `tsParticles`\n[[include:Options.md]]",
@@ -4664,15 +2619,11 @@
         }
       ],
       "description": "This property will be used to add specified presets to the options"
->>>>>>> b3d6e15b
-    },
-    "ThemeMode": {
-      "enum": ["any", "dark", "light"],
-      "type": "string"
-    },
-    "Type": {
-      "enum": ["inline", "inside", "none", "outside"],
-      "type": "string"
+    },
+    "retina_detect": {
+      "description": "Enables the retina detection, if disabled the ratio used by canvas will be always 1 and not the device setting.",
+      "type": "boolean"
     }
-  }
+  },
+  "type": "object"
 }