{
  "name": "tsparticles",
  "sideEffects": [
    "./dist/index.js",
    "./dist/tsparticles.js"
  ],
  "version": "1.18.0-alpha.14",
  "description": "Easily add particle animations to your website. Browser ready and with official React/Vue/Angular/jQuery/Preact components.",
  "homepage": "https://particles.matteobruni.it/",
  "scripts": {
    "prettify:src": "prettier --write ./src/",
    "prettify:tests": "prettier --write ./tests/",
    "prettify:schema": "prettier --write ./schema/options.schema.json",
    "prettify:readme": "prettier --write ./README.md",
    "lint": "eslint src --ext .js,.jsx,.ts,.tsx --fix && eslint tests --ext .js,.jsx,.ts,.tsx --fix",
    "clear:dist": "rimraf -f ./dist",
    "clear:docs": "rimraf -f ./docs",
    "slimbuild": "yarn clear:dist && yarn prettify:src && yarn build:ts:es && yarn lint && webpack -p && yarn build:ts",
    "build": "yarn slimbuild && yarn build:schema && yarn prettify:schema && yarn prettify:tests && yarn test && yarn prettify:readme && yarn build:docs",
    "build:ts:es": "tsc -b tsconfig.browser.json",
    "build:ts": "tsc",
    "build:docs": "yarn clear:docs && typedoc && copyfiles -f ../../CNAME ./docs",
    "build:schema": "echo typescript-json-schema tsconfig.schema.json IOptions --out ./schema/options.schema.json",
    "test": "nyc mocha",
    "preversion": "yarn test",
    "version": "node ./scripts/postversion.js && git add tsParticles.nuspec",
    "postversion": "git push && git push --tags",
    "prepare": "yarn build",
    "release:alpha": "yarn version --prerelease --preid alpha",
    "release:beta": "yarn version --prerelease --preid beta",
    "deploy:docs": "yarn build && node deploy.docs.js"
  },
  "repository": {
    "type": "git",
    "url": "git+https://github.com/matteobruni/tsparticles.git",
    "directory": "core/main"
  },
  "keywords": [
    "tsparticles",
    "particles.js",
    "particlesjs",
    "particles",
    "particle",
    "canvas",
    "jsparticles",
    "xparticles",
    "particles-js",
    "particles-bg",
    "particles-bg-vue",
    "particles-ts",
    "particles.ts",
    "react-particles-js",
    "react-particles.js",
    "react-particles",
    "react",
    "reactjs",
    "vue",
    "vuejs",
    "preact",
    "preactjs",
    "jquery",
    "angularjs",
    "angular",
    "typescript",
    "javascript",
    "animation",
    "web",
    "html5",
    "web-design",
    "webdesign",
    "css",
    "html",
    "css3",
    "animated",
    "background"
  ],
  "author": "Matteo Bruni <matteo.bruni@me.com> (https://www.matteobruni.it)",
  "contributors": [
    "Gabriel Barker (https://github.com/gabrielbarker)",
    "Tyler Burnett (https://github.com/TylerBurnett)",
    "Jonathan Adams (https://github.com/PieceMaker)"
  ],
  "license": "MIT",
  "files": [
    "dist/**/*"
  ],
  "types": "dist/index.d.ts",
  "bugs": {
    "url": "https://github.com/matteobruni/tsparticles/issues"
  },
  "main": "dist/index.js",
  "jsdelivr": "dist/tsparticles.min.js",
  "unpkg": "dist/tsparticles.min.js",
  "browser": "dist/index.js",
  "funding": {
    "type": "github",
    "url": "https://github.com/sponsors/matteobruni"
  },
  "devDependencies": {
    "@babel/core": "^7.11.6",
    "@types/chai": "^4.2.12",
    "@types/mocha": "^8.0.3",
    "@types/node": "^14.11.2",
    "@types/webpack-env": "^1.15.3",
    "@typescript-eslint/eslint-plugin": "^4.2.0",
    "@typescript-eslint/parser": "^4.2.0",
    "babel-loader": "^8.1.0",
    "canvas": "^2.6.1",
    "chai": "^4.2.0",
    "copyfiles": "^2.3.0",
    "eslint": "^7.9.0",
    "eslint-config-prettier": "^6.11.0",
    "gh-pages": "^3.1.0",
    "install": "^0.13.0",
    "mocha": "^8.1.3",
    "nyc": "^15.1.0",
    "prettier": "^2.1.2",
    "reflect-metadata": "^0.1.13",
    "rimraf": "^3.0.2",
    "source-map-support": "^0.5.19",
<<<<<<< HEAD
    "terser-webpack-plugin": "^4.2.2",
    "ts-node": "^9.0.0",
    "typedoc": "^0.19.2",
    "typedoc-particles-theme": "^1.0.8",
=======
    "terser-webpack-plugin": "^3.0.6",
    "ts-node": "^8.10.2",
    "typedoc": "^0.18.0",
    "typedoc-particles-theme": "^1.0.9",
>>>>>>> c0817174
    "typedoc-plugin-nojekyll": "^1.0.1",
    "typescript": "^4.0.3",
    "typescript-json-schema": "^0.43.0",
    "webpack": "^4.44.2",
    "webpack-bundle-analyzer": "^3.9.0",
    "webpack-cli": "^3.3.12",
    "window": "^4.2.7"
  },
  "dependencies": {
    "pathseg": "^1.2.0",
    "tslib": "^2.0.1"
  },
  "nyc": {
    "extension": [
      ".ts",
      ".tsx"
    ],
    "include": [
      "src/**/*.ts"
    ],
    "exclude": [
      "**/*.d.ts"
    ],
    "reporter": [
      "lcov",
      "html"
    ],
    "all": true
  }
}<|MERGE_RESOLUTION|>--- conflicted
+++ resolved
@@ -118,17 +118,10 @@
     "reflect-metadata": "^0.1.13",
     "rimraf": "^3.0.2",
     "source-map-support": "^0.5.19",
-<<<<<<< HEAD
     "terser-webpack-plugin": "^4.2.2",
     "ts-node": "^9.0.0",
     "typedoc": "^0.19.2",
-    "typedoc-particles-theme": "^1.0.8",
-=======
-    "terser-webpack-plugin": "^3.0.6",
-    "ts-node": "^8.10.2",
-    "typedoc": "^0.18.0",
     "typedoc-particles-theme": "^1.0.9",
->>>>>>> c0817174
     "typedoc-plugin-nojekyll": "^1.0.1",
     "typescript": "^4.0.3",
     "typescript-json-schema": "^0.43.0",
