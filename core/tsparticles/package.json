{
  "name": "tsparticles",
  "sideEffects": [
    "./dist/index.js",
    "./dist/tsparticles.js"
  ],
  "version": "1.16.0-beta.4",
  "description": "Porting of the abandoned Vincent Garreau's particles.js, converted in TypeScript. Added many new cool features and various bug fixes.",
  "homepage": "https://particles.matteobruni.it/",
  "scripts": {
    "prettify:src": "prettier --write ./src/",
    "prettify:tests": "prettier --write ./tests/",
    "prettify:schema": "prettier --write ./schema/options.schema.json",
    "prettify:readme": "prettier --write ./README.md",
    "lint": "eslint src --ext .js,.jsx,.ts,.tsx --fix && eslint tests --ext .js,.jsx,.ts,.tsx --fix",
    "clear:dist": "rimraf -f ./dist",
    "clear:docs": "rimraf -f ./docs",
    "slimbuild": "yarn clear:dist && yarn prettify:src && yarn build:ts:es && yarn lint && webpack -p && yarn build:ts",
    "build": "yarn slimbuild && yarn build:schema && yarn prettify:schema && yarn prettify:tests && yarn test && yarn prettify:readme && yarn build:docs",
    "build:ts:es": "tsc -b tsconfig.browser.json",
    "build:ts": "tsc",
    "build:docs": "copyfiles -f ./dist/tsparticles.min.js ./typedoc/themes/particles/assets/js && yarn clear:docs && typedoc",
    "build:schema": "typescript-json-schema tsconfig.schema.json IOptions --out ./schema/options.schema.json",
    "test": "nyc mocha",
    "preversion": "yarn test",
    "version": "node ./scripts/postversion.js && git add tsParticles.nuspec",
    "postversion": "git push && git push --tags",
    "prepare": "yarn build",
    "release:alpha": "yarn version --prerelease --preid alpha",
    "release:beta": "yarn version --prerelease --preid beta"
  },
  "repository": {
    "type": "git",
    "url": "git+https://github.com/matteobruni/tsparticles.git"
  },
  "keywords": [
    "tsparticles",
    "particles",
    "particle",
    "canvas",
    "jsparticles",
    "xparticles",
    "particles-js",
    "particles.js",
    "particles-ts",
    "particles.ts",
    "typescript",
    "javascript",
    "animation",
    "web",
    "html5",
    "web-design",
    "webdesign",
    "css",
    "html",
    "css3",
    "animated",
    "background"
  ],
  "author": "Matteo Bruni <matteo.bruni@me.com> (https://www.matteobruni.it)",
  "contributors": [
    "Gabriel Barker (https://github.com/gabrielbarker)",
    "Tyler Burnett (https://github.com/TylerBurnett)",
    "Jonathan Adams (https://github.com/PieceMaker)"
  ],
  "license": "MIT",
  "files": [
    "dist/**/*"
  ],
  "types": "dist/index.d.ts",
  "bugs": {
    "url": "https://github.com/matteobruni/tsparticles/issues"
  },
  "main": "../../dist/index.js",
  "jsdelivr": "dist/tsparticles.min.js",
  "unpkg": "dist/tsparticles.min.js",
  "browser": "dist/index.js",
  "funding": {
    "type": "github",
    "url": "https://github.com/sponsors/matteobruni"
  },
  "devDependencies": {
    "@babel/core": "^7.10.2",
    "@types/chai": "^4.2.11",
    "@types/mocha": "^7.0.2",
    "@types/node": "^14.0.11",
<<<<<<< HEAD
    "@typescript-eslint/eslint-plugin": "^3.2.0",
    "@typescript-eslint/parser": "^2.34.0",
=======
    "@typescript-eslint/eslint-plugin": "^2.34.0",
    "@typescript-eslint/parser": "^3.2.0",
>>>>>>> db92ff4f
    "babel-loader": "^8.1.0",
    "canvas": "^2.6.1",
    "chai": "^4.2.0",
    "copyfiles": "^2.3.0",
    "eslint": "^7.2.0",
    "eslint-config-prettier": "^6.11.0",
    "install": "^0.13.0",
    "mocha": "^8.0.1",
    "nyc": "^15.1.0",
    "prettier": "^2.0.5",
    "reflect-metadata": "^0.1.13",
    "rimraf": "^3.0.2",
    "source-map-support": "^0.5.19",
    "terser-webpack-plugin": "^3.0.3",
    "ts-node": "^8.10.2",
    "typedoc": "^0.17.7",
    "typescript": "^3.9.5",
    "typescript-json-schema": "^0.42.0",
    "webpack": "^4.43.0",
    "webpack-bundle-analyzer": "^3.8.0",
    "webpack-cli": "^3.3.11",
    "window": "^4.2.7"
  },
  "dependencies": {
    "pathseg": "^1.2.0",
    "tslib": "^2.0.0"
  },
  "nyc": {
    "extension": [
      ".ts",
      ".tsx"
    ],
    "include": [
      "src/**/*.ts"
    ],
    "exclude": [
      "**/*.d.ts"
    ],
    "reporter": [
      "lcov",
      "html"
    ],
    "all": true
  },
  "gitHead": "55cbca2c9958755b0e66b3f6bec1e6b109a70afd"
}<|MERGE_RESOLUTION|>--- conflicted
+++ resolved
@@ -84,13 +84,8 @@
     "@types/chai": "^4.2.11",
     "@types/mocha": "^7.0.2",
     "@types/node": "^14.0.11",
-<<<<<<< HEAD
     "@typescript-eslint/eslint-plugin": "^3.2.0",
-    "@typescript-eslint/parser": "^2.34.0",
-=======
-    "@typescript-eslint/eslint-plugin": "^2.34.0",
     "@typescript-eslint/parser": "^3.2.0",
->>>>>>> db92ff4f
     "babel-loader": "^8.1.0",
     "canvas": "^2.6.1",
     "chai": "^4.2.0",
