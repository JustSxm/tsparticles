{
  "name": "tsparticles-editor",
  "version": "1.18.7",
  "description": "tsParticles Configuration Editor",
  "keywords": [
    "tsparticles",
    "particles.js",
    "particles",
    "editor",
    "dat.gui",
    "javascript",
    "wysiwyg"
  ],
  "author": "Matteo Bruni <ar3s@icloud.com>",
  "homepage": "https://particles.matteobruni.it/",
  "license": "MIT",
  "directories": {
    "dist": "dist"
  },
  "files": [
    "dist/**/*"
  ],
  "main": "dist/index.js",
  "jsdelivr": "dist/tsparticles.editor.min.js",
  "unpkg": "dist/tsparticles.editor.min.js",
  "browser": "dist/index.js",
  "repository": {
    "type": "git",
    "url": "git+https://github.com/matteobruni/tsparticles.git",
    "directory": "core/editor"
  },
  "scripts": {
    "prettify:src": "prettier --write ./src/",
    "prettify:readme": "prettier --write ./README.md",
    "lint": "eslint src --ext .js,.jsx,.ts,.tsx --fix",
    "clear:dist": "rimraf -f ./dist",
    "build:ts:es": "tsc -b tsconfig.browser.json",
    "build:ts": "tsc",
<<<<<<< HEAD
    "build": "pnpm run clear:dist && pnpm run prettify:src && pnpm run build:ts:es && pnpm run lint && webpack --mode production && pnpm run build:ts && pnpm run prettify:readme",
    "prepack": "pnpm run build"
=======
    "build": "yarn clear:dist && yarn prettify:src && yarn build:ts:es && yarn lint && webpack --mode production && yarn build:ts && yarn prettify:readme",
    "prepack": "yarn build"
>>>>>>> 1e6d1d13
  },
  "bugs": {
    "url": "https://github.com/matteobruni/tsparticles/issues"
  },
  "dependencies": {
    "object-gui": "^1.0.11",
    "tsparticles": "^1.18.7"
  },
  "devDependencies": {
    "@babel/core": "^7.12.3",
    "@typescript-eslint/eslint-plugin": "^4.5.0",
    "@typescript-eslint/parser": "^4.5.0",
    "babel-loader": "^8.1.0",
    "eslint": "^7.11.0",
    "eslint-config-prettier": "^6.13.0",
    "fibers": "^5.0.0",
    "prettier": "^2.1.2",
    "rimraf": "^3.0.2",
    "sass": "^1.27.0",
    "sass-loader": "^10.0.3",
    "terser-webpack-plugin": "^5.0.0",
    "typescript": "^4.0.3",
    "webpack": "^5.2.0",
    "webpack-bundle-analyzer": "^3.9.0",
    "webpack-cli": "^4.1.0"
  }
}<|MERGE_RESOLUTION|>--- conflicted
+++ resolved
@@ -36,13 +36,8 @@
     "clear:dist": "rimraf -f ./dist",
     "build:ts:es": "tsc -b tsconfig.browser.json",
     "build:ts": "tsc",
-<<<<<<< HEAD
     "build": "pnpm run clear:dist && pnpm run prettify:src && pnpm run build:ts:es && pnpm run lint && webpack --mode production && pnpm run build:ts && pnpm run prettify:readme",
     "prepack": "pnpm run build"
-=======
-    "build": "yarn clear:dist && yarn prettify:src && yarn build:ts:es && yarn lint && webpack --mode production && yarn build:ts && yarn prettify:readme",
-    "prepack": "yarn build"
->>>>>>> 1e6d1d13
   },
   "bugs": {
     "url": "https://github.com/matteobruni/tsparticles/issues"
