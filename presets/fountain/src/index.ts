--- conflicted
+++ resolved
@@ -1,8 +1,4 @@
-<<<<<<< HEAD
-import type { Main } from "tsparticles-engine";
-=======
-import type { Engine } from "tsparticles";
->>>>>>> b5e2f6c0
+import type { Engine } from "tsparticles-engine";
 import { options } from "./options";
 import { loadCircleShape } from "tsparticles-shape-circle";
 import { loadOpacityUpdater } from "tsparticles-updater-opacity";
@@ -11,17 +7,13 @@
 import { loadOutModesUpdater } from "tsparticles-updater-out-modes";
 import { loadEmittersPlugin } from "tsparticles-plugin-emitters";
 
-<<<<<<< HEAD
-export function loadFountainPreset(tsParticles: Main): void {
-    loadCircleShape(tsParticles);
-    loadEmittersPlugin(tsParticles);
-    loadColorUpdater(tsParticles);
-    loadOpacityUpdater(tsParticles);
-    loadOutModesUpdater(tsParticles);
-    loadSizeUpdater(tsParticles);
+export async function loadFountainPreset(tsParticles: Engine): Promise<void> {
+    await loadCircleShape(tsParticles);
+    await loadEmittersPlugin(tsParticles);
+    await loadColorUpdater(tsParticles);
+    await loadOpacityUpdater(tsParticles);
+    await loadOutModesUpdater(tsParticles);
+    await loadSizeUpdater(tsParticles);
 
-=======
-export function loadFountainPreset(tsParticles: Engine): void {
->>>>>>> b5e2f6c0
-    tsParticles.addPreset("fountain", options);
+    await tsParticles.addPreset("fountain", options);
 }