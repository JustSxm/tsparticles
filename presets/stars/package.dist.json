{
  "name": "tsparticles-preset-stars",
<<<<<<< HEAD
  "version": "2.0.0-beta.5",
=======
  "version": "1.24.3",
>>>>>>> e5a9fe39
  "description": "tsParticles stars preset",
  "homepage": "https://particles.js.org/",
  "repository": {
    "type": "git",
    "url": "git+https://github.com/matteobruni/tsparticles.git",
    "directory": "presets/stars"
  },
  "keywords": [
    "tsparticles",
    "particles",
    "particle",
    "canvas",
    "jsparticles",
    "xparticles",
    "particles-js",
    "particles.js",
    "particles-ts",
    "particles.ts",
    "typescript",
    "javascript",
    "animation",
    "web",
    "html5",
    "web-design",
    "webdesign",
    "css",
    "html",
    "css3",
    "animated",
    "background",
    "tsparticles-preset"
  ],
  "author": "Matteo Bruni",
  "license": "MIT",
  "bugs": {
    "url": "https://github.com/matteobruni/tsparticles/issues"
  },
  "funding": [
    {
      "type": "github",
      "url": "https://github.com/sponsors/matteobruni"
    },
    {
      "type": "buymeacoffee",
      "url": "https://www.buymeacoffee.com/matteobruni"
    }
  ],
  "main": "index.js",
  "jsdelivr": "tsparticles.preset.stars.min.js",
  "unpkg": "tsparticles.preset.stars.min.js",
  "browser": "index.js",
  "module": "index.js",
  "types": "index.d.ts",
  "dependencies": {
<<<<<<< HEAD
    "tsparticles-engine": "^2.0.0-beta.4",
    "tsparticles-move-base": "^2.0.0-beta.5",
    "tsparticles-shape-circle": "^2.0.0-beta.5",
    "tsparticles-updater-color": "^2.0.0-beta.5",
    "tsparticles-updater-opacity": "^2.0.0-beta.5",
    "tsparticles-updater-out-modes": "^2.0.0-beta.5",
    "tsparticles-updater-size": "^2.0.0-beta.5"
=======
    "tsparticles": "^1.39.3"
>>>>>>> e5a9fe39
  }
}<|MERGE_RESOLUTION|>--- conflicted
+++ resolved
@@ -1,10 +1,6 @@
 {
   "name": "tsparticles-preset-stars",
-<<<<<<< HEAD
   "version": "2.0.0-beta.5",
-=======
-  "version": "1.24.3",
->>>>>>> e5a9fe39
   "description": "tsParticles stars preset",
   "homepage": "https://particles.js.org/",
   "repository": {
@@ -59,7 +55,6 @@
   "module": "index.js",
   "types": "index.d.ts",
   "dependencies": {
-<<<<<<< HEAD
     "tsparticles-engine": "^2.0.0-beta.4",
     "tsparticles-move-base": "^2.0.0-beta.5",
     "tsparticles-shape-circle": "^2.0.0-beta.5",
@@ -67,8 +62,5 @@
     "tsparticles-updater-opacity": "^2.0.0-beta.5",
     "tsparticles-updater-out-modes": "^2.0.0-beta.5",
     "tsparticles-updater-size": "^2.0.0-beta.5"
-=======
-    "tsparticles": "^1.39.3"
->>>>>>> e5a9fe39
   }
 }