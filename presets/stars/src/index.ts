<<<<<<< HEAD
import type { Main } from "tsparticles-engine";
=======
import type { Engine } from "tsparticles";
>>>>>>> b5e2f6c0
import { options } from "./options";
import { loadCircleShape } from "tsparticles-shape-circle";
import { loadOutModesUpdater } from "tsparticles-updater-out-modes";
import { loadColorUpdater } from "tsparticles-updater-color";
import { loadOpacityUpdater } from "tsparticles-updater-opacity";
import { loadSizeUpdater } from "tsparticles-updater-size";

<<<<<<< HEAD
export function loadStarsPreset(tsParticles: Main): void {
    loadCircleShape(tsParticles);
    loadColorUpdater(tsParticles);
    loadOpacityUpdater(tsParticles);
    loadOutModesUpdater(tsParticles);
    loadSizeUpdater(tsParticles);

=======
export function loadStarsPreset(tsParticles: Engine): void {
>>>>>>> b5e2f6c0
    tsParticles.addPreset("stars", options);
}<|MERGE_RESOLUTION|>--- conflicted
+++ resolved
@@ -1,8 +1,4 @@
-<<<<<<< HEAD
-import type { Main } from "tsparticles-engine";
-=======
-import type { Engine } from "tsparticles";
->>>>>>> b5e2f6c0
+import type { Engine } from "tsparticles-engine";
 import { options } from "./options";
 import { loadCircleShape } from "tsparticles-shape-circle";
 import { loadOutModesUpdater } from "tsparticles-updater-out-modes";
@@ -10,16 +6,12 @@
 import { loadOpacityUpdater } from "tsparticles-updater-opacity";
 import { loadSizeUpdater } from "tsparticles-updater-size";
 
-<<<<<<< HEAD
-export function loadStarsPreset(tsParticles: Main): void {
-    loadCircleShape(tsParticles);
-    loadColorUpdater(tsParticles);
-    loadOpacityUpdater(tsParticles);
-    loadOutModesUpdater(tsParticles);
-    loadSizeUpdater(tsParticles);
+export async function loadStarsPreset(tsParticles: Engine): Promise<void> {
+    await loadCircleShape(tsParticles);
+    await loadColorUpdater(tsParticles);
+    await loadOpacityUpdater(tsParticles);
+    await loadOutModesUpdater(tsParticles);
+    await loadSizeUpdater(tsParticles);
 
-=======
-export function loadStarsPreset(tsParticles: Engine): void {
->>>>>>> b5e2f6c0
-    tsParticles.addPreset("stars", options);
+    await tsParticles.addPreset("stars", options);
 }