--- conflicted
+++ resolved
@@ -1,8 +1,4 @@
-<<<<<<< HEAD
-import type { Main } from "tsparticles-engine";
-=======
-import type { Engine } from "tsparticles";
->>>>>>> b5e2f6c0
+import type { Engine } from "tsparticles-engine";
 import { options } from "./options";
 import { loadEmittersPlugin } from "tsparticles-plugin-emitters";
 import { loadCircleShape } from "tsparticles-shape-circle";
@@ -11,7 +7,7 @@
 import { loadOutModesUpdater } from "tsparticles-updater-out-modes";
 import { loadSizeUpdater } from "tsparticles-updater-size";
 
-export async function loadBigCirclesPreset(tsParticles: Main): Promise<void> {
+export async function loadBigCirclesPreset(tsParticles: Engine): Promise<void> {
     await loadCircleShape(tsParticles);
     await loadColorUpdater(tsParticles);
     await loadSizeUpdater(tsParticles);
@@ -19,10 +15,6 @@
     await loadOutModesUpdater(tsParticles);
     await loadEmittersPlugin(tsParticles);
 
-<<<<<<< HEAD
-=======
-export function loadBigCirclesPreset(tsParticles: Engine): void {
->>>>>>> b5e2f6c0
-    tsParticles.addPreset("bigCircles", options);
-    tsParticles.addPreset("big-circles", options);
+    await tsParticles.addPreset("bigCircles", options);
+    await tsParticles.addPreset("big-circles", options);
 }