[![banner](https://particles.js.org/images/banner3.png)](https://particles.js.org)

# tsParticles Big Circles Preset

[![jsDelivr](https://data.jsdelivr.com/v1/package/npm/tsparticles-preset-big-circles/badge)](https://www.jsdelivr.com/package/npm/tsparticles-preset-big-circles) [![npmjs](https://badge.fury.io/js/tsparticles-preset-big-circles.svg)](https://www.npmjs.com/package/tsparticles-preset-big-circles) [![npmjs](https://img.shields.io/npm/dt/tsparticles-preset-big-circles)](https://www.npmjs.com/package/tsparticles-preset-big-circles)

[tsParticles](https://github.com/matteobruni/tsparticles) preset for big colored circles on a white background.

[![Slack](https://particles.js.org/images/slack.png)](https://join.slack.com/t/tsparticles/shared_invite/enQtOTcxNTQxNjQ4NzkxLWE2MTZhZWExMWRmOWI5MTMxNjczOGE1Yjk0MjViYjdkYTUzODM3OTc5MGQ5MjFlODc4MzE0N2Q1OWQxZDc1YzI) [![Discord](https://particles.js.org/images/discord.png)](https://discord.gg/hACwv45Hme) [![Telegram](https://particles.js.org/images/telegram.png)](https://t.me/tsparticles)

[![tsParticles Product Hunt](https://api.producthunt.com/widgets/embed-image/v1/featured.svg?post_id=186113&theme=light)](https://www.producthunt.com/posts/tsparticles?utm_source=badge-featured&utm_medium=badge&utm_souce=badge-tsparticles") <a href="https://www.buymeacoffee.com/matteobruni"><img src="https://img.buymeacoffee.com/button-api/?text=Buy me a beer&emoji=🍺&slug=matteobruni&button_colour=5F7FFF&font_colour=ffffff&font_family=Arial&outline_colour=000000&coffee_colour=FFDD00"></a>

## Sample

[![demo](https://raw.githubusercontent.com/matteobruni/tsparticles/main/presets/bigCircles/images/sample.png)](https://particles.js.org/samples/presets/bigCircles)

## How to use it

### CDN / Vanilla JS / jQuery

The first step is installing [tsParticles](https://github.com/matteobruni/tsparticles) following the instructions for
vanilla javascript in the main project [here](https://github.com/matteobruni/tsparticles)

Once installed you need one more script to be included in your page (or you can download that
from [jsDelivr](https://www.jsdelivr.com/package/npm/tsparticles-preset-big-circles):

```html
<script src="https://cdn.jsdelivr.net/npm/tsparticles@2/tsparticles.bundle.min.js"></script>
<script src="https://cdn.jsdelivr.net/npm/tsparticles-preset-big-circles@2/tsparticles.preset.bigCircles.min.js"></script>
```

This script **MUST** be placed after the `tsParticles` one.

#### Bundle

A bundled script can also be used, this will include every needed plugin needed by the preset.

```html
<script src="https://cdn.jsdelivr.net/npm/tsparticles-preset-big-circles@2/tsparticles.preset.bigCircles.bundle.min.js"></script>
```

### Usage

Once the scripts are loaded you can set up `tsParticles` like this:

```javascript
tsParticles.load("tsparticles", {
  preset: "bigCircles", // also "big-circles" is accepted
});
```

#### Customization

**Important ⚠️**
You can override all the options defining the properties like in any standard `tsParticles` installation.

```javascript
tsParticles.load("tsparticles", {
  particles: {
    shape: {
      type: "square",
    },
  },
  preset: "bigCircles", // also "big-circles" is accepted
});
```

Like in the sample above, the circles will be replaced by squares.

### React.js / Preact / Inferno

_The syntax for `React.js`, `Preact` and `Inferno` is the same_.

This sample uses the class component syntax, but you can use hooks as well (if the library supports it).

```javascript
import Particles from "react-tsparticles";
import { Engine } from "tsparticles-engine";
import { loadBigCirclesPreset } from "tsparticles-preset-big-circles";

export class ParticlesContainer extends React.PureComponent<IProps> {
  // this customizes the component tsParticles installation
  async customInit(engine: Engine): Promise<void> {
    // this adds the preset to tsParticles, you can safely use the
    await loadBigCirclesPreset(engine);
  }

  render() {
    const options = {
      preset: "bigCircles", // also "big-circles" is accepted
    };

    return <Particles options={options} init={this.customInit} />;
  }
}
```

### Vue (2.x and 3.x)

_The syntax for `Vue.js 2.x` and `3.x` is the same_

```vue
<Particles id="tsparticles" :particlesInit="particlesInit" url="http://foo.bar/particles.json" />
```

```js
async function particlesInit(engine: Engine): Promise<void> {
  await loadBigCirclesPreset(engine);
}
```

### Angular

```html
<ng-particles
  [id]="id"
  [options]="particlesOptions"
  (particlesLoaded)="particlesLoaded($event)"
  [particlesInit]="particlesInit"
></ng-particles>
```

```ts
async function particlesInit(engine: Engine): Promise<void> {
  await loadBigCirclesPreset(engine);
}
```

### Svelte

```sveltehtml

<Particles
        id="tsparticles"
        url="{particlesUrl}"
        on:particlesInit="{onParticlesInit}"
/>
```

```js
<<<<<<< HEAD
async function onParticlesInit(engine: Engine): Promise<void> {
  await loadBigCirclesPreset(engine);
}
=======
let onParticlesInit = (event) => {
  const main = event.detail;
  loadBigCirclesPreset(main);
};
>>>>>>> 6b5e4077
```<|MERGE_RESOLUTION|>--- conflicted
+++ resolved
@@ -138,14 +138,8 @@
 ```
 
 ```js
-<<<<<<< HEAD
-async function onParticlesInit(engine: Engine): Promise<void> {
-  await loadBigCirclesPreset(engine);
-}
-=======
 let onParticlesInit = (event) => {
   const main = event.detail;
   loadBigCirclesPreset(main);
 };
->>>>>>> 6b5e4077
 ```