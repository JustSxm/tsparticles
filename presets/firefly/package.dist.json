{
  "name": "tsparticles-preset-firefly",
  "version": "1.20.2",
  "description": "tsParticles firefly preset",
  "homepage": "https://particles.js.org/",
  "repository": {
    "type": "git",
    "url": "git+https://github.com/matteobruni/tsparticles.git",
    "directory": "presets/firefly"
  },
  "keywords": [
    "tsparticles",
    "particles",
    "particle",
    "canvas",
    "jsparticles",
    "xparticles",
    "particles-js",
    "particles.js",
    "particles-ts",
    "particles.ts",
    "typescript",
    "javascript",
    "animation",
    "web",
    "html5",
    "web-design",
    "webdesign",
    "css",
    "html",
    "css3",
    "animated",
    "background",
    "tsparticles-preset"
  ],
  "author": "Matteo Bruni",
  "license": "MIT",
  "bugs": {
    "url": "https://github.com/matteobruni/tsparticles/issues"
  },
  "main": "index.js",
  "jsdelivr": "tsparticles.preset.firefly.min.js",
  "unpkg": "tsparticles.preset.firefly.min.js",
  "browser": "index.js",
  "module": "index.js",
  "types": "index.d.ts",
  "dependencies": {
<<<<<<< HEAD
    "tsparticles-engine": "^1.35.1"
=======
    "tsparticles": "^1.35.2"
>>>>>>> 622ce709
  }
}<|MERGE_RESOLUTION|>--- conflicted
+++ resolved
@@ -45,10 +45,6 @@
   "module": "index.js",
   "types": "index.d.ts",
   "dependencies": {
-<<<<<<< HEAD
-    "tsparticles-engine": "^1.35.1"
-=======
-    "tsparticles": "^1.35.2"
->>>>>>> 622ce709
+    "tsparticles-engine": "^1.35.2"
   }
 }