--- conflicted
+++ resolved
@@ -1,8 +1,4 @@
-<<<<<<< HEAD
-import type { Main } from "tsparticles-engine";
-=======
-import type { Engine } from "tsparticles";
->>>>>>> b5e2f6c0
+import type { Engine } from "tsparticles-engine";
 import { options } from "./options";
 import { loadExternalTrailInteraction } from "tsparticles-interaction-external-trail";
 import { loadColorUpdater } from "tsparticles-updater-color";
@@ -11,17 +7,13 @@
 import { loadSizeUpdater } from "tsparticles-updater-size";
 import { loadCircleShape } from "tsparticles-shape-circle";
 
-<<<<<<< HEAD
-export function loadFireflyPreset(tsParticles: Main): void {
-    loadExternalTrailInteraction(tsParticles);
-    loadCircleShape(tsParticles);
-    loadColorUpdater(tsParticles);
-    loadLifeUpdater(tsParticles);
-    loadOpacityUpdater(tsParticles);
-    loadSizeUpdater(tsParticles);
+export async function loadFireflyPreset(tsParticles: Engine): Promise<void> {
+    await loadExternalTrailInteraction(tsParticles);
+    await loadCircleShape(tsParticles);
+    await loadColorUpdater(tsParticles);
+    await loadLifeUpdater(tsParticles);
+    await loadOpacityUpdater(tsParticles);
+    await loadSizeUpdater(tsParticles);
 
-=======
-export function loadFireflyPreset(tsParticles: Engine): void {
->>>>>>> b5e2f6c0
-    tsParticles.addPreset("firefly", options);
+    await tsParticles.addPreset("firefly", options);
 }