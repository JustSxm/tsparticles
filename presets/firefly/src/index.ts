--- conflicted
+++ resolved
@@ -7,18 +7,13 @@
 import { loadSizeUpdater } from "tsparticles-updater-size";
 import { loadCircleShape } from "tsparticles-shape-circle";
 
-<<<<<<< HEAD
-export async function loadFireflyPreset(tsParticles: Engine): Promise<void> {
-    await loadExternalTrailInteraction(tsParticles);
-    await loadCircleShape(tsParticles);
-    await loadColorUpdater(tsParticles);
-    await loadLifeUpdater(tsParticles);
-    await loadOpacityUpdater(tsParticles);
-    await loadSizeUpdater(tsParticles);
+export async function loadFireflyPreset(engine: Engine): Promise<void> {
+    await loadExternalTrailInteraction(engine);
+    await loadCircleShape(engine);
+    await loadColorUpdater(engine);
+    await loadLifeUpdater(engine);
+    await loadOpacityUpdater(engine);
+    await loadSizeUpdater(engine);
 
-    await tsParticles.addPreset("firefly", options);
-=======
-export function loadFireflyPreset(engine: Engine): void {
-    engine.addPreset("firefly", options);
->>>>>>> 9a751333
+    await engine.addPreset("firefly", options);
 }