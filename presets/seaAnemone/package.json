--- conflicted
+++ resolved
@@ -71,18 +71,13 @@
     "webpack-tsparticles-plugin": "^1.0.0"
   },
   "dependencies": {
-<<<<<<< HEAD
-    "tsparticles-engine": "^1.35.2",
-    "tsparticles-path-curves": "^1.35.2",
-    "tsparticles-shape-circle": "^1.20.2",
-    "tsparticles-updater-color": "^1.35.2",
-    "tsparticles-updater-out-modes": "^1.35.2",
-    "tsparticles-updater-opacity": "^1.35.2",
-    "tsparticles-updater-size": "^1.35.2",
-    "tsparticles-plugin-emitters": "^1.35.2"
-=======
-    "tsparticles": "^1.35.3",
-    "tsparticles-path-curves": "^1.35.3"
->>>>>>> 7c37efa4
+    "tsparticles-engine": "^1.35.3",
+    "tsparticles-path-curves": "^1.35.3",
+    "tsparticles-shape-circle": "^1.20.3",
+    "tsparticles-updater-color": "^1.35.3",
+    "tsparticles-updater-out-modes": "^1.35.3",
+    "tsparticles-updater-opacity": "^1.35.3",
+    "tsparticles-updater-size": "^1.35.3",
+    "tsparticles-plugin-emitters": "^1.35.3"
   }
 }