[![banner](https://particles.js.org/images/banner3.png)](https://particles.js.org)

# tsParticles Bubbles Preset

[![jsDelivr](https://data.jsdelivr.com/v1/package/npm/tsparticles-preset-bubbles/badge)](https://www.jsdelivr.com/package/npm/tsparticles-preset-bubbles) [![npmjs](https://badge.fury.io/js/tsparticles-preset-bubbles.svg)](https://www.npmjs.com/package/tsparticles-preset-bubbles) [![npmjs](https://img.shields.io/npm/dt/tsparticles-preset-bubbles)](https://www.npmjs.com/package/tsparticles-preset-bubbles)

[tsParticles](https://github.com/matteobruni/tsparticles) preset for colored bubbles coming from the bottom of the
screen on a white background.

[![Slack](https://particles.js.org/images/slack.png)](https://join.slack.com/t/tsparticles/shared_invite/enQtOTcxNTQxNjQ4NzkxLWE2MTZhZWExMWRmOWI5MTMxNjczOGE1Yjk0MjViYjdkYTUzODM3OTc5MGQ5MjFlODc4MzE0N2Q1OWQxZDc1YzI) [![Discord](https://particles.js.org/images/discord.png)](https://discord.gg/hACwv45Hme) [![Telegram](https://particles.js.org/images/telegram.png)](https://t.me/tsparticles)

[![tsParticles Product Hunt](https://api.producthunt.com/widgets/embed-image/v1/featured.svg?post_id=186113&theme=light)](https://www.producthunt.com/posts/tsparticles?utm_source=badge-featured&utm_medium=badge&utm_souce=badge-tsparticles") <a href="https://www.buymeacoffee.com/matteobruni"><img src="https://img.buymeacoffee.com/button-api/?text=Buy me a beer&emoji=🍺&slug=matteobruni&button_colour=5F7FFF&font_colour=ffffff&font_family=Arial&outline_colour=000000&coffee_colour=FFDD00"></a>

## Sample

[![demo](https://raw.githubusercontent.com/matteobruni/tsparticles/main/presets/bubbles/images/sample.png)](https://particles.js.org/samples/presets/bubbles)

## How to use it

### CDN / Vanilla JS / jQuery

The first step is installing [tsParticles](https://github.com/matteobruni/tsparticles) following the instructions for
vanilla javascript in the main project [here](https://github.com/matteobruni/tsparticles)

Once installed you need one more script to be included in your page (or you can download that
from [jsDelivr](https://www.jsdelivr.com/package/npm/tsparticles-preset-bubbles):

```html
<script src="https://cdn.jsdelivr.net/npm/tsparticles@2/tsparticles.bundle.min.js"></script>
<script src="https://cdn.jsdelivr.net/npm/tsparticles-preset-bubbles@2/tsparticles.preset.bubbles.min.js"></script>
```

This script **MUST** be placed after the `tsParticles` one.

#### Bundle

A bundled script can also be used, this will include every needed plugin needed by the preset.

```html
<script src="https://cdn.jsdelivr.net/npm/tsparticles-preset-bubbles@2/tsparticles.preset.bubbles.bundle.min.js"></script>
```

### Usage

Once the scripts are loaded you can set up `tsParticles` like this:

```javascript
loadBubblesPreset(tsParticles);

tsParticles.load("tsparticles", {
  preset: "bubbles",
});
```

#### Customization

**Important ⚠️**
You can override all the options defining the properties like in any standard `tsParticles` installation.

```javascript
tsParticles.load("tsparticles", {
  particles: {
    shape: {
      type: "square",
    },
  },
  preset: "bubbles",
});
```

Like in the sample above, the circles will be replaced by squares.

### React.js / Preact / Inferno

_The syntax for `React.js`, `Preact` and `Inferno` is the same_.

This sample uses the class component syntax, but you can use hooks as well (if the library supports it).

```javascript
import Particles from "react-tsparticles";
import { Engine } from "tsparticles-engine";
import { loadBubblesPreset } from "tsparticles-preset-bubbles";

export class ParticlesContainer extends React.PureComponent<IProps> {
  // this customizes the component tsParticles installation
  async customInit(engine: Engine): Promise<void> {
    // this adds the preset to tsParticles, you can safely use the
    await loadBubblesPreset(engine);
  }

  render() {
    const options = {
      preset: "bubbles",
    };

    return <Particles options={options} init={this.customInit} />;
  }
}
```

### Vue (2.x and 3.x)

_The syntax for `Vue.js 2.x` and `3.x` is the same_

```vue
<Particles id="tsparticles" :particlesInit="particlesInit" url="http://foo.bar/particles.json" />
```

```js
async function particlesInit(engine: Engine): Promise<void> {
  await loadBubblesPreset(engine);
}
```

### Angular

```html
<ng-particles
  [id]="id"
  [options]="particlesOptions"
  (particlesLoaded)="particlesLoaded($event)"
  (particlesInit)="particlesInit($event)"
></ng-particles>
```

```ts
async function particlesInit(engine: Engine): Promise<void> {
  await loadBubblesPreset(engine);
}
```

### Svelte

```sveltehtml

<Particles
        id="tsparticles"
        url="http://foo.bar/particles.json"
        on:particlesInit="{onParticlesInit}"
/>
```

```js
<<<<<<< HEAD
let onParticlesInit = async (engine) => {
  await loadBubblesPreset(engine);
=======
let onParticlesInit = (event) => {
  const main = event.detail;
  loadBubblesPreset(main);
>>>>>>> 6b5e4077
};
```<|MERGE_RESOLUTION|>--- conflicted
+++ resolved
@@ -141,13 +141,8 @@
 ```
 
 ```js
-<<<<<<< HEAD
-let onParticlesInit = async (engine) => {
-  await loadBubblesPreset(engine);
-=======
 let onParticlesInit = (event) => {
   const main = event.detail;
   loadBubblesPreset(main);
->>>>>>> 6b5e4077
 };
 ```