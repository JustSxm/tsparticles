--- conflicted
+++ resolved
@@ -141,14 +141,8 @@
 ```
 
 ```js
-<<<<<<< HEAD
-async function onParticlesInit(engine) {
-  await loadLinksPreset(engine);
-}
-=======
 let onParticlesInit = (event) => {
   const main = event.detail;
   loadLinksPreset(main);
 };
->>>>>>> 6b5e4077
 ```