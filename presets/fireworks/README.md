--- conflicted
+++ resolved
@@ -140,14 +140,8 @@
 ```
 
 ```js
-<<<<<<< HEAD
-async function onParticlesInit(engine) {
-  await loadFireworksPreset(engine);
-}
-=======
 let onParticlesInit = (event) => {
   const main = event.detail;
   loadFireworksPreset(main);
 };
->>>>>>> 6b5e4077
 ```