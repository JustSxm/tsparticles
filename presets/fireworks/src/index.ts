--- conflicted
+++ resolved
@@ -1,8 +1,4 @@
-<<<<<<< HEAD
-import type { Main } from "tsparticles-engine";
-=======
-import type { Engine } from "tsparticles";
->>>>>>> b5e2f6c0
+import type { Engine } from "tsparticles-engine";
 import { options } from "./options";
 import { loadCircleShape } from "tsparticles-shape-circle";
 import { loadEmittersPlugin } from "tsparticles-plugin-emitters";
@@ -15,21 +11,17 @@
 import { loadOutModesUpdater } from "tsparticles-updater-out-modes";
 import { loadColorUpdater } from "tsparticles-updater-color";
 
-<<<<<<< HEAD
-export function loadFireworksPreset(tsParticles: Main): void {
-    loadEmittersPlugin(tsParticles);
-    loadCircleShape(tsParticles);
-    loadLineShape(tsParticles);
-    loadAngleUpdater(tsParticles);
-    loadColorUpdater(tsParticles);
-    loadLifeUpdater(tsParticles);
-    loadOpacityUpdater(tsParticles);
-    loadOutModesUpdater(tsParticles);
-    loadSizeUpdater(tsParticles);
-    loadStrokeColorUpdater(tsParticles);
+export async function loadFireworksPreset(tsParticles: Engine): Promise<void> {
+    await loadEmittersPlugin(tsParticles);
+    await loadCircleShape(tsParticles);
+    await loadLineShape(tsParticles);
+    await loadAngleUpdater(tsParticles);
+    await loadColorUpdater(tsParticles);
+    await loadLifeUpdater(tsParticles);
+    await loadOpacityUpdater(tsParticles);
+    await loadOutModesUpdater(tsParticles);
+    await loadSizeUpdater(tsParticles);
+    await loadStrokeColorUpdater(tsParticles);
 
-=======
-export function loadFireworksPreset(tsParticles: Engine): void {
->>>>>>> b5e2f6c0
-    tsParticles.addPreset("fireworks", options);
+    await tsParticles.addPreset("fireworks", options);
 }