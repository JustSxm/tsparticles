{
  "name": "tsparticles-preset-fireworks",
  "version": "1.20.2",
  "description": "tsParticles fireworks preset",
  "homepage": "https://particles.js.org/",
  "scripts": {
    "prettify:src": "prettier --write ./src",
    "prettify:readme": "prettier --write ./README.md",
    "lint": "eslint src --ext .js,.jsx,.ts,.tsx --fix",
    "compile": "tsc",
    "bundle": "webpack --mode production",
    "distfiles": "node ./scripts/distfiles.js",
    "build": "yarn clear:dist && yarn prettify:src && yarn compile && yarn lint && yarn bundle && yarn prettify:readme && yarn distfiles",
    "clear:dist": "rimraf -f ./dist",
    "version": "yarn distfiles && git add package.dist.json",
    "prepack": "yarn build"
  },
  "repository": {
    "type": "git",
    "url": "git+https://github.com/matteobruni/tsparticles.git",
    "directory": "presets/fireworks"
  },
  "keywords": [
    "tsparticles",
    "particles",
    "particle",
    "canvas",
    "jsparticles",
    "xparticles",
    "particles-js",
    "particles.js",
    "particles-ts",
    "particles.ts",
    "typescript",
    "javascript",
    "animation",
    "web",
    "html5",
    "web-design",
    "webdesign",
    "css",
    "html",
    "css3",
    "animated",
    "background",
    "tsparticles-preset"
  ],
  "publishConfig": {
    "directory": "dist"
  },
  "author": "Matteo Bruni",
  "license": "MIT",
  "bugs": {
    "url": "https://github.com/matteobruni/tsparticles/issues"
  },
  "devDependencies": {
    "@babel/core": "^7.15.5",
    "@types/webpack-env": "^1.16.2",
    "@typescript-eslint/eslint-plugin": "^4.31.2",
    "@typescript-eslint/parser": "^4.31.2",
    "babel-loader": "^8.2.2",
    "copyfiles": "^2.4.1",
    "downlevel-dts": "^0.7.0",
    "eslint": "^7.32.0",
    "eslint-config-prettier": "^8.3.0",
    "prettier": "^2.4.1",
    "rimraf": "^3.0.2",
    "typescript": "^4.4.3",
    "webpack": "^5.53.0",
    "webpack-cli": "^4.8.0",
    "webpack-tsparticles-plugin": "^1.0.0"
  },
  "dependencies": {
<<<<<<< HEAD
    "tsparticles-engine": "^1.35.1"
=======
    "tsparticles": "^1.35.2"
>>>>>>> 622ce709
  }
}<|MERGE_RESOLUTION|>--- conflicted
+++ resolved
@@ -71,10 +71,6 @@
     "webpack-tsparticles-plugin": "^1.0.0"
   },
   "dependencies": {
-<<<<<<< HEAD
-    "tsparticles-engine": "^1.35.1"
-=======
-    "tsparticles": "^1.35.2"
->>>>>>> 622ce709
+    "tsparticles-engine": "^1.35.2"
   }
 }