--- conflicted
+++ resolved
@@ -141,14 +141,8 @@
 ```
 
 ```js
-<<<<<<< HEAD
-async function onParticlesInit(engine) {
-  await loadFirePreset(engine);
-}
-=======
 let onParticlesInit = (event) => {
   const main = event.detail;
   loadFirePreset(main);
 };
->>>>>>> 6b5e4077
 ```