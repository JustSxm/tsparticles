--- conflicted
+++ resolved
@@ -1,10 +1,6 @@
 {
   "name": "tsparticles-preset-fire",
-<<<<<<< HEAD
   "version": "2.0.0-beta.2",
-=======
-  "version": "1.22.1",
->>>>>>> e84de8f6
   "description": "tsParticles fire preset",
   "homepage": "https://particles.js.org/",
   "scripts": {
@@ -76,7 +72,6 @@
     "webpack-tsparticles-plugin": "^1.0.0-beta.0"
   },
   "dependencies": {
-<<<<<<< HEAD
     "tsparticles-engine": "^2.0.0-beta.1",
     "tsparticles-interaction-external-push": "^2.0.0-beta.2",
     "tsparticles-shape-circle": "^2.0.0-beta.2",
@@ -84,8 +79,5 @@
     "tsparticles-updater-opacity": "^2.0.0-beta.2",
     "tsparticles-updater-out-modes": "^2.0.0-beta.2",
     "tsparticles-updater-size": "^2.0.0-beta.2"
-=======
-    "tsparticles": "^1.37.1"
->>>>>>> e84de8f6
   }
 }