{
  "name": "tsparticles-shape-bubble",
<<<<<<< HEAD
  "version": "2.0.0-beta.5",
=======
  "version": "1.24.3",
>>>>>>> e5a9fe39
  "description": "tsParticles bubble shape",
  "homepage": "https://particles.js.org/",
  "repository": {
    "type": "git",
    "url": "git+https://github.com/matteobruni/tsparticles.git",
    "directory": "shapes/bubble"
  },
  "keywords": [
    "tsparticles",
    "particles",
    "particle",
    "canvas",
    "jsparticles",
    "xparticles",
    "particles-js",
    "particles.js",
    "particles-ts",
    "particles.ts",
    "typescript",
    "javascript",
    "animation",
    "web",
    "html5",
    "web-design",
    "webdesign",
    "css",
    "html",
    "css3",
    "animated",
    "background",
    "tsparticles-shape"
  ],
  "author": "Matteo Bruni",
  "license": "MIT",
  "bugs": {
    "url": "https://github.com/matteobruni/tsparticles/issues"
  },
<<<<<<< HEAD
  "main": "index.js",
=======
  "funding": [
    {
      "type": "github",
      "url": "https://github.com/sponsors/matteobruni"
    },
    {
      "type": "buymeacoffee",
      "url": "https://www.buymeacoffee.com/matteobruni"
    }
  ],
  "main": "shape.js",
>>>>>>> e5a9fe39
  "jsdelivr": "tsparticles.shape.bubble.min.js",
  "unpkg": "tsparticles.shape.bubble.min.js",
  "browser": "index.js",
  "module": "index.js",
  "types": "index.d.ts",
  "dependencies": {
<<<<<<< HEAD
    "tsparticles-engine": "^2.0.0-beta.4"
=======
    "tsparticles": "^1.39.3"
>>>>>>> e5a9fe39
  }
}<|MERGE_RESOLUTION|>--- conflicted
+++ resolved
@@ -1,10 +1,6 @@
 {
   "name": "tsparticles-shape-bubble",
-<<<<<<< HEAD
   "version": "2.0.0-beta.5",
-=======
-  "version": "1.24.3",
->>>>>>> e5a9fe39
   "description": "tsParticles bubble shape",
   "homepage": "https://particles.js.org/",
   "repository": {
@@ -42,9 +38,6 @@
   "bugs": {
     "url": "https://github.com/matteobruni/tsparticles/issues"
   },
-<<<<<<< HEAD
-  "main": "index.js",
-=======
   "funding": [
     {
       "type": "github",
@@ -55,18 +48,13 @@
       "url": "https://www.buymeacoffee.com/matteobruni"
     }
   ],
-  "main": "shape.js",
->>>>>>> e5a9fe39
+  "main": "index.js",
   "jsdelivr": "tsparticles.shape.bubble.min.js",
   "unpkg": "tsparticles.shape.bubble.min.js",
   "browser": "index.js",
   "module": "index.js",
   "types": "index.d.ts",
   "dependencies": {
-<<<<<<< HEAD
     "tsparticles-engine": "^2.0.0-beta.4"
-=======
-    "tsparticles": "^1.39.3"
->>>>>>> e5a9fe39
   }
 }