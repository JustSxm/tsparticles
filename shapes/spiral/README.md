[![banner](https://particles.js.org/images/banner3.png)](https://particles.js.org)

# tsParticles Spiral Shape

[![jsDelivr](https://data.jsdelivr.com/v1/package/npm/tsparticles-shape-spiral/badge)](https://www.jsdelivr.com/package/npm/tsparticles-shape-spiral)
[![npmjs](https://badge.fury.io/js/tsparticles-shape-spiral.svg)](https://www.npmjs.com/package/tsparticles-shape-spiral)
[![npmjs](https://img.shields.io/npm/dt/tsparticles-shape-spiral)](https://www.npmjs.com/package/tsparticles-shape-spiral)

[tsParticles](https://github.com/matteobruni/tsparticles) additional spiral shape.

## How to use it

### CDN / Vanilla JS / jQuery

The CDN/Vanilla version JS has one required file in vanilla configuration:

Including the `tsparticles.shape.spiral.min.js` file will export the function to load the shape:

<<<<<<< HEAD
```
loadSpiralShape
```

### Usage

Once the scripts are loaded you can set up `tsParticles` and the shape like this:

```javascript
loadSpiralShape(tsParticles);

tsParticles.load("tsparticles", {
  /* options */
  /* here you can use particles.shape.type: "spiral" */
});
```

### ESM / CommonJS

This package is compatible also with ES or CommonJS modules, firstly this needs to be installed, like this:

```shell
$ npm install tsparticles-shape-spiral
```

or

```shell
$ yarn add tsparticles-shape-spiral
```

Then you need to import it in the app, like this:

```javascript
const { tsParticles } = require("tsparticles-engine");
=======
```text
loadSpiralShape
```

### Usage

Once the scripts are loaded you can set up `tsParticles` and the shape like this:

```javascript
loadSpiralShape(tsParticles);

tsParticles.load("tsparticles", {
  /* options */
  /* here you can use particles.shape.type: "spiral" */
});
```

### ESM / CommonJS

This package is compatible also with ES or CommonJS modules, firstly this needs to be installed, like this:

```shell
$ npm install tsparticles-shape-spiral
```

or

```shell
$ yarn add tsparticles-shape-spiral
```

Then you need to import it in the app, like this:

```javascript
const { tsParticles } = require("tsparticles");
>>>>>>> 72c66c36
const { loadSpiralShape } = require("tsparticles-shape-spiral");

loadSpiralShape(tsParticles);
```

or

```javascript
<<<<<<< HEAD
import { tsParticles } from "tsparticles-engine";
=======
import { tsParticles } from "tsparticles";
>>>>>>> 72c66c36
import { loadSpiralShape } from "tsparticles-shape-spiral";

loadSpiralShape(tsParticles);
```<|MERGE_RESOLUTION|>--- conflicted
+++ resolved
@@ -16,8 +16,7 @@
 
 Including the `tsparticles.shape.spiral.min.js` file will export the function to load the shape:
 
-<<<<<<< HEAD
-```
+```text
 loadSpiralShape
 ```
 
@@ -52,43 +51,6 @@
 
 ```javascript
 const { tsParticles } = require("tsparticles-engine");
-=======
-```text
-loadSpiralShape
-```
-
-### Usage
-
-Once the scripts are loaded you can set up `tsParticles` and the shape like this:
-
-```javascript
-loadSpiralShape(tsParticles);
-
-tsParticles.load("tsparticles", {
-  /* options */
-  /* here you can use particles.shape.type: "spiral" */
-});
-```
-
-### ESM / CommonJS
-
-This package is compatible also with ES or CommonJS modules, firstly this needs to be installed, like this:
-
-```shell
-$ npm install tsparticles-shape-spiral
-```
-
-or
-
-```shell
-$ yarn add tsparticles-shape-spiral
-```
-
-Then you need to import it in the app, like this:
-
-```javascript
-const { tsParticles } = require("tsparticles");
->>>>>>> 72c66c36
 const { loadSpiralShape } = require("tsparticles-shape-spiral");
 
 loadSpiralShape(tsParticles);
@@ -97,11 +59,7 @@
 or
 
 ```javascript
-<<<<<<< HEAD
 import { tsParticles } from "tsparticles-engine";
-=======
-import { tsParticles } from "tsparticles";
->>>>>>> 72c66c36
 import { loadSpiralShape } from "tsparticles-shape-spiral";
 
 loadSpiralShape(tsParticles);
