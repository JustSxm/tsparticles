--- conflicted
+++ resolved
@@ -1,10 +1,6 @@
 {
   "name": "tsparticles-shape-multiline-text",
-<<<<<<< HEAD
   "version": "2.0.0-beta.5",
-=======
-  "version": "1.24.3",
->>>>>>> e5a9fe39
   "description": "tsParticles multiline text shape",
   "homepage": "https://particles.js.org/",
   "scripts": {
@@ -75,12 +71,7 @@
     "babel-loader": "^8.2.2",
     "browserslist": "^4.17.5",
     "copyfiles": "^2.4.1",
-<<<<<<< HEAD
-    "downlevel-dts": "^0.8.0",
     "eslint": "^8.0.0",
-=======
-    "eslint": "^7.32.0",
->>>>>>> e5a9fe39
     "eslint-config-prettier": "^8.3.0",
     "prettier": "^2.4.1",
     "rimraf": "^3.0.2",
@@ -90,10 +81,6 @@
     "webpack-tsparticles-plugin": "^1.0.0-beta.3"
   },
   "dependencies": {
-<<<<<<< HEAD
     "tsparticles-engine": "^2.0.0-beta.4"
-=======
-    "tsparticles": "^1.39.3"
->>>>>>> e5a9fe39
   }
 }