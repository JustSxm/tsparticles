--- conflicted
+++ resolved
@@ -1,12 +1,8 @@
-<<<<<<< HEAD
-import type { Main } from "tsparticles-engine";
-=======
-import type { Engine } from "tsparticles";
->>>>>>> b5e2f6c0
+import type { Engine } from "tsparticles-engine";
 import { perlinNoiseGenerator } from "./pathGen";
 
 export const perlinNoisePathName = "perlinNoise";
 
-export function loadPerlinNoisePath(tsParticles: Engine): void {
-    tsParticles.addPathGenerator(perlinNoisePathName, perlinNoiseGenerator);
+export async function loadPerlinNoisePath(tsParticles: Engine): Promise<void> {
+    await tsParticles.addPathGenerator(perlinNoisePathName, perlinNoiseGenerator);
 }