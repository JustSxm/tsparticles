{
  "name": "tsparticles-path-polygon",
<<<<<<< HEAD
  "version": "2.0.0-beta.5",
=======
  "version": "1.39.3",
>>>>>>> e5a9fe39
  "description": "tsParticles polygon path",
  "homepage": "https://particles.js.org/",
  "scripts": {
    "prettify:src": "prettier --write ./src",
    "prettify:readme": "prettier --write ./README.md",
    "lint": "eslint src --ext .js,.jsx,.ts,.tsx --fix",
    "compile": "tsc",
    "bundle": "webpack --mode production",
    "distfiles": "node ./scripts/distfiles.js",
    "build": "yarn clear:dist && yarn prettify:src && yarn compile && yarn lint && yarn bundle && yarn prettify:readme && yarn distfiles",
    "clear:dist": "rimraf -f ./dist",
    "version": "yarn distfiles && git add package.dist.json",
    "prepack": "yarn build"
  },
  "repository": {
    "type": "git",
    "url": "git+https://github.com/matteobruni/tsparticles.git",
    "directory": "path/polygon"
  },
  "keywords": [
    "tsparticles",
    "particles",
    "particle",
    "canvas",
    "jsparticles",
    "xparticles",
    "particles-js",
    "particles.js",
    "particles-ts",
    "particles.ts",
    "typescript",
    "javascript",
    "animation",
    "web",
    "html5",
    "web-design",
    "webdesign",
    "css",
    "html",
    "css3",
    "animated",
    "background",
    "tsparticles-preset"
  ],
  "publishConfig": {
    "directory": "dist"
  },
  "author": "Matteo Bruni",
  "license": "MIT",
  "bugs": {
    "url": "https://github.com/matteobruni/tsparticles/issues"
  },
  "funding": [
    {
      "type": "github",
      "url": "https://github.com/sponsors/matteobruni"
    },
    {
      "type": "buymeacoffee",
      "url": "https://www.buymeacoffee.com/matteobruni"
    }
  ],
  "devDependencies": {
    "@babel/core": "^7.15.5",
    "@types/webpack-env": "^1.16.2",
    "@typescript-eslint/eslint-plugin": "^5.0.0",
    "@typescript-eslint/parser": "^5.0.0",
    "babel-loader": "^8.2.2",
    "browserslist": "^4.17.5",
<<<<<<< HEAD
    "copyfiles": "^2.4.1",
    "downlevel-dts": "^0.8.0",
    "eslint": "^8.0.0",
    "eslint-config-prettier": "^8.3.0",
    "prettier": "^2.4.1",
    "rimraf": "^3.0.2",
    "typescript": "^4.4.3",
    "webpack": "^5.53.0",
    "webpack-cli": "^4.8.0",
    "webpack-tsparticles-plugin": "^1.0.0-beta.3"
  },
  "dependencies": {
    "tsparticles-engine": "^2.0.0-beta.4"
=======
    "copyfiles": "2.4.1",
    "eslint": "7.32.0",
    "eslint-config-prettier": "8.3.0",
    "prettier": "2.4.1",
    "rimraf": "3.0.2",
    "terser-webpack-plugin": "5.2.4",
    "typescript": "4.3.5",
    "webpack": "5.53.0",
    "webpack-bundle-analyzer": "4.4.2",
    "webpack-cli": "4.8.0"
  },
  "dependencies": {
    "tsparticles": "^1.39.3"
>>>>>>> e5a9fe39
  }
}<|MERGE_RESOLUTION|>--- conflicted
+++ resolved
@@ -1,10 +1,6 @@
 {
   "name": "tsparticles-path-polygon",
-<<<<<<< HEAD
   "version": "2.0.0-beta.5",
-=======
-  "version": "1.39.3",
->>>>>>> e5a9fe39
   "description": "tsParticles polygon path",
   "homepage": "https://particles.js.org/",
   "scripts": {
@@ -74,9 +70,7 @@
     "@typescript-eslint/parser": "^5.0.0",
     "babel-loader": "^8.2.2",
     "browserslist": "^4.17.5",
-<<<<<<< HEAD
     "copyfiles": "^2.4.1",
-    "downlevel-dts": "^0.8.0",
     "eslint": "^8.0.0",
     "eslint-config-prettier": "^8.3.0",
     "prettier": "^2.4.1",
@@ -88,20 +82,5 @@
   },
   "dependencies": {
     "tsparticles-engine": "^2.0.0-beta.4"
-=======
-    "copyfiles": "2.4.1",
-    "eslint": "7.32.0",
-    "eslint-config-prettier": "8.3.0",
-    "prettier": "2.4.1",
-    "rimraf": "3.0.2",
-    "terser-webpack-plugin": "5.2.4",
-    "typescript": "4.3.5",
-    "webpack": "5.53.0",
-    "webpack-bundle-analyzer": "4.4.2",
-    "webpack-cli": "4.8.0"
-  },
-  "dependencies": {
-    "tsparticles": "^1.39.3"
->>>>>>> e5a9fe39
   }
 }