{
  "name": "ng-particles",
  "version": "1.17.0-alpha.6",
  "scripts": {
    "ng": "ng",
    "start": "ng serve",
    "build:all": "ng build",
    "build": "node scripts/prebuild.js && ng build ng-particles --prod",
    "version": "yarn build && git add ./projects/ng-particles/package.json",
    "test": "ng test",
    "lint": "ng lint",
    "e2e": "ng e2e",
    "prepare": "yarn build"
  },
  "publishConfig": {
    "directory": "dist/ng-particles"
  },
  "dependencies": {
    "@angular/animations": "^10.0.0",
    "@angular/common": "^10.0.0",
    "@angular/compiler": "^9.1.9",
    "@angular/core": "^9.1.9",
<<<<<<< HEAD
    "@angular/forms": "^9.1.9",
    "@angular/platform-browser": "^10.0.0",
=======
    "@angular/forms": "^10.0.0",
    "@angular/platform-browser": "^9.1.9",
>>>>>>> 78cbc00b
    "@angular/platform-browser-dynamic": "^10.0.0",
    "@angular/router": "^9.1.9",
    "rxjs": "~6.5.4",
    "tslib": "^1.13.0",
    "tsparticles": "^1.17.0-alpha.6",
    "zone.js": "~0.10.2"
  },
  "devDependencies": {
    "@angular-devkit/build-angular": "~0.1000.0",
    "@angular-devkit/build-ng-packagr": "~0.1000.0",
    "@angular/cli": "~10.0.0",
    "@angular/compiler-cli": "^9.1.9",
    "@types/node": "^14.0.13",
    "codelyzer": "^5.1.2",
    "fs": "^0.0.1-security",
    "ng-packagr": "^10.0.0",
    "protractor": "~7.0.0",
    "ts-node": "~8.10.2",
    "tslint": "~6.1.0",
    "typescript": "~3.8.3"
  },
  "gitHead": "7024687a6c12642f762f2520f220273b26cc3e93"
}<|MERGE_RESOLUTION|>--- conflicted
+++ resolved
@@ -20,13 +20,8 @@
     "@angular/common": "^10.0.0",
     "@angular/compiler": "^9.1.9",
     "@angular/core": "^9.1.9",
-<<<<<<< HEAD
-    "@angular/forms": "^9.1.9",
+    "@angular/forms": "^10.0.0",
     "@angular/platform-browser": "^10.0.0",
-=======
-    "@angular/forms": "^10.0.0",
-    "@angular/platform-browser": "^9.1.9",
->>>>>>> 78cbc00b
     "@angular/platform-browser-dynamic": "^10.0.0",
     "@angular/router": "^9.1.9",
     "rxjs": "~6.5.4",
