import { Options } from "../src/Options/Classes/Options";
import { expect } from "chai";
import { InteractivityDetect } from "../src/Enums/InteractivityDetect";
import { MoveDirection } from "../src/Enums/MoveDirection";
import { OutMode } from "../src/Enums/OutMode";
import { HoverMode } from "../src/Enums/Modes/HoverMode";
import { ClickMode } from "../src/Enums/Modes/ClickMode";
import { RotateDirection } from "../src/Enums/RotateDirection";
import { ShapeType } from "../src/Enums/ShapeType";
import { PolygonMaskInlineArrangement } from "../src/Enums/PolygonMaskInlineArrangement";
import { PolygonMaskMoveType } from "../src/Enums/PolygonMaskMoveType";
import { PolygonMaskType } from "../src/Enums/PolygonMaskType";
import { CollisionMode } from "../src/Enums/CollisionMode";
import { Particles } from "../src/Options/Classes/Particles/Particles";
import { RecursivePartial } from "../src/Types/RecursivePartial";
import { IParticles } from "../src/Options/Interfaces/Particles/IParticles";

describe("Options tests", () => {
    it("checking default options", () => {
        const options = new Options();

        /* background */
        expect(options.background.color).to.be.undefined;
        expect(options.background.image).to.be.undefined;
        expect(options.background.position).to.be.undefined;
        expect(options.background.repeat).to.be.undefined;
        expect(options.background.size).to.be.undefined;
        expect(options.background.opacity).to.be.undefined;

        /* background mask */
        expect(options.backgroundMask.cover)
            .to.be.an("object")
            .to.have.property("color")
            .to.be.an("object")
            .to.have.property("value")
            .to.equal("#fff");
        expect(options.backgroundMask.cover).to.be.an("object").to.have.property("opacity").to.equal(1);
        expect(options.backgroundMask.enable).to.be.false;

        /* detect retina */
        expect(options.detectRetina).to.be.false;

        /* fps limit */
        expect(options.fpsLimit).to.equal(30);

        /* interactivity */
        expect(options.interactivity.detectsOn).to.equal(InteractivityDetect.canvas);

        /* interactivity events */
        expect(options.interactivity.events.onClick.enable).to.be.false;
        expect(options.interactivity.events.onClick.mode).to.be.empty;
        expect(options.interactivity.events.onDiv.elementId).to.be.empty;
        expect(options.interactivity.events.onDiv.enable).to.be.false;
        expect(options.interactivity.events.onDiv.mode).to.be.empty;
        expect(options.interactivity.events.onHover.enable).to.be.false;
        expect(options.interactivity.events.onHover.mode).to.be.empty;
        expect(options.interactivity.events.onHover.parallax.enable).to.be.false;
        expect(options.interactivity.events.onHover.parallax.force).to.equal(2);
        expect(options.interactivity.events.onHover.parallax.smooth).to.equal(10);
        expect(options.interactivity.events.resize).to.be.true;

        /* interactivity modes */
        expect(options.interactivity.modes.bubble.color).to.be.undefined;
        expect(options.interactivity.modes.bubble.distance).to.equal(200);
        expect(options.interactivity.modes.bubble.duration).to.equal(0.4);
        expect(options.interactivity.modes.bubble.opacity).to.be.undefined;
        expect(options.interactivity.modes.bubble.size).to.be.undefined;
        expect(options.interactivity.modes.connect.distance).to.equal(80);
        expect(options.interactivity.modes.connect.links.opacity).to.equal(0.5);
        expect(options.interactivity.modes.connect.radius).to.equal(60);
        expect(options.interactivity.modes.emitters).to.be.empty;
        expect(options.interactivity.modes.grab.distance).to.equal(100);
        expect(options.interactivity.modes.grab.links.opacity).to.equal(1);
        expect(options.interactivity.modes.push.quantity).to.equal(4);
        expect(options.interactivity.modes.remove.quantity).to.equal(2);
        expect(options.interactivity.modes.repulse.distance).to.equal(200);
        expect(options.interactivity.modes.repulse.duration).to.equal(0.4);
        expect(options.interactivity.modes.slow.factor).to.equal(3);
        expect(options.interactivity.modes.slow.radius).to.equal(200);

        /* particles */
        /* particles collisions */
        expect(options.particles.collisions.enable).to.be.false;
        expect(options.particles.collisions.mode).to.equal(CollisionMode.bounce);

        /* particles color */
        expect(options.particles.color).to.be.an("object").to.have.property("value").to.equal("#fff");

        /* particles line linked */
        expect(options.particles.links.blink).to.be.false;
        expect(options.particles.links.color).to.be.an("object").to.have.property("value").to.equal("#fff");
        expect(options.particles.links.consent).to.be.false;
        expect(options.particles.links.distance).to.equal(100);
        expect(options.particles.links.enable).to.be.false;
        expect(options.particles.links.opacity).to.equal(1);
        expect(options.particles.links.shadow.blur).to.equal(5);
        expect(options.particles.links.shadow.color).to.be.an("object").to.have.property("value").to.equal("lime");
        expect(options.particles.links.shadow.enable).to.be.false;
        expect(options.particles.links.width).to.equal(1);

        /* particles move */
        expect(options.particles.move.attract.enable).to.be.false;
        expect(options.particles.move.attract.rotate.x).to.equal(3000);
        expect(options.particles.move.attract.rotate.y).to.equal(3000);
        expect(options.particles.move.direction).to.equal(MoveDirection.none);
        expect(options.particles.move.enable).to.be.false;
        expect(options.particles.move.outMode).to.equal(OutMode.out);
        expect(options.particles.move.random).to.be.false;
        expect(options.particles.move.speed).to.equal(2);
        expect(options.particles.move.straight).to.be.false;
        expect(options.particles.move.trail.fillColor).to.be.an("object").to.have.property("value").to.equal("#000000");
        expect(options.particles.move.trail.enable).to.be.false;
        expect(options.particles.move.trail.length).to.equal(10);

        /* particles number */
        expect(options.particles.number.density.area).to.equal(800);
        expect(options.particles.number.density.enable).to.be.false;
        expect(options.particles.number.limit).to.equal(0);
        expect(options.particles.number.value).to.equal(100);

        /* particles opacity */
        expect(options.particles.opacity.animation.enable).to.be.false;
        expect(options.particles.opacity.animation.minimumValue).to.equal(0);
        expect(options.particles.opacity.animation.speed).to.equal(2);
        expect(options.particles.opacity.animation.sync).to.be.false;
        expect(options.particles.opacity.random).to.be.an("object").to.have.property("enable").to.be.false;
        expect(options.particles.opacity.random).to.be.an("object").to.have.property("minimumValue").to.equal(1);
        expect(options.particles.opacity.value).to.equal(1);

        /* particles rotate */
        expect(options.particles.rotate.animation.enable).to.be.false;
        expect(options.particles.rotate.animation.speed).to.equal(0);
        expect(options.particles.rotate.animation.sync).to.be.false;
        expect(options.particles.rotate.direction).to.equal(RotateDirection.clockwise);
        expect(options.particles.rotate.random).to.be.false;
        expect(options.particles.rotate.value).to.equal(0);

        /* particles shadow */
        expect(options.particles.shadow.blur).to.equal(0);
        expect(options.particles.shadow.color).to.be.an("object").to.have.property("value").to.equal("#000000");
        expect(options.particles.shadow.enable).to.be.false;
        expect(options.particles.shadow.offset.x).to.equal(0);
        expect(options.particles.shadow.offset.y).to.equal(0);

        /* particles shape */
<<<<<<< HEAD
        expect(options.particles.shape.image).to.be.an("object").to.have.property("height").to.equal(100);
        expect(options.particles.shape.image).to.be.an("object").to.have.property("replaceColor").to.be.true;
        expect(options.particles.shape.image).to.be.an("object").to.have.property("src").to.be.empty;
        expect(options.particles.shape.image).to.be.an("object").to.have.property("width").to.equal(100);
        expect(options.particles.shape.options)
            .to.be.an("object")
            .to.include.all.keys(ShapeType.character, ShapeType.char, ShapeType.polygon, ShapeType.star);
=======
        expect(options.particles.shape.options).to.be.an("object").to.include.all.keys(ShapeType.character, ShapeType.char, ShapeType.polygon, ShapeType.star);
>>>>>>> 18b3f0a9
        expect(options.particles.shape.type).to.equal(ShapeType.circle);

        /* particles size */
        expect(options.particles.size.animation.enable).to.be.false;
        expect(options.particles.size.animation.minimumValue).to.equal(0);
        expect(options.particles.size.animation.speed).to.equal(5);
        expect(options.particles.size.animation.sync).to.be.false;
        expect(options.particles.size.random).to.be.an("object").to.have.property("enable").to.be.false;
        expect(options.particles.size.random).to.be.an("object").to.have.property("minimumValue").to.equal(1);
        expect(options.particles.size.value).to.equal(3);

        /* particles stroke */
        expect(options.particles.stroke)
            .to.be.an("object")
            .to.have.property("color")
            .to.be.an("object")
            .to.have.property("value")
            .to.equal("#ff0000");
        expect(options.particles.stroke).to.be.an("object").to.have.property("opacity").to.equal(1);
        expect(options.particles.stroke).to.be.an("object").to.have.property("width").to.equal(0);

        /* pause on blur */
        expect(options.pauseOnBlur).to.be.true;

        /* polygon */
        expect(options.polygon.draw.enable).to.be.false;
        expect(options.polygon.draw.stroke.color).to.have.property("value").to.equal("#fff");
        expect(options.polygon.draw.stroke.width).to.equal(0.5);
        expect(options.polygon.draw.stroke.opacity).to.equal(1);
        expect(options.polygon.enable).to.be.false;
        expect(options.polygon.inline.arrangement).to.equal(PolygonMaskInlineArrangement.onePerPoint);
        expect(options.polygon.move.radius).to.equal(10);
        expect(options.polygon.move.type).to.equal(PolygonMaskMoveType.path);
        expect(options.polygon.scale).to.equal(1);
        expect(options.polygon.type).to.equal(PolygonMaskType.none);
        expect(options.polygon.url).to.be.empty;
    });

    it("check default preset options", () => {
        const options = new Options();
        const preset = {
            background: {
                color: "#0d47a1",
            },
            interactivity: {
                detect_on: InteractivityDetect.canvas,
                events: {
                    onclick: {
                        enable: true,
                        mode: ClickMode.push,
                    },
                    onhover: {
                        enable: true,
                        mode: HoverMode.repulse,
                    },
                    resize: true,
                },
                modes: {
                    bubble: {
                        distance: 400,
                        size: 40,
                        duration: 2,
                        opacity: 0.8,
                    },
                    grab: {
                        distance: 400,
                        line_linked: {
                            opacity: 1,
                        },
                    },
                    push: {
                        particles_nb: 4,
                    },
                    remove: {
                        particles_nb: 2,
                    },
                    repulse: {
                        distance: 200,
                    },
                },
            },
            particles: {
                color: {
                    value: "#ffffff",
                },
                line_linked: {
                    enable: true,
                    distance: 150,
                    color: "#ffffff",
                    opacity: 0.4,
                    width: 1,
                },
                move: {
                    enable: true,
                    speed: 2,
                    direction: MoveDirection.none,
                    random: false,
                    straight: false,
                    out_mode: OutMode.out,
                    attract: {
                        enable: false,
                        rotateX: 600,
                        rotateY: 1200,
                    },
                },
                number: {
                    value: 80,
                    density: {
                        enable: true,
                        value_area: 800,
                    },
                },
                shape: {
                    type: "circle",
                    stroke: {
                        width: 0,
                        color: "#000000",
                    },
                    polygon: {
                        nb_sides: 5,
                    },
                    image: {
                        src: "https://cdn.matteobruni.it/images/particles/github.svg",
                        width: 100,
                        height: 100,
                    },
                },
                opacity: {
                    value: 0.5,
                    random: true,
                    anim: {
                        enable: true,
                        speed: 3,
                        opacity_min: 0.1,
                        sync: false,
                    },
                },
                size: {
                    value: 5,
                    random: true,
                    anim: {
                        enable: true,
                        speed: 20,
                        size_min: 0.1,
                        sync: false,
                    },
                },
            },
            retina_detect: true,
        };

        options.load(preset);

        /* background */
        expect(options.background.color).to.be.an("object").to.have.property("value").to.equal("#0d47a1");

        /* detect retina */
        expect(options.detectRetina).to.be.true;

        /* interactivity */
        expect(options.interactivity.detectsOn).to.equal(InteractivityDetect.canvas);

        /* interactivity events */
        expect(options.interactivity.events.onClick.enable).to.be.true;
        expect(options.interactivity.events.onClick.mode).to.equal(ClickMode.push);
        expect(options.interactivity.events.onHover.enable).to.be.true;
        expect(options.interactivity.events.onHover.mode).to.equal(HoverMode.repulse);
        expect(options.interactivity.events.resize).to.be.true;

        /* interactivity modes */
        expect(options.interactivity.modes.bubble.distance).to.equal(400);
        expect(options.interactivity.modes.bubble.duration).to.equal(2);
        expect(options.interactivity.modes.bubble.opacity).to.equal(0.8);
        expect(options.interactivity.modes.bubble.size).to.equal(40);
        expect(options.interactivity.modes.grab.distance).to.equal(400);
        expect(options.interactivity.modes.grab.links.opacity).to.equal(1);
        expect(options.interactivity.modes.push.quantity).to.equal(4);
        expect(options.interactivity.modes.remove.quantity).to.equal(2);
        expect(options.interactivity.modes.repulse.distance).to.equal(200);

        /* particles */
        /* particles color */
        expect(options.particles.color).to.be.an("object").to.have.property("value").to.equal("#ffffff");

        /* particles line linked */
        expect(options.particles.links.color).to.be.an("object").to.have.property("value").to.equal("#ffffff");
        expect(options.particles.links.distance).to.equal(150);
        expect(options.particles.links.enable).to.be.true;
        expect(options.particles.links.opacity).to.equal(0.4);
        expect(options.particles.links.width).to.equal(1);

        /* particles move */
        expect(options.particles.move.attract.enable).to.be.false;
        expect(options.particles.move.attract.rotate.x).to.equal(600);
        expect(options.particles.move.attract.rotate.y).to.equal(1200);
        expect(options.particles.move.direction).to.equal(MoveDirection.none);
        expect(options.particles.move.enable).to.be.true;
        expect(options.particles.move.outMode).to.equal(OutMode.out);
        expect(options.particles.move.random).to.be.false;
        expect(options.particles.move.speed).to.equal(2);
        expect(options.particles.move.straight).to.be.false;

        /* particles number */
        expect(options.particles.number.density.area).to.equal(800);
        expect(options.particles.number.density.enable).to.be.true;
        expect(options.particles.number.value).to.equal(80);

        /* particles opacity */
        expect(options.particles.opacity.animation.enable).to.be.true;
        expect(options.particles.opacity.animation.minimumValue).to.equal(0.1);
        expect(options.particles.opacity.animation.speed).to.equal(3);
        expect(options.particles.opacity.animation.sync).to.be.false;
        expect(options.particles.opacity.random).to.be.an("object").to.have.property("enable").to.be.true;
        expect(options.particles.opacity.value).to.equal(0.5);

        /* particles shape */
        expect(options.particles.shape.image).to.be.an("object").to.have.property("height").to.equal(100);
        expect(options.particles.shape.image)
            .to.be.an("object")
            .to.have.property("src")
            .to.equal("https://cdn.matteobruni.it/images/particles/github.svg");
        expect(options.particles.shape.image).to.be.an("object").to.have.property("width").to.equal(100);
        expect(options.particles.shape.options)
            .to.be.an("object")
            .to.include.all.keys(ShapeType.character, ShapeType.char, ShapeType.polygon, ShapeType.star);
        expect(options.particles.shape.type).to.equal(ShapeType.circle);

        /* particles size */
        expect(options.particles.size.animation.enable).to.be.true;
        expect(options.particles.size.animation.minimumValue).to.equal(0.1);
        expect(options.particles.size.animation.speed).to.equal(20);
        expect(options.particles.size.animation.sync).to.be.false;
        expect(options.particles.size.random).to.be.an("object").to.have.property("enable").to.be.true;
        expect(options.particles.size.value).to.equal(5);
    });

    it("check test preset options", () => {
        const options = new Options();
        const preset = {
            background: {
                color: "#0d47a1",
            },
            interactivity: {
                detect_on: InteractivityDetect.canvas,
                events: {
                    onclick: {
                        enable: true,
                        mode: ClickMode.repulse,
                    },
                    onhover: {
                        enable: false,
                        mode: HoverMode.grab,
                    },
                    resize: true,
                },
                modes: {
                    bubble: {
                        distance: 400,
                        size: 40,
                        duration: 2,
                        opacity: 8,
                    },
                    grab: {
                        distance: 200,
                        line_linked: {
                            opacity: 1,
                        },
                    },
                    repulse: {
                        distance: 200,
                    },
                    push: {
                        particles_nb: 4,
                    },
                    remove: {
                        particles_nb: 2,
                    },
                },
            },
            particles: {
                color: {
                    value: "#ffffff",
                },
                line_linked: {
                    enable: false,
                    distance: 150,
                    color: "#ffffff",
                    opacity: 0.4,
                    width: 1,
                },
                move: {
                    enable: true,
                    speed: 2,
                    direction: MoveDirection.none,
                    random: false,
                    straight: false,
                    out_mode: OutMode.bounce,
                    bounce: false,
                    attract: {
                        enable: false,
                        rotateX: 600,
                        rotateY: 1200,
                    },
                },
                number: {
                    value: 100,
                    density: {
                        enable: false,
                        value_area: 800,
                    },
                },
                shape: {
                    type: ShapeType.circle,
                    stroke: {
                        width: 0,
                        color: "#000000",
                    },
                    polygon: {
                        nb_sides: 5,
                    },
                    image: {
                        src: "https://cdn.matteobruni.it/images/particles/github.svg",
                        width: 100,
                        height: 100,
                    },
                },
                opacity: {
                    value: 0.5,
                    random: false,
                    anim: {
                        enable: false,
                        speed: 1,
                        opacity_min: 0.1,
                        sync: false,
                    },
                },
                size: {
                    value: 4,
                    random: true,
                    anim: {
                        enable: false,
                        speed: 40,
                        size_min: 0.1,
                        sync: false,
                    },
                },
            },
            retina_detect: true,
        };

        options.load(preset);

        /* background */
        expect(options.background.color).to.be.an("object").to.have.property("value").to.equal("#0d47a1");

        /* detect retina */
        expect(options.detectRetina).to.be.true;

        /* interactivity */
        expect(options.interactivity.detectsOn).to.equal(InteractivityDetect.canvas);

        /* interactivity events */
        expect(options.interactivity.events.onClick.enable).to.be.true;
        expect(options.interactivity.events.onClick.mode).to.equal(ClickMode.repulse);
        expect(options.interactivity.events.onHover.enable).to.be.false;
        expect(options.interactivity.events.onHover.mode).to.equal(HoverMode.grab);
        expect(options.interactivity.events.resize).to.be.true;

        /* interactivity modes */
        expect(options.interactivity.modes.bubble.distance).to.equal(400);
        expect(options.interactivity.modes.bubble.duration).to.equal(2);
        expect(options.interactivity.modes.bubble.opacity).to.equal(8);
        expect(options.interactivity.modes.bubble.size).to.equal(40);
        expect(options.interactivity.modes.grab.distance).to.equal(200);
        expect(options.interactivity.modes.grab.links.opacity).to.equal(1);
        expect(options.interactivity.modes.push.quantity).to.equal(4);
        expect(options.interactivity.modes.remove.quantity).to.equal(2);
        expect(options.interactivity.modes.repulse.distance).to.equal(200);

        /* particles */
        /* particles collisions */
        expect(options.particles.collisions.enable).to.be.false;
        expect(options.particles.collisions.mode).to.equal(CollisionMode.bounce);

        /* particles color */
        expect(options.particles.color).to.be.an("object").to.have.property("value").to.equal("#ffffff");

        /* particles line linked */
        expect(options.particles.links.color).to.be.an("object").to.have.property("value").to.equal("#ffffff");
        expect(options.particles.links.distance).to.equal(150);
        expect(options.particles.links.enable).to.be.false;
        expect(options.particles.links.opacity).to.equal(0.4);
        expect(options.particles.links.width).to.equal(1);

        /* particles move */
        expect(options.particles.move.attract.enable).to.be.false;
        expect(options.particles.move.attract.rotate.x).to.equal(600);
        expect(options.particles.move.attract.rotate.y).to.equal(1200);
        expect(options.particles.move.direction).to.equal(MoveDirection.none);
        expect(options.particles.move.enable).to.be.true;
        expect(options.particles.move.outMode).to.equal(OutMode.bounce);
        expect(options.particles.move.random).to.be.false;
        expect(options.particles.move.speed).to.equal(2);
        expect(options.particles.move.straight).to.be.false;
        expect(options.particles.move.trail.fillColor).to.be.an("object").to.have.property("value").to.equal("#000000");
        expect(options.particles.move.trail.enable).to.be.false;
        expect(options.particles.move.trail.length).to.equal(10);

        /* particles number */
        expect(options.particles.number.density.area).to.equal(800);
        expect(options.particles.number.density.enable).to.be.false;
        expect(options.particles.number.value).to.equal(100);

        /* particles opacity */
        expect(options.particles.opacity.animation.enable).to.be.false;
        expect(options.particles.opacity.animation.minimumValue).to.equal(0.1);
        expect(options.particles.opacity.animation.speed).to.equal(1);
        expect(options.particles.opacity.animation.sync).to.be.false;
        expect(options.particles.opacity.random).to.be.an("object").to.have.property("enable").to.be.false;
        expect(options.particles.opacity.value).to.equal(0.5);

        /* particles shape */
        expect(options.particles.shape.image).to.be.an("object").to.have.property("height").to.equal(100);
        expect(options.particles.shape.image)
            .to.be.an("object")
            .to.have.property("src")
            .to.equal("https://cdn.matteobruni.it/images/particles/github.svg");
        expect(options.particles.shape.image).to.be.an("object").to.have.property("width").to.equal(100);
        expect(options.particles.shape.options)
            .to.be.an("object")
            .to.include.all.keys(ShapeType.character, ShapeType.char, ShapeType.polygon, ShapeType.star);
        expect(options.particles.shape.type).to.equal(ShapeType.circle);

        /* particles size */
        expect(options.particles.size.animation.enable).to.be.false;
        expect(options.particles.size.animation.minimumValue).to.equal(0.1);
        expect(options.particles.size.animation.speed).to.equal(40);
        expect(options.particles.size.animation.sync).to.be.false;
        expect(options.particles.size.random).to.be.an("object").to.have.property("enable").to.be.true;
        expect(options.particles.size.value).to.equal(4);

        /* particles stroke */
        expect(options.particles.stroke)
            .to.be.an("object")
            .to.have.property("color")
            .to.be.an("object")
            .to.have.property("value")
            .to.equal("#000000");
        expect(options.particles.stroke).to.be.an("object").to.have.property("width").to.equal(0);
    });

    it("check particlesOptions override", () => {
        const particlesOptions = new Particles();

        const generalOptions: RecursivePartial<IParticles> = {
            number: {
                value: 100,
                density: {
                    enable: false,
                    value_area: 800,
                },
            },
            color: {
                value: "#000",
            },
            shape: {
                type: "circle",
                stroke: {
                    width: 0,
                    color: "#000000",
                },
                polygon: {
                    nb_sides: 5,
                },
                image: {
                    src: "https://cdn.matteobruni.it/images/particles/github.svg",
                    width: 100,
                    height: 100,
                },
            },
            opacity: {
                value: 0.5,
                random: false,
                anim: {
                    enable: false,
                    speed: 1,
                    opacity_min: 0.1,
                    sync: false,
                },
            },
            size: {
                value: 5,
                random: true,
                anim: {
                    enable: false,
                    speed: 40,
                    size_min: 0.1,
                    sync: false,
                },
            },
            links: {
                enable: true,
                distance: 150,
                color: "#000",
                opacity: 0.4,
                width: 1,
            },
            move: {
                enable: true,
                speed: 2,
                direction: MoveDirection.none,
                random: false,
                straight: false,
                out_mode: OutMode.out,
                attract: {
                    enable: false,
                    rotateX: 600,
                    rotateY: 1200,
                },
            },
        };

        particlesOptions.load(generalOptions);

        const emitterOptions: RecursivePartial<IParticles> = {
            color: { value: "#f0f" },
            links: { enable: false },
            move: { speed: 20, random: false, outMode: OutMode.destroy },
            opacity: { value: 1 },
            rotate: {
                value: 0,
                random: true,
                direction: RotateDirection.clockwise,
                animation: { enable: true, speed: 15, sync: false },
            },
            shape: { type: "star", polygon: { sides: 7 } },
            size: { value: 15, random: false },
        };

        particlesOptions.load(emitterOptions);

        expect(particlesOptions).to.not.include(generalOptions).and.include(emitterOptions);
    });
});<|MERGE_RESOLUTION|>--- conflicted
+++ resolved
@@ -143,17 +143,7 @@
         expect(options.particles.shadow.offset.y).to.equal(0);
 
         /* particles shape */
-<<<<<<< HEAD
-        expect(options.particles.shape.image).to.be.an("object").to.have.property("height").to.equal(100);
-        expect(options.particles.shape.image).to.be.an("object").to.have.property("replaceColor").to.be.true;
-        expect(options.particles.shape.image).to.be.an("object").to.have.property("src").to.be.empty;
-        expect(options.particles.shape.image).to.be.an("object").to.have.property("width").to.equal(100);
-        expect(options.particles.shape.options)
-            .to.be.an("object")
-            .to.include.all.keys(ShapeType.character, ShapeType.char, ShapeType.polygon, ShapeType.star);
-=======
         expect(options.particles.shape.options).to.be.an("object").to.include.all.keys(ShapeType.character, ShapeType.char, ShapeType.polygon, ShapeType.star);
->>>>>>> 18b3f0a9
         expect(options.particles.shape.type).to.equal(ShapeType.circle);
 
         /* particles size */
