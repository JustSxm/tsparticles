--- conflicted
+++ resolved
@@ -21,15 +21,9 @@
   },
   "dependencies": {
     "jquery": "^3.6.0",
-<<<<<<< HEAD
-    "jquery-particles": "^1.35.1",
-    "tsparticles-engine": "^1.35.1",
-    "tsparticles-preset-links": "^1.20.1"
-=======
     "jquery-particles": "^1.35.2",
-    "tsparticles": "^1.35.2",
+    "tsparticles-engine": "^1.35.2",
     "tsparticles-preset-links": "^1.20.2"
->>>>>>> 622ce709
   },
   "devDependencies": {
     "@fortawesome/fontawesome-free": "^5.15.4",
