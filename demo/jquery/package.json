--- conflicted
+++ resolved
@@ -19,15 +19,9 @@
   },
   "dependencies": {
     "jquery": "^3.5.1",
-<<<<<<< HEAD
-    "jquery-particles": "workspace:^1.18.8",
-    "tsparticles": "workspace:^1.18.8",
-    "tsparticles-preset-basic": "workspace:^1.3.8"
-=======
-    "jquery-particles": "^1.18.9",
-    "tsparticles": "^1.18.9",
-    "tsparticles-preset-basic": "^1.3.9"
->>>>>>> a2434cd9
+    "jquery-particles": "workspace:^1.18.9",
+    "tsparticles": "workspace:^1.18.9",
+    "tsparticles-preset-basic": "workspace:^1.3.9"
   },
   "devDependencies": {
     "@fortawesome/fontawesome-free": "^5.15.1",
