--- conflicted
+++ resolved
@@ -9,32 +9,8 @@
 
 const production = !process.env.ROLLUP_WATCH;
 
-<<<<<<< HEAD
-export default {
-    input: 'src/main.ts',
-    output: {
-        sourcemap: true,
-        format: 'iife',
-        name: 'app',
-        file: 'public/dist/bundle.js',
-        inlineDynamicImports: true
-    },
-    plugins: [
-        svelte({
-            // enable run-time checks when not in production
-            //dev: !production,
-            // we'll extract any component CSS out into
-            // a separate file - better for performance
-            /*css: css => {
-                css.write('public/dist/bundle.css');
-            },*/
-            preprocess: sveltePreprocess(),
-        }),
-        postcss({plugins: []}),
-=======
 function serve() {
 	let server;
->>>>>>> b5e2f6c0
 
 	function toExit() {
 		if (server) server.kill(0);
