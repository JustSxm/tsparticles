{
  "name": "svelte-demo",
<<<<<<< HEAD
  "version": "2.0.0-beta.4",
  "private": true,
  "scripts": {
    "build": "rollup -c rollup.config.js",
    "dev": "rollup -c rollup.config.js -w",
    "start": "sirv public --host 127.0.0.1",
    "validate": "svelte-check"
=======
  "version": "1.22.0",
  "private": true,
  "scripts": {
    "build": "rollup -c",
    "dev": "rollup -c -w",
    "start": "sirv public --host",
    "check": "svelte-check --tsconfig ./tsconfig.json"
>>>>>>> b5e2f6c0
  },
  "devDependencies": {
<<<<<<< HEAD
    "@rollup/plugin-commonjs": "^21.0.0",
    "@rollup/plugin-node-resolve": "^13.0.4",
    "@rollup/plugin-typescript": "^8.2.5",
    "@tsconfig/svelte": "^3.0.0",
    "postcss": "^8.3.6",
    "rollup": "^2.56.2",
=======
    "@rollup/plugin-commonjs": "^21.0.1",
    "@rollup/plugin-node-resolve": "^13.1.3",
    "@rollup/plugin-typescript": "^8.3.0",
    "@tsconfig/svelte": "^3.0.0",
    "rollup": "^2.63.0",
    "rollup-plugin-css-only": "^3.1.0",
>>>>>>> b5e2f6c0
    "rollup-plugin-livereload": "^2.0.5",
    "rollup-plugin-svelte": "^7.1.0",
    "rollup-plugin-terser": "^7.0.2",
    "svelte": "^3.45.0",
    "svelte-check": "^2.2.11",
    "svelte-preprocess": "^4.10.1",
    "tslib": "^2.3.1",
<<<<<<< HEAD
    "typescript": "~4.5.0"
  },
  "dependencies": {
    "sirv-cli": "^2.0.0",
    "svelte-particles": "^2.0.0-beta.3",
    "tsparticles": "^2.0.0-beta.4"
=======
    "typescript": "^4.4.4"
  },
  "dependencies": {
    "sirv-cli": "^2.0.1",
    "svelte-particles": "^1.22.0"
>>>>>>> b5e2f6c0
  }
}<|MERGE_RESOLUTION|>--- conflicted
+++ resolved
@@ -1,39 +1,20 @@
 {
   "name": "svelte-demo",
-<<<<<<< HEAD
   "version": "2.0.0-beta.4",
-  "private": true,
-  "scripts": {
-    "build": "rollup -c rollup.config.js",
-    "dev": "rollup -c rollup.config.js -w",
-    "start": "sirv public --host 127.0.0.1",
-    "validate": "svelte-check"
-=======
-  "version": "1.22.0",
   "private": true,
   "scripts": {
     "build": "rollup -c",
     "dev": "rollup -c -w",
     "start": "sirv public --host",
     "check": "svelte-check --tsconfig ./tsconfig.json"
->>>>>>> b5e2f6c0
   },
   "devDependencies": {
-<<<<<<< HEAD
-    "@rollup/plugin-commonjs": "^21.0.0",
-    "@rollup/plugin-node-resolve": "^13.0.4",
-    "@rollup/plugin-typescript": "^8.2.5",
-    "@tsconfig/svelte": "^3.0.0",
-    "postcss": "^8.3.6",
-    "rollup": "^2.56.2",
-=======
     "@rollup/plugin-commonjs": "^21.0.1",
     "@rollup/plugin-node-resolve": "^13.1.3",
     "@rollup/plugin-typescript": "^8.3.0",
     "@tsconfig/svelte": "^3.0.0",
     "rollup": "^2.63.0",
     "rollup-plugin-css-only": "^3.1.0",
->>>>>>> b5e2f6c0
     "rollup-plugin-livereload": "^2.0.5",
     "rollup-plugin-svelte": "^7.1.0",
     "rollup-plugin-terser": "^7.0.2",
@@ -41,19 +22,11 @@
     "svelte-check": "^2.2.11",
     "svelte-preprocess": "^4.10.1",
     "tslib": "^2.3.1",
-<<<<<<< HEAD
-    "typescript": "~4.5.0"
-  },
-  "dependencies": {
-    "sirv-cli": "^2.0.0",
-    "svelte-particles": "^2.0.0-beta.3",
-    "tsparticles": "^2.0.0-beta.4"
-=======
-    "typescript": "^4.4.4"
+    "typescript": "^4.5.0"
   },
   "dependencies": {
     "sirv-cli": "^2.0.1",
-    "svelte-particles": "^1.22.0"
->>>>>>> b5e2f6c0
+    "svelte-particles": "^2.0.0-beta.3",
+    "tsparticles": "^2.0.0-beta.4"
   }
 }