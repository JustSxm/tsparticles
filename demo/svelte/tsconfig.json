{
  "extends": "@tsconfig/svelte/tsconfig.json",
  "compilerOptions": {
<<<<<<< HEAD
    "sourceMap": true
=======
    "types": [
      "svelte"
    ]
>>>>>>> 8d6b6253
  },
  "include": [
    "src/**/*"
  ],
  "exclude": [
    "node_modules/*",
    "__sapper__/*",
    "public/*"
  ]
}<|MERGE_RESOLUTION|>--- conflicted
+++ resolved
@@ -1,13 +1,7 @@
 {
   "extends": "@tsconfig/svelte/tsconfig.json",
   "compilerOptions": {
-<<<<<<< HEAD
     "sourceMap": true
-=======
-    "types": [
-      "svelte"
-    ]
->>>>>>> 8d6b6253
   },
   "include": [
     "src/**/*"
