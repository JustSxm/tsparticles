--- conflicted
+++ resolved
@@ -37,17 +37,11 @@
     "typescript": "^4.0.5"
   },
   "dependencies": {
-<<<<<<< HEAD
     "lodash": "^4.17.20",
     "react": "^17.0.1",
     "react-dom": "^17.0.1",
-    "react-tsparticles": "workspace:^1.18.7",
+    "react-tsparticles": "workspace:^1.18.8",
     "tsparticles": "workspace:*",
     "tslib": "^2.0.3"
-=======
-    "react": "^16.14.0",
-    "react-dom": "^16.14.0",
-    "react-tsparticles": "^1.18.8"
->>>>>>> 671ea544
   }
 }