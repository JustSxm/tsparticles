--- conflicted
+++ resolved
@@ -16,13 +16,8 @@
   },
   "dependencies": {
     "@angular/animations": "~10.0.5",
-<<<<<<< HEAD
     "@angular/common": "~10.0.8",
-    "@angular/compiler": "~10.0.7",
-=======
-    "@angular/common": "~10.0.4",
     "@angular/compiler": "~10.0.8",
->>>>>>> 9d115e37
     "@angular/core": "~10.0.5",
     "@angular/forms": "~10.0.7",
     "@angular/platform-browser": "~10.0.7",
