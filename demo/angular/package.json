--- conflicted
+++ resolved
@@ -15,22 +15,6 @@
     "url": "git+https://github.com/matteobruni/tsparticles.git"
   },
   "dependencies": {
-<<<<<<< HEAD
-    "@angular/animations": "~11.2.11",
-    "@angular/common": "~11.2.11",
-    "@angular/compiler": "~11.2.11",
-    "@angular/core": "~11.2.11",
-    "@angular/forms": "~11.2.11",
-    "@angular/platform-browser": "~11.2.11",
-    "@angular/platform-browser-dynamic": "~11.2.11",
-    "@angular/router": "~11.2.11",
-    "ng-particles": "^3.0.0-alpha.7",
-    "rxjs": "~6.6.7",
-    "tslib": "~2.2.0",
-    "tsparticles": "^2.0.0-alpha.7",
-    "tsparticles-engine": "^2.0.0-alpha.7",
-    "tsparticles-slim": "^2.0.0-alpha.7",
-=======
     "@angular/animations": "~12.0.0",
     "@angular/common": "~12.0.0",
     "@angular/compiler": "~12.0.0",
@@ -42,30 +26,15 @@
     "ng-particles": "^2.10.0",
     "rxjs": "~7.0.1",
     "tslib": "^2.2.0",
-    "tsparticles": "^1.27.0",
->>>>>>> 625eeffa
+    "tsparticles": "^2.0.0-alpha.7",
+    "tsparticles-engine": "^2.0.0-alpha.7",
+    "tsparticles-slim": "^2.0.0-alpha.7",
     "zone.js": "^0.11.4"
   },
   "bugs": {
     "url": "https://github.com/matteobruni/tsparticles/issues"
   },
   "devDependencies": {
-<<<<<<< HEAD
-    "@angular-devkit/build-angular": "~0.1102.10",
-    "@angular/cli": "~11.2.10",
-    "@angular/compiler-cli": "~11.2.11",
-    "@types/node": "~14.14.41",
-    "@typescript-eslint/eslint-plugin": "^4.22.0",
-    "@typescript-eslint/parser": "^4.22.0",
-    "codelyzer": "^6.0.1",
-    "eslint": "^7.24.0",
-    "eslint-config-prettier": "^8.2.0",
-    "prettier": "^2.2.1",
-    "protractor": "~7.0.0",
-    "ts-node": "~9.1.1",
-    "tslint": "~6.1.3",
-    "typescript": "~4.1.5"
-=======
     "@angular-devkit/build-angular": "~12.0.0",
     "@angular/cli": "~12.0.0",
     "@angular/compiler-cli": "~12.0.0",
@@ -80,6 +49,5 @@
     "ts-node": "~9.1.1",
     "tslint": "~6.1.3",
     "typescript": "~4.2.4"
->>>>>>> 625eeffa
   }
 }