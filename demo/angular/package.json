--- conflicted
+++ resolved
@@ -19,13 +19,8 @@
     "@angular/common": "~10.0.4",
     "@angular/compiler": "~10.0.7",
     "@angular/core": "~10.0.5",
-<<<<<<< HEAD
-    "@angular/forms": "~10.0.4",
+    "@angular/forms": "~10.0.7",
     "@angular/platform-browser": "~10.0.7",
-=======
-    "@angular/forms": "~10.0.7",
-    "@angular/platform-browser": "~10.0.5",
->>>>>>> 8882bc69
     "@angular/platform-browser-dynamic": "~10.0.5",
     "@angular/router": "~10.0.4",
     "ng-particles": "^2.0.5",
