--- conflicted
+++ resolved
@@ -19,41 +19,16 @@
     fullScreen: {
       zIndex: -1
     },
-    fpsLimit: 60,
+    fpsLimit: 120,
     interactivity: {
       events: {
         onClick: {
           enable: true,
           mode: 'push'
         },
-<<<<<<< HEAD
         onHover: {
           enable: true,
           mode: 'repulse'
-=======
-        fpsLimit: 120,
-        interactivity: {
-            events: {
-                onClick: {
-                    enable: true,
-                    mode: 'push'
-                },
-                onHover: {
-                    enable: true,
-                    mode: 'repulse'
-                },
-                resize: true
-            },
-            modes: {
-                push: {
-                    quantity: 4
-                },
-                repulse: {
-                    distance: 200,
-                    duration: 0.4
-                }
-            }
->>>>>>> e5a9fe39
         },
         resize: true
       },
