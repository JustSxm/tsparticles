--- conflicted
+++ resolved
@@ -38,19 +38,7 @@
     "minify": "^7.0.2",
     "rimraf": "^3.0.2",
     "sass": "^1.37.5",
-<<<<<<< HEAD
-    "tsparticles-engine": "^1.35.1",
-    "tsparticles-interaction-light": "^1.35.1",
-    "tsparticles-interaction-particles-repulse": "^1.35.1",
-    "tsparticles-path-curves": "^1.35.1",
-    "tsparticles-path-perlin-noise": "^1.35.1",
-    "tsparticles-path-polygon": "^1.35.1",
-    "tsparticles-path-simplex-noise": "^1.35.1",
-    "tsparticles-plugin-infection": "^1.35.1",
-    "tsparticles-updater-gradient": "^1.35.1",
-    "tsparticles-updater-orbit": "^1.35.1"
-=======
-    "tsparticles": "^1.35.2",
+    "tsparticles-engine": "^1.35.2",
     "tsparticles-interaction-light": "^1.35.2",
     "tsparticles-interaction-particles-repulse": "^1.35.2",
     "tsparticles-path-curves": "^1.35.2",
@@ -60,6 +48,5 @@
     "tsparticles-plugin-infection": "^1.35.2",
     "tsparticles-updater-gradient": "^1.35.2",
     "tsparticles-updater-orbit": "^1.35.2"
->>>>>>> 622ce709
   }
 }