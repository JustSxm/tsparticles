{
  "name": "solid-particles-demo",
  "version": "1.17.1",
  "private": true,
  "devDependencies": {
    "@types/jest": "^27.0.1",
    "@types/node": "^16.6.1",
    "solid-js": "^1.1.0",
    "solid-particles": "^1.17.1",
    "solid-scripts": "^0.0.59",
<<<<<<< HEAD
    "tsparticles": "^1.34.0",
    "typescript": "^4.4.2"
=======
    "tsparticles": "^1.34.1",
    "typescript": "^4.3.5"
>>>>>>> 6dc677c6
  },
  "scripts": {
    "start": "solid-scripts start",
    "build": "solid-scripts build",
    "test": "solid-scripts test"
  },
  "browserslist": [
    "Chrome 74",
    "Firefox 63",
    "Safari 11",
    "Edge 17",
    "Node 10"
  ]
}<|MERGE_RESOLUTION|>--- conflicted
+++ resolved
@@ -8,13 +8,8 @@
     "solid-js": "^1.1.0",
     "solid-particles": "^1.17.1",
     "solid-scripts": "^0.0.59",
-<<<<<<< HEAD
-    "tsparticles": "^1.34.0",
+    "tsparticles": "^1.34.1",
     "typescript": "^4.4.2"
-=======
-    "tsparticles": "^1.34.1",
-    "typescript": "^4.3.5"
->>>>>>> 6dc677c6
   },
   "scripts": {
     "start": "solid-scripts start",
