--- conflicted
+++ resolved
@@ -35,14 +35,8 @@
     "prettier": "^2.3.2",
     "pug": "^3.0.2",
     "pug-cli": "^1.0.0-alpha6",
-<<<<<<< HEAD
     "stylus": "^0.55.0",
-    "tsparticles": "^1.34.0",
-    "web-particles": "^1.7.0"
-=======
-    "stylus": "^0.54.8",
     "tsparticles": "^1.34.1",
     "web-particles": "^1.7.1"
->>>>>>> 6dc677c6
   }
 }