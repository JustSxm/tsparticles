{
  "name": "tsparticles-demo",
  "private": true,
  "version": "1.2.6",
  "description": "> TODO: description",
  "author": "Matteo Bruni <ar3s@icloud.com>",
  "homepage": "https://github.com/matteobruni/tsparticles#readme",
  "license": "ISC",
  "main": "lib/main.js",
  "files": [
    "app.js"
  ],
  "repository": {
    "type": "git",
    "url": "git+https://github.com/matteobruni/tsparticles.git"
  },
  "bugs": {
    "url": "https://github.com/matteobruni/tsparticles/issues"
  },
  "scripts": {
    "start": "yarn build && node ./app.js",
    "build": "yarn build:style && yarn build:index",
    "build:index": "npx pug ./views/index.pug",
    "build:style": "npx stylus ./public/stylesheets/main.styl"
  },
  "devDependencies": {
    "@fortawesome/fontawesome-free": "^5.13.1",
    "@typescript-eslint/eslint-plugin": "^3.7.0",
    "@typescript-eslint/parser": "^3.6.1",
    "bootstrap": "^4.5.0",
    "eslint": "^7.5.0",
    "eslint-config-prettier": "^6.11.0",
    "express": "^4.17.1",
    "helmet": "^3.23.3",
    "jquery": "^3.5.1",
    "jsoneditor": "^9.0.3",
    "popper.js": "^1.16.1",
    "prettier": "^2.0.5",
    "pug": "^3.0.0",
    "pug-cli": "^1.0.0-alpha6",
<<<<<<< HEAD
    "stylus": "^0.54.8",
    "three": "^0.119.0",
    "tsparticles": "^1.17.5"
=======
    "stylus": "^0.54.7",
    "three": "^0.118.3",
    "tsparticles": "^1.17.6"
>>>>>>> 24c23c66
  },
  "dependencies": {
    "tsparticles-preset-basic": "^1.2.6"
  }
}<|MERGE_RESOLUTION|>--- conflicted
+++ resolved
@@ -38,15 +38,9 @@
     "prettier": "^2.0.5",
     "pug": "^3.0.0",
     "pug-cli": "^1.0.0-alpha6",
-<<<<<<< HEAD
     "stylus": "^0.54.8",
     "three": "^0.119.0",
-    "tsparticles": "^1.17.5"
-=======
-    "stylus": "^0.54.7",
-    "three": "^0.118.3",
     "tsparticles": "^1.17.6"
->>>>>>> 24c23c66
   },
   "dependencies": {
     "tsparticles-preset-basic": "^1.2.6"
