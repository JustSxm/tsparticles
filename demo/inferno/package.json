--- conflicted
+++ resolved
@@ -1,10 +1,6 @@
 {
 	"name": "inferno-particles-demo",
-<<<<<<< HEAD
 	"version": "2.0.0-alpha.3",
-=======
-	"version": "1.2.3",
->>>>>>> 31ced50b
 	"private": true,
 	"description": "> TODO: description",
 	"main": "index.js",
@@ -20,15 +16,9 @@
 	"author": "Matteo Bruni <ar3s@icloud.com>",
 	"license": "MIT",
 	"dependencies": {
-<<<<<<< HEAD
 		"inferno": "^7.4.6",
 		"inferno-particles": "^2.0.0-alpha.3",
 		"tsparticles": "^2.0.0-alpha.3"
-=======
-		"inferno": "^7.4.5",
-		"inferno-particles": "^1.2.3",
-		"tsparticles": "^1.19.3"
->>>>>>> 31ced50b
 	},
 	"devDependencies": {
 		"@babel/core": "^7.12.9",
@@ -44,15 +34,9 @@
 		"sass-loader": "^10.1.0",
 		"source-map-loader": "^2.0.0",
 		"style-loader": "^2.0.0",
-<<<<<<< HEAD
-		"typescript": "^4.1.5",
+		"typescript": "^4.2.3",
 		"webpack": "^5.10.0",
 		"webpack-cli": "^4.2.0",
-=======
-		"typescript": "^4.2.3",
-		"webpack": "^5.2.0",
-		"webpack-cli": "^4.1.0",
->>>>>>> 31ced50b
 		"webpack-dev-server": "^3.11.0"
 	}
 }