{
	"name": "inferno-particles-demo",
	"version": "2.0.0-beta.5",
	"private": true,
	"description": "> TODO: description",
	"main": "index.js",
	"scripts": {
		"build": "webpack --mode production",
		"check": "tsc",
		"start": "webpack serve --config webpack.config.js --mode development"
	},
	"keywords": [
		"inferno",
		"typescript"
	],
	"author": "Matteo Bruni <ar3s@icloud.com>",
	"license": "MIT",
	"dependencies": {
<<<<<<< HEAD
		"inferno": "^7.4.8",
		"inferno-particles": "^2.0.0-beta.4",
		"tsparticles": "^2.0.0-beta.5",
		"tsparticles-engine": "^2.0.0-beta.4"
=======
		"inferno": "^7.4.11",
		"inferno-particles": "^1.41.0",
		"tsparticles": "^1.41.0"
>>>>>>> 64145ee7
	},
	"devDependencies": {
		"@babel/core": "^7.15.0",
		"@babel/plugin-proposal-class-properties": "^7.14.5",
		"@babel/preset-env": "^7.15.0",
		"@babel/preset-typescript": "^7.15.0",
		"babel-loader": "^8.2.2",
		"babel-plugin-inferno": "^6.3.0",
		"clean-webpack-plugin": "^4.0.0",
		"css-loader": "^6.2.0",
		"html-webpack-plugin": "^5.3.2",
		"node-sass": "^7.0.0",
		"sass-loader": "^12.1.0",
		"source-map-loader": "^3.0.0",
		"style-loader": "^3.2.1",
		"typescript": "^4.4.2",
		"webpack": "^5.50.0",
		"webpack-cli": "^4.8.0",
		"webpack-dev-server": "^4.0.0"
	}
}<|MERGE_RESOLUTION|>--- conflicted
+++ resolved
@@ -16,16 +16,10 @@
 	"author": "Matteo Bruni <ar3s@icloud.com>",
 	"license": "MIT",
 	"dependencies": {
-<<<<<<< HEAD
-		"inferno": "^7.4.8",
+		"inferno": "^7.4.11",
 		"inferno-particles": "^2.0.0-beta.4",
 		"tsparticles": "^2.0.0-beta.5",
 		"tsparticles-engine": "^2.0.0-beta.4"
-=======
-		"inferno": "^7.4.11",
-		"inferno-particles": "^1.41.0",
-		"tsparticles": "^1.41.0"
->>>>>>> 64145ee7
 	},
 	"devDependencies": {
 		"@babel/core": "^7.15.0",
