{
  "name": "particles.vue-demo",
  "private": true,
  "version": "1.20.3",
  "description": "VueJS Demo",
  "author": "Matteo Bruni <ar3s@icloud.com>",
  "homepage": "https://github.com/matteobruni/tsparticles#readme",
  "license": "MIT",
  "main": "lib/vue.js",
  "repository": {
    "type": "git",
    "url": "git+https://github.com/matteobruni/tsparticles.git"
  },
  "scripts": {
    "serve": "vue-cli-service serve",
    "build": "vue-cli-service build",
    "clean": "rm -rf dist/*"
  },
  "bugs": {
    "url": "https://github.com/matteobruni/tsparticles/issues"
  },
  "dependencies": {
<<<<<<< HEAD
    "particles.vue": "^2.18.2",
    "tsparticles-engine": "^1.35.2",
    "tsparticles": "^1.35.2",
=======
    "particles.vue": "^2.18.3",
    "tsparticles": "^1.35.3",
>>>>>>> 7c37efa4
    "vue": "^2.6.14",
    "vue-class-component": "^7.2.6",
    "vue-property-decorator": "^9.1.2"
  },
  "devDependencies": {
    "@babel/core": "7.15.5",
    "@babel/plugin-proposal-class-properties": "7.14.5",
    "@babel/plugin-proposal-decorators": "7.15.4",
    "@rollup/plugin-node-resolve": "13.0.5",
    "@rollup/plugin-replace": "3.0.0",
    "@typescript-eslint/eslint-plugin": "4.32.0",
    "@typescript-eslint/parser": "4.32.0",
    "@vue/cli-plugin-babel": "4.5.13",
    "@vue/cli-plugin-typescript": "4.5.13",
    "@vue/cli-service": "4.5.13",
    "babel-loader": "8.2.2",
    "eslint": "7.32.0",
    "eslint-config-prettier": "8.3.0",
    "prettier": "2.4.1",
    "rollup": "2.58.0",
    "rollup-plugin-terser": "7.0.2",
    "rollup-plugin-typescript": "1.0.1",
    "rollup-plugin-typescript2": "0.30.0",
    "rollup-plugin-vue": "^5.1.9",
    "typescript": "4.3.5",
    "vue-template-compiler": "2.6.14"
  }
}<|MERGE_RESOLUTION|>--- conflicted
+++ resolved
@@ -20,14 +20,9 @@
     "url": "https://github.com/matteobruni/tsparticles/issues"
   },
   "dependencies": {
-<<<<<<< HEAD
-    "particles.vue": "^2.18.2",
-    "tsparticles-engine": "^1.35.2",
-    "tsparticles": "^1.35.2",
-=======
     "particles.vue": "^2.18.3",
+    "tsparticles-engine": "^1.35.3",
     "tsparticles": "^1.35.3",
->>>>>>> 7c37efa4
     "vue": "^2.6.14",
     "vue-class-component": "^7.2.6",
     "vue-property-decorator": "^9.1.2"
