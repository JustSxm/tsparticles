--- conflicted
+++ resolved
@@ -20,13 +20,8 @@
     "url": "https://github.com/matteobruni/tsparticles/issues"
   },
   "dependencies": {
-<<<<<<< HEAD
     "particles.vue": "^2.1.0-alpha.14",
     "tsparticles": "^1.18.0-alpha.14",
-=======
-    "particles.vue": "^2.0.12",
-    "tsparticles": "^1.17.12",
->>>>>>> dbe56a05
     "vue": "^2.6.12",
     "vue-class-component": "^7.2.6",
     "vue-property-decorator": "^9.0.0"
@@ -37,33 +32,20 @@
     "@babel/plugin-proposal-decorators": "^7.10.5",
     "@rollup/plugin-node-resolve": "^9.0.0",
     "@rollup/plugin-replace": "^2.3.3",
-<<<<<<< HEAD
-    "@typescript-eslint/eslint-plugin": "^3.7.0",
-    "@typescript-eslint/parser": "^3.6.1",
-=======
     "@typescript-eslint/eslint-plugin": "^4.1.1",
     "@typescript-eslint/parser": "^4.1.1",
->>>>>>> dbe56a05
     "@vue/cli-plugin-babel": "~4.5.6",
     "@vue/cli-plugin-typescript": "~4.5.6",
     "@vue/cli-service": "~4.5.6",
     "eslint": "^7.9.0",
     "eslint-config-prettier": "^6.11.0",
     "prettier": "^2.1.2",
-<<<<<<< HEAD
-    "rollup": "^2.26.11",
-=======
     "rollup": "^2.28.1",
->>>>>>> dbe56a05
     "rollup-plugin-terser": "^7.0.2",
     "rollup-plugin-typescript": "^1.0.1",
     "rollup-plugin-typescript2": "^0.27.2",
     "rollup-plugin-vue": "^5.1.9",
-<<<<<<< HEAD
     "typescript": "^4.0.2",
-=======
-    "typescript": "^3.9.6",
->>>>>>> dbe56a05
     "vue-template-compiler": "^2.6.12"
   }
 }