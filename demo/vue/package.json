--- conflicted
+++ resolved
@@ -1,11 +1,7 @@
 {
   "name": "particles.vue-demo",
   "private": true,
-<<<<<<< HEAD
   "version": "2.0.0-alpha.7",
-=======
-  "version": "1.13.0",
->>>>>>> 8d6b6253
   "description": "VueJS Demo",
   "author": "Matteo Bruni <ar3s@icloud.com>",
   "homepage": "https://github.com/matteobruni/tsparticles#readme",
@@ -24,7 +20,6 @@
     "url": "https://github.com/matteobruni/tsparticles/issues"
   },
   "dependencies": {
-<<<<<<< HEAD
     "particles.vue": "^3.0.0-alpha.7",
     "tsparticles": "^2.0.0-alpha.7",
     "tsparticles-engine": "^2.0.0-alpha.7",
@@ -33,12 +28,6 @@
     "tsparticles-slim": "^2.0.0-alpha.7",
     "vue": ">=2 && <3",
     "vue-class-component": "<8",
-=======
-    "particles.vue": "^2.11.0",
-    "tsparticles": "^1.28.0",
-    "vue": "^2.6.14",
-    "vue-class-component": "^7.2.6",
->>>>>>> 8d6b6253
     "vue-property-decorator": "^9.1.2"
   },
   "devDependencies": {
@@ -60,14 +49,8 @@
     "rollup-plugin-terser": "^7.0.2",
     "rollup-plugin-typescript": "^1.0.1",
     "rollup-plugin-typescript2": "^0.30.0",
-<<<<<<< HEAD
     "rollup-plugin-vue": "<6",
     "typescript": "^4.2.4",
     "vue-template-compiler": "^2.6.12"
-=======
-    "rollup-plugin-vue": "^5.1.9",
-    "typescript": "^4.3.2",
-    "vue-template-compiler": "^2.6.14"
->>>>>>> 8d6b6253
   }
 }