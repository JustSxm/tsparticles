--- conflicted
+++ resolved
@@ -8,13 +8,8 @@
   },
   "dependencies": {
     "core-js": "^3.6.5",
-<<<<<<< HEAD
-    "particles.vue3": "workspace:^1.1.8",
-    "tsparticles": "workspace:^1.18.8",
-=======
-    "particles.vue3": "^1.1.9",
-    "tsparticles": "^1.18.9",
->>>>>>> a2434cd9
+    "particles.vue3": "workspace:^1.1.9",
+    "tsparticles": "workspace:^1.18.9",
     "vue": "^3.0.2",
     "vue-class-component": "^8.0.0-beta.4"
   },
