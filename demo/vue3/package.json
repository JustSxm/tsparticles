{
  "name": "particles.vue3-demo",
  "version": "1.24.6",
  "private": true,
  "scripts": {
    "serve": "vue-cli-service serve",
    "build": "vue-cli-service build"
  },
  "dependencies": {
    "@highlightjs/vue-plugin": "^2.1.0",
    "core-js": "^3.20.3",
    "highlight.js": "^11.4.0",
    "particles.vue3": "^1.41.6",
    "stringify-object": "^4.0.0",
<<<<<<< HEAD
    "tsparticles": "^1.41.6",
    "vue": "^3.2.26",
=======
    "tsparticles": "^1.41.5",
    "vue": "^3.2.30",
>>>>>>> 6d2a6080
    "vue-class-component": "^8.0.0-rc.1"
  },
  "devDependencies": {
    "@types/stringify-object": "^4.0.0",
    "@vue/cli-plugin-babel": "~5.0.0-beta.3",
    "@vue/cli-plugin-typescript": "~5.0.0-beta.3",
    "@vue/cli-service": "~5.0.0-beta.3",
    "@vue/compiler-sfc": "^3.2.2",
    "typescript": "~4.5.0"
  }
}<|MERGE_RESOLUTION|>--- conflicted
+++ resolved
@@ -12,13 +12,8 @@
     "highlight.js": "^11.4.0",
     "particles.vue3": "^1.41.6",
     "stringify-object": "^4.0.0",
-<<<<<<< HEAD
     "tsparticles": "^1.41.6",
-    "vue": "^3.2.26",
-=======
-    "tsparticles": "^1.41.5",
     "vue": "^3.2.30",
->>>>>>> 6d2a6080
     "vue-class-component": "^8.0.0-rc.1"
   },
   "devDependencies": {
