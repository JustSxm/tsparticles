--- conflicted
+++ resolved
@@ -12,13 +12,8 @@
     "highlight.js": "^11.2.0",
     "particles.vue3": "^1.40.1",
     "stringify-object": "^4.0.0",
-<<<<<<< HEAD
-    "tsparticles": "^1.40.0",
+    "tsparticles": "^1.40.1",
     "vue": "^3.2.26",
-=======
-    "tsparticles": "^1.40.1",
-    "vue": "^3.2.2",
->>>>>>> 1f33ac17
     "vue-class-component": "^8.0.0-rc.1"
   },
   "devDependencies": {
