--- conflicted
+++ resolved
@@ -8,13 +8,8 @@
   },
   "dependencies": {
     "core-js": "^3.6.5",
-<<<<<<< HEAD
-    "particles.vue3": "workspace:^1.1.7",
-    "tsparticles": "workspace:^1.18.7",
-=======
-    "particles.vue3": "^1.1.8",
-    "tsparticles": "^1.18.8",
->>>>>>> 671ea544
+    "particles.vue3": "workspace:^1.1.8",
+    "tsparticles": "workspace:^1.18.8",
     "vue": "^3.0.2",
     "vue-class-component": "^8.0.0-beta.4"
   },
