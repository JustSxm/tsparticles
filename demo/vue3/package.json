{
  "name": "particles.vue3-demo",
  "version": "1.23.1",
  "private": true,
  "scripts": {
    "serve": "vue-cli-service serve",
    "build": "vue-cli-service build"
  },
  "dependencies": {
    "@highlightjs/vue-plugin": "^2.1.0",
    "core-js": "^3.16.1",
<<<<<<< HEAD
    "highlight.js": "^11.4.0",
    "particles.vue3": "^1.40.0",
=======
    "highlight.js": "^11.2.0",
    "particles.vue3": "^1.40.1",
>>>>>>> 1f33ac17
    "stringify-object": "^4.0.0",
    "tsparticles": "^1.40.1",
    "vue": "^3.2.2",
    "vue-class-component": "^8.0.0-rc.1"
  },
  "devDependencies": {
    "@types/stringify-object": "^4.0.0",
    "@vue/cli-plugin-babel": "~5.0.0-beta.3",
    "@vue/cli-plugin-typescript": "~5.0.0-beta.3",
    "@vue/cli-service": "~5.0.0-beta.3",
    "@vue/compiler-sfc": "^3.2.2",
    "typescript": "~4.4.2"
  }
}<|MERGE_RESOLUTION|>--- conflicted
+++ resolved
@@ -9,13 +9,8 @@
   "dependencies": {
     "@highlightjs/vue-plugin": "^2.1.0",
     "core-js": "^3.16.1",
-<<<<<<< HEAD
     "highlight.js": "^11.4.0",
-    "particles.vue3": "^1.40.0",
-=======
-    "highlight.js": "^11.2.0",
     "particles.vue3": "^1.40.1",
->>>>>>> 1f33ac17
     "stringify-object": "^4.0.0",
     "tsparticles": "^1.40.1",
     "vue": "^3.2.2",
