{
  "name": "particles.vue3-demo",
<<<<<<< HEAD
  "version": "2.0.2",
=======
  "version": "1.24.6",
>>>>>>> 3374e7c3
  "private": true,
  "scripts": {
    "serve": "vue-cli-service serve",
    "build": "vue-cli-service build"
  },
  "dependencies": {
    "@highlightjs/vue-plugin": "^2.1.0",
    "core-js": "^3.20.3",
    "highlight.js": "^11.4.0",
<<<<<<< HEAD
    "particles.vue3": "^2.0.2",
    "stringify-object": "^4.0.0",
    "tsparticles": "^2.0.2",
    "tsparticles-engine": "^2.0.2",
    "vue": "^3.2.26",
=======
    "particles.vue3": "^1.41.6",
    "stringify-object": "^4.0.0",
    "tsparticles": "^1.41.6",
    "vue": "^3.2.30",
>>>>>>> 3374e7c3
    "vue-class-component": "^8.0.0-rc.1"
  },
  "devDependencies": {
    "@types/stringify-object": "^4.0.0",
    "@vue/cli-plugin-babel": "~5.0.0-beta.3",
    "@vue/cli-plugin-typescript": "~5.0.0-beta.3",
    "@vue/cli-service": "~5.0.0-beta.3",
    "@vue/compiler-sfc": "^3.2.2",
    "typescript": "~4.5.0"
  }
}<|MERGE_RESOLUTION|>--- conflicted
+++ resolved
@@ -1,10 +1,6 @@
 {
   "name": "particles.vue3-demo",
-<<<<<<< HEAD
   "version": "2.0.2",
-=======
-  "version": "1.24.6",
->>>>>>> 3374e7c3
   "private": true,
   "scripts": {
     "serve": "vue-cli-service serve",
@@ -14,18 +10,11 @@
     "@highlightjs/vue-plugin": "^2.1.0",
     "core-js": "^3.20.3",
     "highlight.js": "^11.4.0",
-<<<<<<< HEAD
     "particles.vue3": "^2.0.2",
     "stringify-object": "^4.0.0",
     "tsparticles": "^2.0.2",
     "tsparticles-engine": "^2.0.2",
-    "vue": "^3.2.26",
-=======
-    "particles.vue3": "^1.41.6",
-    "stringify-object": "^4.0.0",
-    "tsparticles": "^1.41.6",
     "vue": "^3.2.30",
->>>>>>> 3374e7c3
     "vue-class-component": "^8.0.0-rc.1"
   },
   "devDependencies": {
