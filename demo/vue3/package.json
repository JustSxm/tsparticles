--- conflicted
+++ resolved
@@ -7,34 +7,20 @@
     "build": "vue-cli-service build"
   },
   "dependencies": {
-<<<<<<< HEAD
-    "core-js": "^3.10.0",
+    "core-js": "^3.12.1",
     "particles.vue3": "^2.0.0-alpha.7",
     "tsparticles": "^2.0.0-alpha.7",
     "tsparticles-engine": "^2.0.0-alpha.7",
     "tsparticles-preset-big-circles": "^2.0.0-alpha.7",
     "tsparticles-preset-sea-anemone": "^2.0.0-alpha.7",
-=======
-    "core-js": "^3.12.1",
-    "particles.vue3": "^1.10.0",
-    "tsparticles": "^1.27.0",
->>>>>>> 625eeffa
     "vue": "^3.0.11",
     "vue-class-component": "^8.0.0-rc.1"
   },
   "devDependencies": {
-<<<<<<< HEAD
-    "@vue/cli-plugin-babel": "~4.5.12",
-    "@vue/cli-plugin-typescript": "~4.5.12",
-    "@vue/cli-service": "~4.5.12",
-    "@vue/compiler-sfc": "^3.0.11",
-    "typescript": "~4.2.3"
-=======
     "@vue/cli-plugin-babel": "~4.5.13",
     "@vue/cli-plugin-typescript": "~4.5.13",
     "@vue/cli-service": "~4.5.13",
     "@vue/compiler-sfc": "^3.0.11",
     "typescript": "~4.2.4"
->>>>>>> 625eeffa
   }
 }