--- conflicted
+++ resolved
@@ -1,17 +1,12 @@
 {
   "name": "particles.vue3-demo",
-<<<<<<< HEAD
   "version": "2.0.0-alpha.3",
-=======
-  "version": "1.2.3",
->>>>>>> 31ced50b
   "private": true,
   "scripts": {
     "serve": "vue-cli-service serve",
     "build": "vue-cli-service build"
   },
   "dependencies": {
-<<<<<<< HEAD
     "core-js": "^3.8.1",
     "particles.vue3": "^2.0.0-alpha.3",
     "tsparticles": "^2.0.0-alpha.3",
@@ -20,19 +15,12 @@
     "tsparticles-preset-sea-anemone": "^2.0.0-alpha.3",
     "vue": "^3.0.4",
     "vue-class-component": "^8.0.0-rc.1"
-=======
-    "core-js": "^3.6.5",
-    "particles.vue3": "^1.2.3",
-    "tsparticles": "^1.19.3",
-    "vue": "^3.0.2",
-    "vue-class-component": "^8.0.0-beta.4"
->>>>>>> 31ced50b
   },
   "devDependencies": {
     "@vue/cli-plugin-babel": "~4.5.9",
     "@vue/cli-plugin-typescript": "~4.5.9",
     "@vue/cli-service": "~4.5.9",
     "@vue/compiler-sfc": "^3.0.4",
-    "typescript": "~4.1.5"
+    "typescript": "~4.2.3"
   }
 }