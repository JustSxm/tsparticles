--- conflicted
+++ resolved
@@ -1,87 +1,4 @@
 <template>
-<<<<<<< HEAD
-  <img alt="Vue logo" src="./assets/logo.png"/>
-  <HelloWorld msg="Welcome to Your Vue.js + TypeScript App"/>
-  <Particles id="tsparticles" :options="{
-                                           background: {
-                                             color: {
-                                               value: '#0d47a1'
-                                             }
-                                           },
-                                           fpsLimit: 60,
-                                           interactivity: {
-                                             detectsOn: 'window',
-                                             events: {
-                                               onClick: {
-                                                 enable: true,
-                                                 mode: 'push'
-                                               },
-                                               onHover: {
-                                                 enable: true,
-                                                 mode: 'repulse'
-                                               },
-                                               resize: true
-                                             },
-                                             modes: {
-                                               bubble: {
-                                                 distance: 400,
-                                                 duration: 2,
-                                                 opacity: 0.8,
-                                                 size: 40,
-                                                 speed: 3
-                                               },
-                                               push: {
-                                                 quantity: 4
-                                               },
-                                               repulse: {
-                                                 distance: 200,
-                                                 duration: 0.4
-                                               }
-                                             }
-                                           },
-                                           particles: {
-                                             color: {
-                                               value: '#ffffff'
-                                             },
-                                             links: {
-                                               color: '#ffffff',
-                                               distance: 150,
-                                               enable: true,
-                                               opacity: 0.5,
-                                               width: 1
-                                             },
-                                             collisions: {
-                                               enable: true
-                                             },
-                                             move: {
-                                               direction: 'none',
-                                               enable: true,
-                                               outMode: 'bounce',
-                                               random: false,
-                                               speed: 6,
-                                               straight: false
-                                             },
-                                             number: {
-                                               density: {
-                                                 enable: true,
-                                                 value_area: 800
-                                               },
-                                               value: 80
-                                             },
-                                             opacity: {
-                                               value: 0.5
-                                             },
-                                             shape: {
-                                               type: 'circle'
-                                             },
-                                             size: {
-                                               random: true,
-                                               value: 5
-                                             }
-                                           },
-                                           detectRetina: true
-                                         }" :particlesInit="particlesInit"/>
-=======
   <div>
     <h1
       class="app__title" 
@@ -89,7 +6,6 @@
     >
       Welcome to tsParticles Vue3 Demo
     </h1>
->>>>>>> 69156ca7
 
     <CodeViewer
       :code="codeStringified"
@@ -102,6 +18,7 @@
       id="tsparticles"
       :options="options"
       :key="optionSelected"
+      :particlesInit="particlesInit"
     />
   </div>
 </template>
@@ -110,13 +27,9 @@
 import CodeViewer from './components/code-viewer.vue';
 import stringifyObject from 'stringify-object';
 import { Options, Vue } from "vue-class-component";
-<<<<<<< HEAD
-import HelloWorld from "./components/HelloWorld.vue";
+import { optionsMap } from './map-options';
 import type { Main } from "tsparticles-engine";
 import { loadFull } from "tsparticles";
-=======
-import { optionsMap } from './map-options';
->>>>>>> 69156ca7
 
 @Options({
   components: {
@@ -124,10 +37,10 @@
   },
 })
 export default class App extends Vue {
-<<<<<<< HEAD
   particlesInit(main: Main) {
     loadFull(main);
-=======
+  }
+  
   optionSelected = 'crazyParticles'
 
   changeOption(newValue: string) {
@@ -147,7 +60,6 @@
 
   get optionsList() {
     return Object.keys(optionsMap);
->>>>>>> 69156ca7
   }
 }
 </script>
