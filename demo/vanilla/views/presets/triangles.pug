doctype html
html(lang="en")
    head
        meta(charset="utf-8")
        meta(name="description", content= "tsParticles")
        meta(name="author", content= "Matteo Bruni")
        meta(name="apple-mobile-web-app-capable" content="yes")
        meta(name="viewport" content="width=device-width, initial-scale=1.0, minimum-scale=1.0, maximum-scale=1.0, user-scalable=no")

        meta(name="twitter:card" content="summary_large_image")
        meta(name="twitter:creator" content="@HollowMatt_ITA")
        meta(name="twitter:image:src" content="https://particles.js.org/images/demo2.png")
        meta(property="og:title" content="tsParticles - A lightweight TypeScript library for creating particles")
        meta(property="og:site_name" content="tsParticles")
        meta(property="og:url" content="https://particles.js.org/")
        meta(property="og:description" content="A lightweight TypeScript library for creating particles.")
        meta(property="og:image" content="https://particles.js.org/images/demo2.png")

        title tsParticles

        link(rel="stylesheet" href="/stylesheets/presets.css")
    body
        #stats
        #tsparticles

<<<<<<< HEAD
        script(src="/preset-triangles/tsparticles.preset.triangles.bundle.min.js")
        script(src="/three/examples/js/libs/stats.min.js")
        script.
            tsParticles.load("tsparticles", {preset: "triangles"});

            const stats = new Stats();

            stats.setMode(0);
            stats.domElement.style.position = "absolute";
            stats.domElement.style.left = "3px";
            stats.domElement.style.top = "3px";
            stats.domElement.id = "stats-graph";

            const initStats = function () {
                const update = function () {
                    stats.begin();
                    stats.end();

                    requestAnimationFrame(update);
                };

                requestAnimationFrame(update);
            };

            document.body.querySelector('#stats').appendChild(stats.domElement);

            initStats();
=======
        script(src="/tsparticles/tsparticles.min.js")
        script(src="/preset-triangles/tsparticles.preset.triangles.min.js")
        script.
            loadTrianglesPreset(tsParticles);

            tsParticles.load("tsparticles", { preset: "triangles" });
>>>>>>> 6b5e4077
<|MERGE_RESOLUTION|>--- conflicted
+++ resolved
@@ -23,11 +23,13 @@
         #stats
         #tsparticles
 
-<<<<<<< HEAD
-        script(src="/preset-triangles/tsparticles.preset.triangles.bundle.min.js")
         script(src="/three/examples/js/libs/stats.min.js")
+        script(src="/tsparticles/tsparticles.min.js")
+        script(src="/preset-triangles/tsparticles.preset.triangles.min.js")
         script.
-            tsParticles.load("tsparticles", {preset: "triangles"});
+            loadTrianglesPreset(tsParticles);
+
+            tsParticles.load("tsparticles", { preset: "triangles" });
 
             const stats = new Stats();
 
@@ -50,12 +52,4 @@
 
             document.body.querySelector('#stats').appendChild(stats.domElement);
 
-            initStats();
-=======
-        script(src="/tsparticles/tsparticles.min.js")
-        script(src="/preset-triangles/tsparticles.preset.triangles.min.js")
-        script.
-            loadTrianglesPreset(tsParticles);
-
-            tsParticles.load("tsparticles", { preset: "triangles" });
->>>>>>> 6b5e4077
+            initStats();