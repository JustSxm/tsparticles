doctype html
html(lang="en")
    head
        meta(charset="utf-8")
        meta(name="description", content= "tsParticles")
        meta(name="author", content= "Matteo Bruni")
        meta(name="apple-mobile-web-app-capable" content="yes")
        meta(name="viewport" content="width=device-width, initial-scale=1.0, minimum-scale=1.0, maximum-scale=1.0, user-scalable=no")

        meta(name="twitter:card" content="summary_large_image")
        meta(name="twitter:creator" content="@HollowMatt_ITA")
        meta(name="twitter:image:src" content="https://particles.js.org/images/demo2.png")
        meta(property="og:title" content="tsParticles - A lightweight TypeScript library for creating particles")
        meta(property="og:site_name" content="tsParticles")
        meta(property="og:url" content="https://particles.js.org/")
        meta(property="og:description" content="A lightweight TypeScript library for creating particles.")
        meta(property="og:image" content="https://particles.js.org/images/demo2.png")

        title tsParticles

        link(rel="stylesheet" href="/stylesheets/presets.css")
    body
        #stats
        #tsparticles

<<<<<<< HEAD
        script(src="/preset-links/tsparticles.preset.links.bundle.min.js")
        script(src="/three/examples/js/libs/stats.min.js")
        script.
            tsParticles.load("tsparticles", {preset: "links"});

            const stats = new Stats();

            stats.setMode(0);
            stats.domElement.style.position = "absolute";
            stats.domElement.style.left = "3px";
            stats.domElement.style.top = "3px";
            stats.domElement.id = "stats-graph";

            const initStats = function () {
                const update = function () {
                    stats.begin();
                    stats.end();

                    requestAnimationFrame(update);
                };

                requestAnimationFrame(update);
            };

            document.body.querySelector('#stats').appendChild(stats.domElement);

            initStats();
=======
        script(src="/tsparticles/tsparticles.min.js")
        script(src="/preset-links/tsparticles.preset.links.min.js")
        script.
            loadLinksPreset(tsParticles);

            tsParticles.load("tsparticles", { preset: "links" });
>>>>>>> 6b5e4077
<|MERGE_RESOLUTION|>--- conflicted
+++ resolved
@@ -23,11 +23,13 @@
         #stats
         #tsparticles
 
-<<<<<<< HEAD
-        script(src="/preset-links/tsparticles.preset.links.bundle.min.js")
         script(src="/three/examples/js/libs/stats.min.js")
+        script(src="/tsparticles/tsparticles.min.js")
+        script(src="/preset-links/tsparticles.preset.links.min.js")
         script.
-            tsParticles.load("tsparticles", {preset: "links"});
+            loadLinksPreset(tsParticles);
+
+            tsParticles.load("tsparticles", { preset: "links" });
 
             const stats = new Stats();
 
@@ -50,12 +52,4 @@
 
             document.body.querySelector('#stats').appendChild(stats.domElement);
 
-            initStats();
-=======
-        script(src="/tsparticles/tsparticles.min.js")
-        script(src="/preset-links/tsparticles.preset.links.min.js")
-        script.
-            loadLinksPreset(tsParticles);
-
-            tsParticles.load("tsparticles", { preset: "links" });
->>>>>>> 6b5e4077
+            initStats();