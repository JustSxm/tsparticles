--- conflicted
+++ resolved
@@ -23,11 +23,15 @@
         #stats
         #tsparticles(style="background: #000; position: fixed; width: 100%; height: 100%; left: 0; top: 0;")
 
-<<<<<<< HEAD
-        script(src="/preset-confetti/tsparticles.preset.confetti.bundle.min.js")
         script(src="/three/examples/js/libs/stats.min.js")
+        script(src="/tsparticles/tsparticles.min.js")
+        script(src="/preset-confetti/tsparticles.preset.confetti.min.js")
         script.
-            confetti("tsparticles", {});
+            loadConfettiPreset(tsParticles);
+
+            tsParticles.load("tsparticles", {
+                preset: "confetti"
+            });
 
             const stats = new Stats();
 
@@ -50,14 +54,4 @@
 
             document.body.querySelector('#stats').appendChild(stats.domElement);
 
-            initStats();
-=======
-        script(src="/tsparticles/tsparticles.min.js")
-        script(src="/preset-confetti/tsparticles.preset.confetti.min.js")
-        script.
-            loadConfettiPreset(tsParticles);
-
-            tsParticles.load("tsparticles", {
-                preset: "confetti"
-            });
->>>>>>> 6b5e4077
+            initStats();