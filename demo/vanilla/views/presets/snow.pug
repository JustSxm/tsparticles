doctype html
html(lang="en")
    head
        meta(charset="utf-8")
        meta(name="description", content= "tsParticles")
        meta(name="author", content= "Matteo Bruni")
        meta(name="apple-mobile-web-app-capable" content="yes")
        meta(name="viewport" content="width=device-width, initial-scale=1.0, minimum-scale=1.0, maximum-scale=1.0, user-scalable=no")

        meta(name="twitter:card" content="summary_large_image")
        meta(name="twitter:creator" content="@HollowMatt_ITA")
        meta(name="twitter:image:src" content="https://particles.js.org/images/demo2.png")
        meta(property="og:title" content="tsParticles - A lightweight TypeScript library for creating particles")
        meta(property="og:site_name" content="tsParticles")
        meta(property="og:url" content="https://particles.js.org/")
        meta(property="og:description" content="A lightweight TypeScript library for creating particles.")
        meta(property="og:image" content="https://particles.js.org/images/demo2.png")

        title tsParticles

        link(rel="stylesheet" href="/stylesheets/presets.css")
    body
        #stats
        #tsparticles

<<<<<<< HEAD
        script(src="/preset-snow/tsparticles.preset.snow.bundle.min.js")
        script(src="/three/examples/js/libs/stats.min.js")
        script.
            tsParticles.load("tsparticles", {preset: "snow"});

            const stats = new Stats();

            stats.setMode(0);
            stats.domElement.style.position = "absolute";
            stats.domElement.style.left = "3px";
            stats.domElement.style.top = "3px";
            stats.domElement.id = "stats-graph";

            const initStats = function () {
                const update = function () {
                    stats.begin();
                    stats.end();

                    requestAnimationFrame(update);
                };

                requestAnimationFrame(update);
            };

            document.body.querySelector('#stats').appendChild(stats.domElement);

            initStats();
=======
        script(src="/tsparticles/tsparticles.min.js")
        script(src="/preset-snow/tsparticles.preset.snow.min.js")
        script.
            loadSnowPreset(tsParticles);

            tsParticles.load("tsparticles", { preset: "snow" });
>>>>>>> 6b5e4077
<|MERGE_RESOLUTION|>--- conflicted
+++ resolved
@@ -23,11 +23,13 @@
         #stats
         #tsparticles
 
-<<<<<<< HEAD
-        script(src="/preset-snow/tsparticles.preset.snow.bundle.min.js")
         script(src="/three/examples/js/libs/stats.min.js")
+        script(src="/tsparticles/tsparticles.min.js")
+        script(src="/preset-snow/tsparticles.preset.snow.min.js")
         script.
-            tsParticles.load("tsparticles", {preset: "snow"});
+            loadSnowPreset(tsParticles);
+
+            tsParticles.load("tsparticles", { preset: "snow" });
 
             const stats = new Stats();
 
@@ -50,12 +52,4 @@
 
             document.body.querySelector('#stats').appendChild(stats.domElement);
 
-            initStats();
-=======
-        script(src="/tsparticles/tsparticles.min.js")
-        script(src="/preset-snow/tsparticles.preset.snow.min.js")
-        script.
-            loadSnowPreset(tsParticles);
-
-            tsParticles.load("tsparticles", { preset: "snow" });
->>>>>>> 6b5e4077
+            initStats();