doctype html
html(lang="en")
    head
        meta(charset="utf-8")
        meta(name="description", content= "tsParticles")
        meta(name="author", content= "Matteo Bruni")
        meta(name="apple-mobile-web-app-capable" content="yes")
        meta(name="viewport" content="width=device-width, initial-scale=1.0, minimum-scale=1.0, maximum-scale=1.0, user-scalable=no")

        meta(name="twitter:card" content="summary_large_image")
        meta(name="twitter:creator" content="@HollowMatt_ITA")
        meta(name="twitter:image:src" content="https://particles.js.org/images/demo2.png")
        meta(property="og:title" content="tsParticles - A lightweight TypeScript library for creating particles")
        meta(property="og:site_name" content="tsParticles")
        meta(property="og:url" content="https://particles.js.org/")
        meta(property="og:description" content="A lightweight TypeScript library for creating particles.")
        meta(property="og:image" content="https://particles.js.org/images/demo2.png")

        title tsParticles

        link(rel="stylesheet" href="/stylesheets/presets.css")
    body
        #stats
        #tsparticles

<<<<<<< HEAD
        script(src="/preset-fountain/tsparticles.preset.fountain.bundle.min.js")
        script(src="/three/examples/js/libs/stats.min.js")
        script.
            tsParticles.load("tsparticles", {preset: "fountain"});

            const stats = new Stats();

            stats.setMode(0);
            stats.domElement.style.position = "absolute";
            stats.domElement.style.left = "3px";
            stats.domElement.style.top = "3px";
            stats.domElement.id = "stats-graph";

            const initStats = function () {
                const update = function () {
                    stats.begin();
                    stats.end();

                    requestAnimationFrame(update);
                };

                requestAnimationFrame(update);
            };

            document.body.querySelector('#stats').appendChild(stats.domElement);

            initStats();
=======
        script(src="/tsparticles/tsparticles.min.js")
        script(src="/preset-fountain/tsparticles.preset.fountain.min.js")
        script.
            loadFountainPreset(tsParticles);

            tsParticles.load("tsparticles", { preset: "fountain" });
>>>>>>> 6b5e4077
<|MERGE_RESOLUTION|>--- conflicted
+++ resolved
@@ -23,11 +23,13 @@
         #stats
         #tsparticles
 
-<<<<<<< HEAD
-        script(src="/preset-fountain/tsparticles.preset.fountain.bundle.min.js")
         script(src="/three/examples/js/libs/stats.min.js")
+        script(src="/tsparticles/tsparticles.min.js")
+        script(src="/preset-fountain/tsparticles.preset.fountain.min.js")
         script.
-            tsParticles.load("tsparticles", {preset: "fountain"});
+            loadFountainPreset(tsParticles);
+
+            tsParticles.load("tsparticles", { preset: "fountain" });
 
             const stats = new Stats();
 
@@ -50,12 +52,4 @@
 
             document.body.querySelector('#stats').appendChild(stats.domElement);
 
-            initStats();
-=======
-        script(src="/tsparticles/tsparticles.min.js")
-        script(src="/preset-fountain/tsparticles.preset.fountain.min.js")
-        script.
-            loadFountainPreset(tsParticles);
-
-            tsParticles.load("tsparticles", { preset: "fountain" });
->>>>>>> 6b5e4077
+            initStats();