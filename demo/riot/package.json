{
  "name": "riot-particles-demo",
  "private": true,
  "version": "1.0.1",
  "description": "",
  "main": "index.js",
  "scripts": {
    "test": "nyc --require esm --require jsdom-global/register --require @riotjs/register mocha src/**/*.spec.js",
    "cov": "nyc report --reporter=text-lcov | coveralls",
    "cov-html": "nyc report --reporter=html",
    "build": "webpack -c --mode production",
    "prepublishOnly": "npm test",
    "start": "webpack-dev-server --inline --watch --hot --colors -d --port 3000"
  },
  "author": "",
  "license": "ISC",
  "devDependencies": {
    "@riotjs/compiler": "^5.0.0",
    "@riotjs/register": "^5.0.0",
    "@riotjs/webpack-loader": "^5.0.0",
    "chai": "^4.2.0",
    "esm": "^3.2.25",
    "jsdom": "^16.2.2",
    "jsdom-global": "^3.0.2",
    "mocha": "^8.2.1",
    "nyc": "^15.1.0",
    "webpack": "^4.43.0",
    "webpack-cli": "^3.3.12",
    "webpack-dev-server": "^3.11.0"
  },
  "dependencies": {
    "@riotjs/hot-reload": "^5.0.0",
    "riot": "^5.0.0",
<<<<<<< HEAD
    "riot-particles": "^1.0.0",
    "tsparticles-engine": "^2.0.0-alpha.6",
    "tsparticles-slim": "^2.0.0-alpha.6",
    "tsparticles": "^2.0.0-alpha.6"
=======
    "riot-particles": "^1.0.1",
    "tsparticles": "^1.26.2"
>>>>>>> ab17f8da
  }
}<|MERGE_RESOLUTION|>--- conflicted
+++ resolved
@@ -31,14 +31,9 @@
   "dependencies": {
     "@riotjs/hot-reload": "^5.0.0",
     "riot": "^5.0.0",
-<<<<<<< HEAD
     "riot-particles": "^1.0.0",
     "tsparticles-engine": "^2.0.0-alpha.6",
     "tsparticles-slim": "^2.0.0-alpha.6",
     "tsparticles": "^2.0.0-alpha.6"
-=======
-    "riot-particles": "^1.0.1",
-    "tsparticles": "^1.26.2"
->>>>>>> ab17f8da
   }
 }