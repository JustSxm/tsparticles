{
  "name": "riot-particles-demo",
  "private": true,
  "version": "1.9.3",
  "description": "",
  "main": "index.js",
  "scripts": {
    "test": "nyc --require esm --require jsdom-global/register --require @riotjs/register mocha src/**/*.spec.js",
    "cov": "nyc report --reporter=text-lcov | coveralls",
    "cov-html": "nyc report --reporter=html",
    "build": "webpack --mode production",
    "prepublishOnly": "npm test",
    "start": "webpack serve --mode development --open"
  },
  "author": "",
  "license": "ISC",
  "devDependencies": {
    "@riotjs/compiler": "^6.0.3",
    "@riotjs/register": "^5.0.0",
    "@riotjs/webpack-loader": "^6.0.0",
    "chai": "^4.3.4",
    "esm": "^3.2.25",
    "jsdom": "^17.0.0",
    "jsdom-global": "^3.0.2",
    "mocha": "^9.0.3",
    "nyc": "^15.1.0",
    "webpack": "^5.50.0",
    "webpack-cli": "^4.8.0",
    "webpack-dev-server": "^4.3.0"
  },
  "dependencies": {
    "@riotjs/hot-reload": "^6.0.0",
    "path": "^0.12.7",
    "riot": "^6.0.3",
<<<<<<< HEAD
    "riot-particles": "^1.9.2",
    "tsparticles-engine": "^1.35.2",
    "tsparticles": "^1.35.2"
=======
    "riot-particles": "^1.9.3",
    "tsparticles": "^1.35.3"
>>>>>>> 7c37efa4
  }
}<|MERGE_RESOLUTION|>--- conflicted
+++ resolved
@@ -32,13 +32,8 @@
     "@riotjs/hot-reload": "^6.0.0",
     "path": "^0.12.7",
     "riot": "^6.0.3",
-<<<<<<< HEAD
-    "riot-particles": "^1.9.2",
-    "tsparticles-engine": "^1.35.2",
-    "tsparticles": "^1.35.2"
-=======
     "riot-particles": "^1.9.3",
+    "tsparticles-engine": "^1.35.3",
     "tsparticles": "^1.35.3"
->>>>>>> 7c37efa4
   }
 }