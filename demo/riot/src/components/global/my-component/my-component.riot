<my-component>
    <p>{ props.message }</p>

<<<<<<< HEAD
    <riot-particles id="tsparticles" options='{particlesOptions}' particlesInit='{particlesInit}'
                    particlesLoaded='{particlesLoaded}'/>

    <script>
        import RiotParticles from "riot-particles";
        import { loadFull } from "tsparticles";
=======
    <riot-particles id="tsparticles" options="{particlesConfig}" particlesInit="{particlesInit}"
                    particlesLoaded="{particlesLoaded}"/>

    <script>
        import RiotParticles from 'riot-particles';

        const particlesConfig = {
            background: {
                color: "#000"
            },
            fullScreen: {
                enable: true
            },
            particles: {
                links: {
                    enable: true
                },
                move: {
                    enable: true
                }
            }
        };

        const particlesInit = (main) => console.log(main);
        const particlesLoaded = (container) => console.log(container);
>>>>>>> 9e70130a

        export default {
            particlesConfig,
            particlesInit,
            particlesLoaded,
            components: {
                RiotParticles
            },
            particlesOptions: {
                background: {
                    color: "#000"
                },
                fullScreen: {
                    enable: true
                },
                particles: {
                    links: {
                        enable: true
                    },
                    move: {
                        enable: true
                    }
                }
            },
            particlesInit: async (main) => {
                await loadFull(main);
            },
            particlesLoaded: (container) => console.log(container)
        }
    </script>
</my-component><|MERGE_RESOLUTION|>--- conflicted
+++ resolved
@@ -1,40 +1,12 @@
 <my-component>
     <p>{ props.message }</p>
 
-<<<<<<< HEAD
     <riot-particles id="tsparticles" options='{particlesOptions}' particlesInit='{particlesInit}'
                     particlesLoaded='{particlesLoaded}'/>
 
     <script>
         import RiotParticles from "riot-particles";
         import { loadFull } from "tsparticles";
-=======
-    <riot-particles id="tsparticles" options="{particlesConfig}" particlesInit="{particlesInit}"
-                    particlesLoaded="{particlesLoaded}"/>
-
-    <script>
-        import RiotParticles from 'riot-particles';
-
-        const particlesConfig = {
-            background: {
-                color: "#000"
-            },
-            fullScreen: {
-                enable: true
-            },
-            particles: {
-                links: {
-                    enable: true
-                },
-                move: {
-                    enable: true
-                }
-            }
-        };
-
-        const particlesInit = (main) => console.log(main);
-        const particlesLoaded = (container) => console.log(container);
->>>>>>> 9e70130a
 
         export default {
             particlesConfig,
