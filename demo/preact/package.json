--- conflicted
+++ resolved
@@ -43,13 +43,8 @@
   },
   "dependencies": {
     "preact": "^10.5.5",
-<<<<<<< HEAD
-    "preact-particles": "workspace:^1.18.7",
+    "preact-particles": "workspace:^1.18.8",
     "preact-render-to-string": "^5.1.11",
-=======
-    "preact-particles": "^1.18.8",
-    "preact-render-to-string": "^5.1.10",
->>>>>>> 671ea544
     "preact-router": "^3.2.1"
   }
 }