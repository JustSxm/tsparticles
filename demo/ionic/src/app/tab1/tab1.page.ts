--- conflicted
+++ resolved
@@ -1,11 +1,7 @@
 import { Component } from '@angular/core';
-<<<<<<< HEAD
 import type { Container } from 'ng-particles';
 import type { Engine } from "tsparticles-engine";
 import { loadFull } from "tsparticles";
-=======
-import type { Container } from 'tsparticles';
->>>>>>> 58b9b0bd
 
 @Component({
   selector: 'app-tab1',
