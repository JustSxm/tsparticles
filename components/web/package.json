--- conflicted
+++ resolved
@@ -1,12 +1,7 @@
 {
   "name": "web-particles",
-<<<<<<< HEAD
   "version": "2.0.2",
-  "description": "Official tsParticles Web Component - Easily create highly customizable particle animations and use them as animated backgrounds for your website. Ready to use components available also for React, Vue.js (2.x and 3.x), Angular, Svelte, jQuery, Preact, Riot.js, Solid.js, Inferno.",
-=======
-  "version": "1.42.1",
   "description": "Official tsParticles Web Component - Easily create highly customizable particle, confetti and fireworks animations and use them as animated backgrounds for your website. Ready to use components available also for React, Vue.js (2.x and 3.x), Angular, Svelte, jQuery, Preact, Riot.js, Solid.js, Inferno.",
->>>>>>> 1e73a509
   "keywords": [
     "tsparticles",
     "particles.js",
