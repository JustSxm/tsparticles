--- conflicted
+++ resolved
@@ -1,8 +1,4 @@
-<<<<<<< HEAD
-import type { Container, ISourceOptions, Main, RecursivePartial } from "tsparticles-engine";
-=======
-import type { Container, ISourceOptions, Engine, RecursivePartial } from "tsparticles";
->>>>>>> b5e2f6c0
+import type { Container, ISourceOptions, Engine, RecursivePartial } from "tsparticles-engine";
 
 declare global {
     interface Window {
