--- conflicted
+++ resolved
@@ -5,11 +5,8 @@
 
 import type { ComponentClass } from "react";
 import { CSSProperties, RefObject } from "react";
-import type { Container, ISourceOptions, Main } from "tsparticles";
+import type { Container, ISourceOptions, Main } from "tsparticles-engine";
 
-<<<<<<< HEAD
-export * from "tsparticles-engine/Enums";
-=======
 export interface IParticlesProps {
     id?: string;
     width?: string;
@@ -29,8 +26,7 @@
     library?: Container;
 }
 
-export * from "tsparticles";
->>>>>>> ab17f8da
+export * from "tsparticles-engine";
 
 export type IParticlesParams = IParticlesProps;
 export type ParticleProps = IParticlesProps;
