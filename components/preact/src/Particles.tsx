import React, { Component } from "preact/compat";
import type { ComponentChild } from "preact";
import equal from "fast-deep-equal/react";
<<<<<<< HEAD
import { tsParticles, Container } from "tsparticles-core";
import type { IParticlesProps } from "./IParticlesProps";
import type { IParticlesState } from "./IParticlesState";
import type { ISourceOptions } from "tsparticles-core";
=======
import { tsParticles, Container } from "tsparticles";
import type { IParticlesProps } from "./IParticlesProps";
import type { IParticlesState } from "./IParticlesState";
import type { ISourceOptions } from "tsparticles";
>>>>>>> 7c377ae8
import { MutableRefObject } from "react";

/**
 * @param {{id?: string,width?: string,height?: string,options?: ISourceOptions,params?: ISourceOptions,url?: string,style?: CSSProperties,className?: string,canvasClassName?: string,container?: RefObject<Container>}}
 */
export default class Particles extends Component<IParticlesProps, IParticlesState> {
    public static defaultProps: IParticlesProps = {
        width: "100%",
        height: "100%",
        options: {},
        style: {},
        id: "tsparticles",
    };

    constructor(props: IParticlesProps) {
        super(props);

        this.state = {
            library: undefined,
        };
    }

    public destroy(): void {
        if (!this.state.library) {
            return;
        }

        this.state.library.destroy();

        this.setState({
            library: undefined,
        });
    }

    public shouldComponentUpdate(nextProps: Readonly<IParticlesProps>): boolean {
<<<<<<< HEAD
        return !this.state.library || !equal(nextProps, this.props);
=======
        return !equal(nextProps, this.props);
>>>>>>> 7c377ae8
    }

    public componentDidUpdate(): void {
        this.refresh();
    }

    public forceUpdate(): void {
        this.refresh();

        super.forceUpdate();
    }

    public componentDidMount(): void {
        if (this.props.init) {
            this.props.init(tsParticles);
        }

        this.loadParticles();
    }

    public componentWillUnmount(): void {
        this.destroy();
    }

    public render(): ComponentChild {
        const { width, height, className, canvasClassName, id } = this.props;

        return (
            <div className={className} id={id}>
                <canvas
                    className={canvasClassName}
                    style={{
                        ...this.props.style,
                        width,
                        height,
                    }}
                />
            </div>
        );
    }

    private refresh(): void {
<<<<<<< HEAD
        const { canvas } = this.state;

        if (!canvas) {
            return;
        }
=======
        this.destroy();

        this.loadParticles();
    }

    private loadParticles(): void {
        const cb = (container?: Container) => {
            if (this.props.container) {
                (this.props.container as MutableRefObject<Container>).current = container;
            }
>>>>>>> 7c377ae8

            this.setState({
                library: container,
            });

<<<<<<< HEAD
        this.loadParticles();
    }

    private loadParticles(): void {
        const cb = (container?: Container) => {
            if (this.props.container) {
                (this.props.container as MutableRefObject<Container>).current = container;
            }

            this.setState({
                library: container,
            });

            if (this.props.loaded) {
                this.props.loaded(container);
            }
=======
            if (this.props.loaded) {
                this.props.loaded(container);
            }
>>>>>>> 7c377ae8
        };

        if (this.props.url) {
            tsParticles.loadJSON(this.props.id, this.props.url).then(cb);
        } else {
            tsParticles.load(this.props.id, this.props.params ?? this.props.options).then(cb);
        }
    }
}<|MERGE_RESOLUTION|>--- conflicted
+++ resolved
@@ -1,17 +1,10 @@
 import React, { Component } from "preact/compat";
 import type { ComponentChild } from "preact";
 import equal from "fast-deep-equal/react";
-<<<<<<< HEAD
 import { tsParticles, Container } from "tsparticles-core";
 import type { IParticlesProps } from "./IParticlesProps";
 import type { IParticlesState } from "./IParticlesState";
 import type { ISourceOptions } from "tsparticles-core";
-=======
-import { tsParticles, Container } from "tsparticles";
-import type { IParticlesProps } from "./IParticlesProps";
-import type { IParticlesState } from "./IParticlesState";
-import type { ISourceOptions } from "tsparticles";
->>>>>>> 7c377ae8
 import { MutableRefObject } from "react";
 
 /**
@@ -47,11 +40,7 @@
     }
 
     public shouldComponentUpdate(nextProps: Readonly<IParticlesProps>): boolean {
-<<<<<<< HEAD
-        return !this.state.library || !equal(nextProps, this.props);
-=======
         return !equal(nextProps, this.props);
->>>>>>> 7c377ae8
     }
 
     public componentDidUpdate(): void {
@@ -94,30 +83,8 @@
     }
 
     private refresh(): void {
-<<<<<<< HEAD
-        const { canvas } = this.state;
-
-        if (!canvas) {
-            return;
-        }
-=======
         this.destroy();
 
-        this.loadParticles();
-    }
-
-    private loadParticles(): void {
-        const cb = (container?: Container) => {
-            if (this.props.container) {
-                (this.props.container as MutableRefObject<Container>).current = container;
-            }
->>>>>>> 7c377ae8
-
-            this.setState({
-                library: container,
-            });
-
-<<<<<<< HEAD
         this.loadParticles();
     }
 
@@ -134,11 +101,6 @@
             if (this.props.loaded) {
                 this.props.loaded(container);
             }
-=======
-            if (this.props.loaded) {
-                this.props.loaded(container);
-            }
->>>>>>> 7c377ae8
         };
 
         if (this.props.url) {
