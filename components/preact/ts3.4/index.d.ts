// Type definitions for preact-particles
// Project: https://github.com/matteobruni/tsparticles
// Definitions by: Matteo Bruni <https://github.com/matteobruni>
// Definitions: https://github.com/DefinitelyTyped/DefinitelyTyped

import { IParticlesProps, IParticlesState, ParticlesProps } from "../src/";
import { ISourceOptions } from "tsparticles-engine";
import { ComponentClass } from "react";

<<<<<<< HEAD
export * from "tsparticles-engine";

=======
>>>>>>> b5e2f6c0
type IParticlesParams = IParticlesProps;
export { ISourceOptions, IParticlesProps, ParticlesProps, IParticlesParams };

type Particles = ComponentClass<IParticlesProps, IParticlesState>;

declare const Particles: Particles;

export default Particles;<|MERGE_RESOLUTION|>--- conflicted
+++ resolved
@@ -7,11 +7,6 @@
 import { ISourceOptions } from "tsparticles-engine";
 import { ComponentClass } from "react";
 
-<<<<<<< HEAD
-export * from "tsparticles-engine";
-
-=======
->>>>>>> b5e2f6c0
 type IParticlesParams = IParticlesProps;
 export { ISourceOptions, IParticlesProps, ParticlesProps, IParticlesParams };
 
