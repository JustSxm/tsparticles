--- conflicted
+++ resolved
@@ -84,19 +84,11 @@
     "@types/node": "^17.0.0",
     "@types/react": "^17.0.18",
     "@types/react-dom": "^17.0.9",
-<<<<<<< HEAD
-    "@typescript-eslint/eslint-plugin": "^5.0.0",
-    "@typescript-eslint/parser": "^5.0.0",
-    "babel-loader": "^8.2.2",
-    "cross-env": "^7.0.3",
-    "eslint": "^8.0.0",
-=======
     "@typescript-eslint/eslint-plugin": "^5.11.0",
     "@typescript-eslint/parser": "^5.11.0",
     "babel-loader": "^8.2.2",
     "cross-env": "^7.0.3",
     "eslint": "^8.9.0",
->>>>>>> 64145ee7
     "eslint-config-prettier": "^8.3.0",
     "preact": "^10.5.14",
     "prettier": "^2.3.2",
