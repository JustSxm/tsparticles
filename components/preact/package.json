--- conflicted
+++ resolved
@@ -1,10 +1,6 @@
 {
   "name": "preact-particles",
-<<<<<<< HEAD
   "version": "2.0.0-beta.4",
-=======
-  "version": "1.37.6",
->>>>>>> 9e70130a
   "description": "Official tsParticles Preact Component - Easily create highly customizable particle animations and use them as animated backgrounds for your website. Ready to use components available also for Web Components, React, Vue.js (2.x and 3.x), Angular, Svelte, jQuery, Riot.js, Solid.js, Inferno.",
   "main": "index.js",
   "unpkg": "umd/particles.js",
@@ -78,11 +74,7 @@
   },
   "dependencies": {
     "fast-deep-equal": "^3.1.3",
-<<<<<<< HEAD
     "tsparticles-engine": "^2.0.0-beta.3"
-=======
-    "tsparticles": "^1.37.6"
->>>>>>> 9e70130a
   },
   "devDependencies": {
     "@babel/core": "^7.16.0",
