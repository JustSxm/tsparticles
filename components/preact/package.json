--- conflicted
+++ resolved
@@ -68,7 +68,7 @@
   },
   "dependencies": {
     "lodash": "^4.17.20",
-    "tsparticles": "workspace:^1.18.8",
+    "tsparticles": "workspace:^1.18.9",
     "preact": ">=10"
   },
   "devDependencies": {
@@ -92,19 +92,5 @@
     "webpack-bundle-analyzer": "^3.9.0",
     "webpack-cli": "^4.1.0",
     "webpack-node-externals": "^2.5.2"
-<<<<<<< HEAD
-=======
-  },
-  "funding": {
-    "type": "github",
-    "url": "https://github.com/sponsors/matteobruni"
-  },
-  "dependencies": {
-    "lodash": "^4.17.20",
-    "tsparticles": "^1.18.9"
-  },
-  "peerDependencies": {
-    "preact": "^10"
->>>>>>> a2434cd9
   }
 }