--- conflicted
+++ resolved
@@ -65,13 +65,8 @@
   "devDependencies": {
     "@babel/core": "^7.10.5",
     "@babel/preset-env": "^7.10.4",
-<<<<<<< HEAD
-    "@types/lodash": "^4.14.157",
+    "@types/lodash": "^4.14.158",
     "@types/node": "^14.0.24",
-=======
-    "@types/lodash": "^4.14.158",
-    "@types/node": "^14.0.23",
->>>>>>> 77f7018d
     "@types/react": "^16.9.43",
     "@typescript-eslint/eslint-plugin": "^3.7.0",
     "@typescript-eslint/parser": "^3.6.1",
