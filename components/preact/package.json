{
  "name": "preact-particles",
<<<<<<< HEAD
  "version": "2.0.0-alpha.6",
  "description": "Official tsParticles Preact Component - Easily create highly customizable particle animations and use them as animated backgrounds for your website. Ready to use components available also for React, Vue.js (2.x and 3.x), Angular, Svelte, jQuery, Inferno.",
=======
  "version": "1.26.3",
  "description": "Official tsParticles Preact Component - Easily create highly customizable particle animations and use them as animated backgrounds for your website. Ready to use components available also for React, Vue.js (2.x and 3.x), Angular, Svelte, jQuery, Riot.js, Inferno.",
>>>>>>> ab17f8da
  "main": "index.js",
  "unpkg": "umd/particles.js",
  "jsdelivr": "umd/particles.js",
  "types": "index.d.ts",
  "typesVersions": {
    "<3.8": {
      "*": [
        "ts3.4"
      ]
    }
  },
  "scripts": {
    "prettify:src": "prettier --write ./src/",
    "prettify:readme": "prettier --write ./README.md",
    "lint": "eslint src --ext .js,.jsx,.ts,.tsx --fix",
    "build:debug": "webpack",
    "build": "yarn prettify:src && yarn lint && cross-env NODE_ENV=production webpack && yarn prettify:readme",
    "prepack": "yarn build"
  },
  "repository": {
    "url": "https://github.com/matteobruni/tsparticles",
    "directory": "components/preact",
    "type": "git"
  },
  "keywords": [
    "tsparticles",
    "particles.js",
    "particlesjs",
    "particles",
    "particle",
    "canvas",
    "jsparticles",
    "xparticles",
    "particles-js",
    "particles-bg",
    "particles-bg-vue",
    "particles-ts",
    "particles.ts",
    "react-particles-js",
    "react",
    "reactjs",
    "vue",
    "vuejs",
    "preact",
    "preactjs",
    "jquery",
    "angularjs",
    "angular",
    "typescript",
    "javascript",
    "animation",
    "web",
    "html5",
    "web-design",
    "webdesign",
    "css",
    "html",
    "css3",
    "animated",
    "background"
  ],
  "bugs": {
    "url": "https://github.com/matteobruni/tsparticles/issues"
  },
  "author": "Matteo Bruni <matteo.bruni@me.com> (https://www.matteobruni.it)",
  "license": "MIT",
  "homepage": "https://particles.js.org/",
  "funding": {
    "type": "github",
    "url": "https://github.com/sponsors/matteobruni"
  },
  "dependencies": {
    "fast-deep-equal": "^3.1.3",
    "preact": ">=10",
    "tsparticles-engine": "^2.0.0-alpha.6"
  },
  "devDependencies": {
    "@babel/core": "^7.13.14",
    "@babel/preset-env": "^7.13.12",
    "@types/node": "^14.14.37",
    "@types/react": "^17.0.3",
    "@types/react-dom": "^17.0.3",
    "@typescript-eslint/eslint-plugin": "^4.21.0",
    "@typescript-eslint/parser": "^4.21.0",
    "babel-loader": "^8.2.2",
    "cross-env": "^7.0.3",
    "eslint": "^7.23.0",
    "eslint-config-prettier": "^8.1.0",
    "prettier": "^2.2.1",
    "ts-loader": "^8.1.0",
    "ts-node": "^9.1.1",
    "typescript": "^4.2.3",
    "webpack": "^5.30.0",
    "webpack-bundle-analyzer": "^4.4.0",
    "webpack-cli": "^4.6.0",
    "webpack-node-externals": "^2.5.2"
<<<<<<< HEAD
=======
  },
  "funding": {
    "type": "github",
    "url": "https://github.com/sponsors/matteobruni"
  },
  "dependencies": {
    "fast-deep-equal": "^3.1.3",
    "preact": ">=10",
    "tsparticles": "^1.26.2"
>>>>>>> ab17f8da
  }
}<|MERGE_RESOLUTION|>--- conflicted
+++ resolved
@@ -1,12 +1,7 @@
 {
   "name": "preact-particles",
-<<<<<<< HEAD
   "version": "2.0.0-alpha.6",
-  "description": "Official tsParticles Preact Component - Easily create highly customizable particle animations and use them as animated backgrounds for your website. Ready to use components available also for React, Vue.js (2.x and 3.x), Angular, Svelte, jQuery, Inferno.",
-=======
-  "version": "1.26.3",
   "description": "Official tsParticles Preact Component - Easily create highly customizable particle animations and use them as animated backgrounds for your website. Ready to use components available also for React, Vue.js (2.x and 3.x), Angular, Svelte, jQuery, Riot.js, Inferno.",
->>>>>>> ab17f8da
   "main": "index.js",
   "unpkg": "umd/particles.js",
   "jsdelivr": "umd/particles.js",
@@ -103,17 +98,5 @@
     "webpack-bundle-analyzer": "^4.4.0",
     "webpack-cli": "^4.6.0",
     "webpack-node-externals": "^2.5.2"
-<<<<<<< HEAD
-=======
-  },
-  "funding": {
-    "type": "github",
-    "url": "https://github.com/sponsors/matteobruni"
-  },
-  "dependencies": {
-    "fast-deep-equal": "^3.1.3",
-    "preact": ">=10",
-    "tsparticles": "^1.26.2"
->>>>>>> ab17f8da
   }
 }