--- conflicted
+++ resolved
@@ -5,40 +5,13 @@
 import { Container } from "tsparticles/dist/Core/Container";
 import type { RecursivePartial } from "tsparticles/dist/Types/RecursivePartial";
 import { tsParticles } from "tsparticles";
-<<<<<<< HEAD
-import { IPolygonMaskOptions } from "tsparticles/dist/Plugins/PolygonMask/PolygonMaskPlugin";
-import { IAbsorberOptions } from "tsparticles/dist/Plugins/Absorbers/AbsorbersPlugin";
-import { IEmitterOptions } from "tsparticles/dist/Plugins/Emitters/EmittersPlugin";
-import { CSSProperties } from "react";
-=======
 import type { ParticlesProps } from "./ParticlesProps";
 import type { ParticlesState } from "./ParticlesState";
->>>>>>> fb7b42f2
 
 interface MutableRefObject<T> {
 	current: T | null;
 }
 
-<<<<<<< HEAD
-export interface ParticlesProps {
-	id: string;
-	width: string;
-	height: string;
-	options: RecursivePartial<IOptions & IPolygonMaskOptions & IAbsorberOptions & IEmitterOptions>;
-	params?: RecursivePartial<IOptions & IPolygonMaskOptions & IAbsorberOptions & IEmitterOptions>;
-	style: CSSProperties;
-	className?: string;
-	canvasClassName?: string;
-	container?: Inferno.RefObject<Container>;
-}
-
-export interface ParticlesState {
-	canvas?: HTMLCanvasElement;
-	library?: Container;
-}
-
-=======
->>>>>>> fb7b42f2
 export default class Particles extends Component<ParticlesProps, ParticlesState> {
 	public static defaultProps: ParticlesProps = {
 		width: "100%",
