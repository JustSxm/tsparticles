import type { RefObject } from "inferno";
<<<<<<< HEAD
import type { Container, ISourceOptions, Main } from "tsparticles-engine";
=======
import type { Container, ISourceOptions, Engine } from "tsparticles";
>>>>>>> b5e2f6c0

export interface IParticlesProps {
	id?: string;
	width?: string;
	height?: string;
	options?: ISourceOptions;
	url?: string;
	params?: ISourceOptions;
	style?: CSSProperties;
	className?: string;
	canvasClassName?: string;
	container?: RefObject<Container>;
	init?: (tsParticles: Engine) => Promise<void>;
	loaded?: (container: Container) => Promise<void>;
}<|MERGE_RESOLUTION|>--- conflicted
+++ resolved
@@ -1,9 +1,5 @@
 import type { RefObject } from "inferno";
-<<<<<<< HEAD
-import type { Container, ISourceOptions, Main } from "tsparticles-engine";
-=======
-import type { Container, ISourceOptions, Engine } from "tsparticles";
->>>>>>> b5e2f6c0
+import type { Container, ISourceOptions, Engine } from "tsparticles-engine";
 
 export interface IParticlesProps {
 	id?: string;
