--- conflicted
+++ resolved
@@ -1,12 +1,7 @@
 {
 	"name": "inferno-particles",
-<<<<<<< HEAD
 	"version": "2.0.0-alpha.6",
-	"description": "Official tsParticles Inferno Component - Easily create highly customizable particle animations and use them as animated backgrounds for your website. Ready to use components available also for React, Vue.js (2.x and 3.x), Angular, Svelte, jQuery, Preact.",
-=======
-	"version": "1.9.3",
 	"description": "Official tsParticles Inferno Component - Easily create highly customizable particle animations and use them as animated backgrounds for your website. Ready to use components available also for React, Vue.js (2.x and 3.x), Angular, Svelte, jQuery, Preact, Riot.js.",
->>>>>>> ab17f8da
 	"main": "index.js",
 	"typesVersions": {
 		"<3.8": {
@@ -74,11 +69,7 @@
 	"dependencies": {
 		"fast-deep-equal": "^3.1.3",
 		"inferno": ">=7",
-<<<<<<< HEAD
 		"tsparticles-engine": "^2.0.0-alpha.6"
-=======
-		"tsparticles": "^1.26.2"
->>>>>>> ab17f8da
 	},
 	"devDependencies": {
 		"@babel/core": "^7.13.14",
