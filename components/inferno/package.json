--- conflicted
+++ resolved
@@ -1,10 +1,6 @@
 {
 	"name": "inferno-particles",
-<<<<<<< HEAD
 	"version": "2.0.0-beta.3",
-=======
-	"version": "1.21.0",
->>>>>>> d7ae9d95
 	"description": "Official tsParticles Inferno Component - Easily create highly customizable particle animations and use them as animated backgrounds for your website. Ready to use components available also for Web Components, React, Vue.js (2.x and 3.x), Angular, Svelte, jQuery, Preact, Riot.js, Solid.js.",
 	"main": "index.js",
 	"typesVersions": {
@@ -75,11 +71,7 @@
 	},
 	"dependencies": {
 		"fast-deep-equal": "^3.1.3",
-<<<<<<< HEAD
 		"tsparticles-engine": "^2.0.0-beta.3"
-=======
-		"tsparticles": "^1.38.0"
->>>>>>> d7ae9d95
 	},
 	"devDependencies": {
 		"@babel/core": "^7.15.0",
@@ -88,13 +80,8 @@
 		"@babel/preset-env": "^7.15.0",
 		"@babel/preset-typescript": "^7.15.0",
 		"@babel/runtime": "^7.16.3",
-<<<<<<< HEAD
 		"@typescript-eslint/eslint-plugin": "^5.0.0",
 		"@typescript-eslint/parser": "^5.0.0",
-=======
-		"@typescript-eslint/eslint-plugin": "^4.29.1",
-		"@typescript-eslint/parser": "^4.29.1",
->>>>>>> d7ae9d95
 		"babel-loader": "^8.2.2",
 		"babel-plugin-inferno": "^6.3.0",
 		"clean-webpack-plugin": "^4.0.0",
@@ -112,6 +99,5 @@
 		"webpack": "^5.50.0",
 		"webpack-cli": "^4.8.0",
 		"webpack-dev-server": "^4.0.0"
-	},
-	"gitHead": "266ca3b5c6072c67e757e17e5144be0ea06cd78d"
+	}
 }