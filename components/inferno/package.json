{
	"name": "inferno-particles",
	"version": "2.0.0-beta.4",
	"description": "Official tsParticles Inferno Component - Easily create highly customizable particle animations and use them as animated backgrounds for your website. Ready to use components available also for Web Components, React, Vue.js (2.x and 3.x), Angular, Svelte, jQuery, Preact, Riot.js, Solid.js.",
	"main": "index.js",
	"typesVersions": {
		"<3.8": {
			"*": [
				"ts3.4"
			]
		}
	},
	"scripts": {
		"build": "yarn prettify:src && yarn lint && webpack --mode production && yarn prettify:readme",
		"check": "tsc",
		"lint": "eslint src --ext .js,.jsx,.ts,.tsx --fix",
		"prettify:src": "prettier --write ./src",
		"prettify:readme": "prettier --write ./README.md",
		"prepack": "yarn build"
	},
	"bugs": {
		"url": "https://github.com/matteobruni/tsparticles/issues"
	},
	"repository": {
		"url": "https://github.com/matteobruni/tsparticles",
		"directory": "components/inferno",
		"type": "git"
	},
	"keywords": [
		"tsparticles",
		"particles.js",
		"particlesjs",
		"particles",
		"particle",
		"canvas",
		"jsparticles",
		"xparticles",
		"particles-js",
		"particles-bg",
		"particles-bg-vue",
		"particles-ts",
		"particles.ts",
		"react-particles-js",
		"react",
		"reactjs",
		"vue",
		"vuejs",
		"preact",
		"preactjs",
		"jquery",
		"angularjs",
		"angular",
		"typescript",
		"javascript",
		"animation",
		"web",
		"html5",
		"web-design",
		"webdesign",
		"css",
		"html",
		"css3",
		"animated",
		"background"
	],
	"author": "Matteo Bruni <matteo.bruni@me.com>",
	"license": "MIT",
	"homepage": "https://particles.js.org/",
	"funding": [
		{
			"type": "github",
			"url": "https://github.com/sponsors/matteobruni"
		},
		{
			"type": "buymeacoffee",
			"url": "https://www.buymeacoffee.com/matteobruni"
		}
	],
	"peerDependencies": {
		"inferno": ">=7"
	},
	"dependencies": {
		"fast-deep-equal": "^3.1.3",
		"tsparticles-engine": "^2.0.0-beta.4"
	},
	"devDependencies": {
		"@babel/core": "^7.15.0",
		"@babel/plugin-proposal-class-properties": "^7.14.5",
		"@babel/plugin-transform-runtime": "^7.16.4",
		"@babel/preset-env": "^7.15.0",
		"@babel/preset-typescript": "^7.15.0",
		"@babel/runtime": "^7.16.3",
<<<<<<< HEAD
		"@typescript-eslint/eslint-plugin": "^5.0.0",
		"@typescript-eslint/parser": "^5.0.0",
=======
		"@typescript-eslint/eslint-plugin": "^5.11.0",
		"@typescript-eslint/parser": "^5.11.0",
>>>>>>> 64145ee7
		"babel-loader": "^8.2.2",
		"babel-plugin-inferno": "^6.3.0",
		"clean-webpack-plugin": "^4.0.0",
		"css-loader": "^6.2.0",
<<<<<<< HEAD
		"eslint": "^8.0.0",
=======
		"eslint": "^8.9.0",
>>>>>>> 64145ee7
		"eslint-config-prettier": "^8.3.0",
		"html-webpack-plugin": "^5.3.2",
		"inferno": "^7.4.8",
		"node-sass": "^7.0.0",
		"prettier": "^2.3.2",
		"sass-loader": "^12.1.0",
		"source-map-loader": "^3.0.0",
		"style-loader": "^3.2.1",
		"typescript": "^4.4.2",
		"webpack": "^5.50.0",
		"webpack-cli": "^4.8.0",
		"webpack-dev-server": "^4.0.0"
	}
}<|MERGE_RESOLUTION|>--- conflicted
+++ resolved
@@ -90,22 +90,13 @@
 		"@babel/preset-env": "^7.15.0",
 		"@babel/preset-typescript": "^7.15.0",
 		"@babel/runtime": "^7.16.3",
-<<<<<<< HEAD
-		"@typescript-eslint/eslint-plugin": "^5.0.0",
-		"@typescript-eslint/parser": "^5.0.0",
-=======
 		"@typescript-eslint/eslint-plugin": "^5.11.0",
 		"@typescript-eslint/parser": "^5.11.0",
->>>>>>> 64145ee7
 		"babel-loader": "^8.2.2",
 		"babel-plugin-inferno": "^6.3.0",
 		"clean-webpack-plugin": "^4.0.0",
 		"css-loader": "^6.2.0",
-<<<<<<< HEAD
-		"eslint": "^8.0.0",
-=======
 		"eslint": "^8.9.0",
->>>>>>> 64145ee7
 		"eslint-config-prettier": "^8.3.0",
 		"html-webpack-plugin": "^5.3.2",
 		"inferno": "^7.4.8",
