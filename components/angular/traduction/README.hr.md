[![banner](https://particles.js.org/images/banner3.png)](https://particles.js.org)

# ng-particles

[![npm](https://img.shields.io/npm/v/ng-particles)](https://www.npmjs.com/package/ng-particles) [![npm](https://img.shields.io/npm/dm/ng-particles)](https://www.npmjs.com/package/ng-particles)

Službena [tsParticles](https://github.com/matteobruni/tsparticles) Angular komponenta

## Kako koristiti

### Instalacija

```shell script
npm install ng-particles tsparticles
```

ili

```shell script
yarn add ng-particles tsparticles
```

### Upotreba

_template.html_

```html

<ng-particles [id]="id" [options]="particlesOptions" (particlesLoaded)="particlesLoaded($event)"
              (particlesInit)="particlesInit($event)"></ng-particles>

<!-- ili -->

<ng-particles [id]="id" [url]="particlesUrl" (particlesLoaded)="particlesLoaded($event)"
              (particlesInit)="particlesInit($event)"></ng-particles>
```

_app.ts_

```typescript
export class AppComponent {
  id = "tsparticles";

  /* Počevši od 1.19.0 možete koristiti remote url (AJAX request) sa JSON konfiguracijom  */
  particlesUrl = "http://foo.bar/particles.json";

  /* ili standardni JavaScript objekt */
  particlesOptions = {
    background: {
      color: {
        value: "#0d47a1"
      }
    },
    fpsLimit: 60,
    interactivity: {
      events: {
        onClick: {
          enable: true,
          mode: "push"
        },
        onHover: {
          enable: true,
          mode: "repulse"
        },
        resize: true
      },
      modes: {
        bubble: {
          distance: 400,
          duration: 2,
          opacity: 0.8,
          size: 40
        },
<<<<<<< HEAD
        push: {
          quantity: 4
=======
        fpsLimit: 120,
        interactivity: {
            events: {
                onClick: {
                    enable: true,
                    mode: "push"
                },
                onHover: {
                    enable: true,
                    mode: "repulse"
                },
                resize: true
            },
            modes: {
                bubble: {
                    distance: 400,
                    duration: 2,
                    opacity: 0.8,
                    size: 40
                },
                push: {
                    quantity: 4
                },
                repulse: {
                    distance: 200,
                    duration: 0.4
                }
            }
>>>>>>> e5a9fe39
        },
        repulse: {
          distance: 200,
          duration: 0.4
        }
      }
    },
    particles: {
      color: {
        value: "#ffffff"
      },
      links: {
        color: "#ffffff",
        distance: 150,
        enable: true,
        opacity: 0.5,
        width: 1
      },
      collisions: {
        enable: true
      },
      move: {
        direction: "none",
        enable: true,
        outModes: "bounce",
        random: false,
        speed: 6,
        straight: false
      },
      number: {
        density: {
          enable: true,
          area: 800
        },
        value: 80
      },
      opacity: {
        value: 0.5
      },
      shape: {
        type: "circle"
      },
      size: {
        random: true,
        value: 5
      }
    },
    detectRetina: true
  };

  particlesLoaded(container: Container): void {
    console.log(container);
  }

  async particlesInit(engine: Engine): Promise<void> {
    console.log(engine);

    // Počevši od 1.19.0 možete dodati custom postavke ili oblike, koristeći trenutnu verziju tsParticles-a (main)
  }
}
```

_app.module.ts_

```typescript
import { NgParticlesModule } from "ng-particles";
import { NgModule } from "@angular/core";

@NgModule({
  declarations: [
    /* AppComponent */
  ],
  imports: [
    /* ostali importi */ NgParticlesModule /* NgParticlesModule je obvezan*/
  ],
  providers: [],
  bootstrap: [
    /* AppComponent */
  ]
})
export class AppModule {
}
```

## Demo

Demo website [ovdje](https://particles.js.org)

<https://particles.js.org>

Tu je i kolekcija CodePen-a koja se aktivno održava i ažurira [ovdje](https://codepen.io/collection/DPOage)

<https://codepen.io/collection/DPOage><|MERGE_RESOLUTION|>--- conflicted
+++ resolved
@@ -51,7 +51,7 @@
         value: "#0d47a1"
       }
     },
-    fpsLimit: 60,
+    fpsLimit: 120,
     interactivity: {
       events: {
         onClick: {
@@ -71,39 +71,8 @@
           opacity: 0.8,
           size: 40
         },
-<<<<<<< HEAD
         push: {
           quantity: 4
-=======
-        fpsLimit: 120,
-        interactivity: {
-            events: {
-                onClick: {
-                    enable: true,
-                    mode: "push"
-                },
-                onHover: {
-                    enable: true,
-                    mode: "repulse"
-                },
-                resize: true
-            },
-            modes: {
-                bubble: {
-                    distance: 400,
-                    duration: 2,
-                    opacity: 0.8,
-                    size: 40
-                },
-                push: {
-                    quantity: 4
-                },
-                repulse: {
-                    distance: 200,
-                    duration: 0.4
-                }
-            }
->>>>>>> e5a9fe39
         },
         repulse: {
           distance: 200,
