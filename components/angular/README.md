[![banner](https://particles.js.org/images/banner3.png)](https://particles.js.org)

# ng-particles

[![npm](https://img.shields.io/npm/v/ng-particles)](https://www.npmjs.com/package/ng-particles) [![npm](https://img.shields.io/npm/dm/ng-particles)](https://www.npmjs.com/package/ng-particles)

Official [tsParticles](https://github.com/matteobruni/tsparticles) Angular component

## How to use it

### Install

```shell
$ npm install ng-particles tsparticles-engine
```

or

```shell
$ yarn add ng-particles tsparticles-engine
```

### Usage

_template.html_

```html

<ng-particles [id]="id" [options]="particlesOptions" [particlesInit]="particlesInit"
              (particlesLoaded)="particlesLoaded($event)"></ng-particles>

<!-- or -->

<ng-particles [id]="id" [url]="particlesUrl" [particlesInit]="particlesInit"
              (particlesLoaded)="particlesLoaded($event)"></ng-particles>
```

_app.ts_

```typescript
import { MoveDirection, ClickMode, HoverMode, OutMode } from "tsparticles-engine";
import { loadFull } from "tsparticles";

export class AppComponent {
  id = "tsparticles";

  /* Starting from 1.19.0 you can use a remote url (AJAX request) to a JSON with the configuration */
  particlesUrl = "http://foo.bar/particles.json";

  /* or the classic JavaScript object */
  particlesOptions = {
    background: {
      color: {
        value: "#0d47a1"
      }
    },
    fpsLimit: 60,
    interactivity: {
      events: {
        onClick: {
          enable: true,
          mode: ClickMode.push
        },
<<<<<<< HEAD
        onHover: {
          enable: true,
          mode: HoverMode.repulse
=======
        fpsLimit: 120,
        interactivity: {
            events: {
                onClick: {
                    enable: true,
                    mode: "push"
                },
                onHover: {
                    enable: true,
                    mode: "repulse"
                },
                resize: true
            },
            modes: {
                bubble: {
                    distance: 400,
                    duration: 2,
                    opacity: 0.8,
                    size: 40
                },
                push: {
                    quantity: 4
                },
                repulse: {
                    distance: 200,
                    duration: 0.4
                }
            }
>>>>>>> e5a9fe39
        },
        resize: true
      },
      modes: {
        push: {
          quantity: 4
        },
        repulse: {
          distance: 200,
          duration: 0.4
        }
      }
    },
    particles: {
      color: {
        value: "#ffffff"
      },
      links: {
        color: "#ffffff",
        distance: 150,
        enable: true,
        opacity: 0.5,
        width: 1
      },
      collisions: {
        enable: true
      },
      move: {
        direction: MoveDirection.none,
        enable: true,
        outModes: {
          default: OutMode.bounce
        },
        random: false,
        speed: 6,
        straight: false
      },
      number: {
        density: {
          enable: true,
          area: 800
        },
        value: 80
      },
      opacity: {
        value: 0.5
      },
      shape: {
        type: "circle"
      },
      size: {
        value: {min: 1, max: 5 },
      }
    },
    detectRetina: true
  };

  particlesLoaded(container: Container): void {
    console.log(container);
  }

  async particlesInit(engine: Engine): Promise<void> {
    console.log(engine);

    // Starting from 1.19.0 you can add custom presets or shape here, using the current tsParticles instance (main)
    // this loads the tsparticles package bundle, it's the easiest method for getting everything ready
    // starting from v2 you can add only the features you need reducing the bundle size
    await loadFull(engine);
  }
}
```

_app.module.ts_

```typescript
import { NgParticlesModule } from "ng-particles";
import { NgModule } from "@angular/core";

@NgModule({
  declarations: [
    /* AppComponent */
  ],
  imports: [
    /* other imports */ NgParticlesModule /* NgParticlesModule is required*/
  ],
  providers: [],
  bootstrap: [
    /* AppComponent */
  ]
})
export class AppModule {
}
```

## Demos

The demo website is [here](https://particles.js.org)

<https://particles.js.org>

There's also a CodePen collection actively maintained and updated [here](https://codepen.io/collection/DPOage)

<https://codepen.io/collection/DPOage><|MERGE_RESOLUTION|>--- conflicted
+++ resolved
@@ -54,47 +54,16 @@
         value: "#0d47a1"
       }
     },
-    fpsLimit: 60,
+    fpsLimit: 120,
     interactivity: {
       events: {
         onClick: {
           enable: true,
           mode: ClickMode.push
         },
-<<<<<<< HEAD
         onHover: {
           enable: true,
           mode: HoverMode.repulse
-=======
-        fpsLimit: 120,
-        interactivity: {
-            events: {
-                onClick: {
-                    enable: true,
-                    mode: "push"
-                },
-                onHover: {
-                    enable: true,
-                    mode: "repulse"
-                },
-                resize: true
-            },
-            modes: {
-                bubble: {
-                    distance: 400,
-                    duration: 2,
-                    opacity: 0.8,
-                    size: 40
-                },
-                push: {
-                    quantity: 4
-                },
-                repulse: {
-                    distance: 200,
-                    duration: 0.4
-                }
-            }
->>>>>>> e5a9fe39
         },
         resize: true
       },
