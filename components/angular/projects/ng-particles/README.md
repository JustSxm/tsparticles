[![banner](https://particles.js.org/images/banner3.png)](https://particles.js.org)

# ng-particles

[![npm](https://img.shields.io/npm/v/ng-particles)](https://www.npmjs.com/package/ng-particles) [![npm](https://img.shields.io/npm/dm/ng-particles)](https://www.npmjs.com/package/ng-particles)

Official [tsParticles](https://github.com/matteobruni/tsparticles) Angular component

## How to use it

### Install

```shell
$ npm install ng-particles tsparticles-engine
```

or

```shell
$ yarn add ng-particles tsparticles-engine
```

### Usage

_template.html_

```html

<ng-particles [id]="id" [options]="particlesOptions" [particlesInit]="particlesInit"
              (particlesLoaded)="particlesLoaded($event)"></ng-particles>

<!-- or -->

<ng-particles [id]="id" [url]="particlesUrl" [particlesInit]="particlesInit"
              (particlesLoaded)="particlesLoaded($event)"></ng-particles>
```

_app.ts_

```typescript
import { MoveDirection, ClickMode, HoverMode, OutMode } from "tsparticles-engine";
import { loadFull } from "tsparticles";

export class AppComponent {
  id = "tsparticles";

  /* Starting from 1.19.0 you can use a remote url (AJAX request) to a JSON with the configuration */
  particlesUrl = "http://foo.bar/particles.json";

  /* or the classic JavaScript object */
  particlesOptions = {
    background: {
      color: {
        value: "#0d47a1"
      }
    },
    fpsLimit: 60,
    interactivity: {
      events: {
        onClick: {
          enable: true,
          mode: ClickMode.push
        },
        onHover: {
          enable: true,
          mode: HoverMode.repulse
        },
        resize: true
      },
      modes: {
        push: {
          quantity: 4
        },
<<<<<<< HEAD
        repulse: {
          distance: 200,
          duration: 0.4
        }
      }
    },
    particles: {
      color: {
        value: "#ffffff"
      },
      links: {
        color: "#ffffff",
        distance: 150,
        enable: true,
        opacity: 0.5,
        width: 1
      },
      collisions: {
        enable: true
      },
      move: {
        direction: MoveDirection.none,
        enable: true,
        outModes: {
          default: OutMode.bounce
=======
        fpsLimit: 120,
        interactivity: {
            events: {
                onClick: {
                    enable: true,
                    mode: "push"
                },
                onHover: {
                    enable: true,
                    mode: "repulse"
                },
                resize: true
            },
            modes: {
                bubble: {
                    distance: 400,
                    duration: 2,
                    opacity: 0.8,
                    size: 40
                },
                push: {
                    quantity: 4
                },
                repulse: {
                    distance: 200,
                    duration: 0.4
                }
            }
>>>>>>> e5a9fe39
        },
        random: false,
        speed: 6,
        straight: false
      },
      number: {
        density: {
          enable: true,
          area: 800
        },
        value: 80
      },
      opacity: {
        value: 0.5
      },
      shape: {
        type: "circle"
      },
      size: {
        value: {min: 1, max: 5 },
      }
    },
    detectRetina: true
  };

  particlesLoaded(container: Container): void {
    console.log(container);
  }

  async particlesInit(engine: Engine): Promise<void> {
    console.log(engine);

    // Starting from 1.19.0 you can add custom presets or shape here, using the current tsParticles instance (main)
    // this loads the tsparticles package bundle, it's the easiest method for getting everything ready
    // starting from v2 you can add only the features you need reducing the bundle size
    await loadFull(engine);
  }
}
```

_app.module.ts_

```typescript
import { NgParticlesModule } from "ng-particles";
import { NgModule } from "@angular/core";

@NgModule({
  declarations: [
    /* AppComponent */
  ],
  imports: [
    /* other imports */ NgParticlesModule /* NgParticlesModule is required*/
  ],
  providers: [],
  bootstrap: [
    /* AppComponent */
  ]
})
export class AppModule {
}
```

## Demos

The demo website is [here](https://particles.js.org)

<https://particles.js.org>

There's also a CodePen collection actively maintained and updated [here](https://codepen.io/collection/DPOage)

<https://codepen.io/collection/DPOage><|MERGE_RESOLUTION|>--- conflicted
+++ resolved
@@ -54,7 +54,7 @@
         value: "#0d47a1"
       }
     },
-    fpsLimit: 60,
+    fpsLimit: 120,
     interactivity: {
       events: {
         onClick: {
@@ -71,7 +71,6 @@
         push: {
           quantity: 4
         },
-<<<<<<< HEAD
         repulse: {
           distance: 200,
           duration: 0.4
@@ -97,36 +96,6 @@
         enable: true,
         outModes: {
           default: OutMode.bounce
-=======
-        fpsLimit: 120,
-        interactivity: {
-            events: {
-                onClick: {
-                    enable: true,
-                    mode: "push"
-                },
-                onHover: {
-                    enable: true,
-                    mode: "repulse"
-                },
-                resize: true
-            },
-            modes: {
-                bubble: {
-                    distance: 400,
-                    duration: 2,
-                    opacity: 0.8,
-                    size: 40
-                },
-                push: {
-                    quantity: 4
-                },
-                repulse: {
-                    distance: 200,
-                    duration: 0.4
-                }
-            }
->>>>>>> e5a9fe39
         },
         random: false,
         speed: 6,
