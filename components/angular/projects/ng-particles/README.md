--- conflicted
+++ resolved
@@ -1,8 +1,4 @@
-<<<<<<< HEAD
-[![banner](https://cdn.matteobruni.it/images/particles/banner2.png)](https://particles.js.org)
-=======
 [![banner](https://particles.js.org/images/banner2.png)](https://particles.js.org)
->>>>>>> 7c377ae8
 
 # ng-particles
 
@@ -29,107 +25,17 @@
 _template.html_
 
 ```html
-<<<<<<< HEAD
-<Particles [id]="id" [options]="particlesOptions" (particlesLoaded)="particlesLoaded($event)"></Particles>
-=======
 <ng-particles [id]="id" [options]="particlesOptions" (particlesLoaded)="particlesLoaded($event)" (particlesInit)="particlesInit($event)"></ng-particles>
 
 <!-- or -->
 
 <ng-particles [id]="id" [url]="particlesUrl" (particlesLoaded)="particlesLoaded($event)" (particlesInit)="particlesInit($event)"></ng-particles>
->>>>>>> 7c377ae8
 ```
 
 _app.ts_
 
 ```typescript
 export class AppComponent {
-<<<<<<< HEAD
-    id="tsparticles";
-
-  particlesOptions = {
-    background: {
-      color: {
-        value: "#0d47a1"
-      }
-    },
-    fpsLimit: 60,
-    interactivity: {
-      detectsOn: "canvas",
-      events: {
-        onClick: {
-          enable: true,
-          mode: "push"
-        },
-        onHover: {
-          enable: true,
-          mode: "repulse"
-        },
-        resize: true
-      },
-      modes: {
-        bubble: {
-          distance: 400,
-          duration: 2,
-          opacity: 0.8,
-          size: 40
-        },
-        push: {
-          quantity: 4
-        },
-        repulse: {
-          distance: 200,
-          duration: 0.4
-        }
-      }
-    },
-    particles: {
-      color: {
-        value: "#ffffff"
-      },
-      links: {
-        color: "#ffffff",
-        distance: 150,
-        enable: true,
-        opacity: 0.5,
-        width: 1
-      },
-      collisions: {
-        enable: true
-      },
-      move: {
-        direction: "none",
-        enable: true,
-        outMode: "bounce",
-        random: false,
-        speed: 6,
-        straight: false
-      },
-      number: {
-        density: {
-          enable: true,
-          value_area: 800
-        },
-        value: 80
-      },
-      opacity: {
-        value: 0.5
-      },
-      shape: {
-        type: "circle"
-      },
-      size: {
-        random: true,
-        value: 5
-      }
-    },
-    detectRetina: true
-  };
-
- particlesLoaded(container: Container): void {
-        console.log(container);
-    }
-=======
     id = "tsparticles";
     
     /* Starting from 1.19.0 you can use a remote url (AJAX request) to a JSON with the configuration */
@@ -224,31 +130,12 @@
         
         // Starting from 1.19.0 you can add custom presets or shape here, using the current tsParticles instance (main)
     }
->>>>>>> 7c377ae8
 }
 ```
 
 _app.module.ts_
 
 ```typescript
-<<<<<<< HEAD
-import { NgParticlesModule } from "ng-particles";
-import { NgModule } from "@angular/core";
-
-@NgModule({
-  declarations: [
-    /* AppComponent */
-  ],
-  imports: [
-    /* other imports */ NgParticlesModule /* NgParticlesModule is required*/
-  ],
-  providers: [],
-  bootstrap: [
-    /* AppComponent */
-  ]
-})
-export class AppModule {}
-=======
 import {NgParticlesModule} from "ng-particles";
 import {NgModule} from "@angular/core";
 
@@ -266,7 +153,6 @@
 })
 export class AppModule {
 }
->>>>>>> 7c377ae8
 ```
 
 ## Demos
