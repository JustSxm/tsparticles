{
  "name": "ng-particles",
<<<<<<< HEAD
  "version": "3.0.0-alpha.3",
  "description": "tsParticles official Angular component",
=======
  "version": "2.2.1",
  "description": "Official tsParticles Angular Component - Easily create highly customizable particle animations and use them as animated backgrounds for your website. Ready to use components available also for React, Vue.js (2.x and 3.x), Svelte, jQuery, Preact, Inferno.",
>>>>>>> 18502c54
  "homepage": "https://particles.js.org/",
  "repository": {
    "type": "git",
    "url": "git+https://github.com/matteobruni/tsparticles.git",
    "directory": "components/angular"
  },
  "keywords": [
    "tsparticles",
    "particles.js",
    "particlesjs",
    "particles",
    "particle",
    "canvas",
    "jsparticles",
    "xparticles",
    "particles-js",
    "particles-bg",
    "particles-bg-vue",
    "particles-ts",
    "particles.ts",
    "react-particles-js",
    "react",
    "reactjs",
    "vue",
    "vuejs",
    "preact",
    "preactjs",
    "jquery",
    "angularjs",
    "angular",
    "typescript",
    "javascript",
    "animation",
    "web",
    "html5",
    "web-design",
    "webdesign",
    "css",
    "html",
    "css3",
    "animated",
    "background"
  ],
  "author": "Matteo Bruni <matteo.bruni@me.com> (https://www.matteobruni.it)",
  "license": "MIT",
  "files": [
    "**/*"
  ],
  "types": "ng-particles.d.ts",
  "funding": {
    "type": "github",
    "url": "https://github.com/sponsors/matteobruni"
  },
  "peerDependencies": {
    "@angular/common": ">=2.0.0",
    "@angular/core": ">=2.0.0",
<<<<<<< HEAD
    "tsparticles-core": "^2.0.0-alpha.3"
=======
    "tsparticles": "^1.19.1"
>>>>>>> 18502c54
  }
}<|MERGE_RESOLUTION|>--- conflicted
+++ resolved
@@ -1,12 +1,7 @@
 {
   "name": "ng-particles",
-<<<<<<< HEAD
   "version": "3.0.0-alpha.3",
-  "description": "tsParticles official Angular component",
-=======
-  "version": "2.2.1",
   "description": "Official tsParticles Angular Component - Easily create highly customizable particle animations and use them as animated backgrounds for your website. Ready to use components available also for React, Vue.js (2.x and 3.x), Svelte, jQuery, Preact, Inferno.",
->>>>>>> 18502c54
   "homepage": "https://particles.js.org/",
   "repository": {
     "type": "git",
@@ -63,10 +58,6 @@
   "peerDependencies": {
     "@angular/common": ">=2.0.0",
     "@angular/core": ">=2.0.0",
-<<<<<<< HEAD
     "tsparticles-core": "^2.0.0-alpha.3"
-=======
-    "tsparticles": "^1.19.1"
->>>>>>> 18502c54
   }
 }