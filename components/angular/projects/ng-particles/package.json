{
  "name": "ng-particles",
<<<<<<< HEAD
  "version": "3.0.2",
  "description": "Official tsParticles Angular Component - Easily create highly customizable particle animations and use them as animated backgrounds for your website. Ready to use components available also for Web Components, React, Vue.js (2.x and 3.x), Svelte, jQuery, Preact, Riot.js, Solid.js, Inferno.",
=======
  "version": "2.42.1",
  "description": "Official tsParticles Angular Component - Easily create highly customizable particle, confetti and fireworks animations and use them as animated backgrounds for your website. Ready to use components available also for Web Components, React, Vue.js (2.x and 3.x), Svelte, jQuery, Preact, Riot.js, Solid.js, Inferno.",
>>>>>>> 1e73a509
  "homepage": "https://particles.js.org/",
  "repository": {
    "type": "git",
    "url": "git+https://github.com/matteobruni/tsparticles.git",
    "directory": "components/angular"
  },
  "keywords": [
    "tsparticles",
    "particles.js",
    "particlesjs",
    "particles",
    "particle",
    "canvas",
    "jsparticles",
    "xparticles",
    "particles-js",
    "particles-bg",
    "particles-bg-vue",
    "particles-ts",
    "particles.ts",
    "react-particles-js",
    "react-particles.js",
    "react-particles",
    "react",
    "reactjs",
    "vue-particles",
    "ngx-particles",
    "angular-particles",
    "particleground",
    "vue",
    "vuejs",
    "preact",
    "preactjs",
    "jquery",
    "angularjs",
    "angular",
    "typescript",
    "javascript",
    "animation",
    "web",
    "html5",
    "web-design",
    "webdesign",
    "css",
    "html",
    "css3",
    "animated",
    "background",
    "confetti",
    "canvas",
    "fireworks",
    "fireworks-js",
    "confetti-js",
    "confettijs",
    "fireworksjs",
    "canvas-confetti"
  ],
  "author": "Matteo Bruni <matteo.bruni@me.com>",
  "license": "MIT",
  "files": [
    "**/*"
  ],
  "types": "ng-particles.d.ts",
  "funding": [
    {
      "type": "github",
      "url": "https://github.com/sponsors/matteobruni"
    },
    {
      "type": "buymeacoffee",
      "url": "https://www.buymeacoffee.com/matteobruni"
    }
  ],
  "peerDependencies": {
    "@angular/common": ">=2.0.0",
    "@angular/core": ">=2.0.0",
    "tsparticles-engine": "^2.0.2"
  },
  "dependencies": {
    "tslib": "^2.3.0"
  }
}<|MERGE_RESOLUTION|>--- conflicted
+++ resolved
@@ -1,12 +1,7 @@
 {
   "name": "ng-particles",
-<<<<<<< HEAD
-  "version": "3.0.2",
-  "description": "Official tsParticles Angular Component - Easily create highly customizable particle animations and use them as animated backgrounds for your website. Ready to use components available also for Web Components, React, Vue.js (2.x and 3.x), Svelte, jQuery, Preact, Riot.js, Solid.js, Inferno.",
-=======
-  "version": "2.42.1",
+"version": "3.0.2",
   "description": "Official tsParticles Angular Component - Easily create highly customizable particle, confetti and fireworks animations and use them as animated backgrounds for your website. Ready to use components available also for Web Components, React, Vue.js (2.x and 3.x), Svelte, jQuery, Preact, Riot.js, Solid.js, Inferno.",
->>>>>>> 1e73a509
   "homepage": "https://particles.js.org/",
   "repository": {
     "type": "git",
