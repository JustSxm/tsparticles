--- conflicted
+++ resolved
@@ -58,10 +58,6 @@
   "peerDependencies": {
     "@angular/common": ">=2.0.0",
     "@angular/core": ">=2.0.0",
-<<<<<<< HEAD
-    "tsparticles": "workspace:^1.18.8"
-=======
-    "tsparticles": "^1.18.9"
->>>>>>> a2434cd9
+    "tsparticles": "workspace:^1.18.9"
   }
 }