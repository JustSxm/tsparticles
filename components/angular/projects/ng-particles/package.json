{
  "name": "ng-particles",
<<<<<<< HEAD
  "version": "3.0.0-beta.5",
=======
  "version": "2.22.3",
>>>>>>> e5a9fe39
  "description": "Official tsParticles Angular Component - Easily create highly customizable particle animations and use them as animated backgrounds for your website. Ready to use components available also for Web Components, React, Vue.js (2.x and 3.x), Svelte, jQuery, Preact, Riot.js, Solid.js, Inferno.",
  "homepage": "https://particles.js.org/",
  "repository": {
    "type": "git",
    "url": "git+https://github.com/matteobruni/tsparticles.git",
    "directory": "components/angular"
  },
  "keywords": [
    "tsparticles",
    "particles.js",
    "particlesjs",
    "particles",
    "particle",
    "canvas",
    "jsparticles",
    "xparticles",
    "particles-js",
    "particles-bg",
    "particles-bg-vue",
    "particles-ts",
    "particles.ts",
    "react-particles-js",
    "react",
    "reactjs",
    "vue",
    "vuejs",
    "preact",
    "preactjs",
    "jquery",
    "angularjs",
    "angular",
    "typescript",
    "javascript",
    "animation",
    "web",
    "html5",
    "web-design",
    "webdesign",
    "css",
    "html",
    "css3",
    "animated",
    "background"
  ],
  "author": "Matteo Bruni <matteo.bruni@me.com>",
  "license": "MIT",
  "files": [
    "**/*"
  ],
  "types": "ng-particles.d.ts",
  "funding": [
    {
      "type": "github",
      "url": "https://github.com/sponsors/matteobruni"
    },
    {
      "type": "buymeacoffee",
      "url": "https://www.buymeacoffee.com/matteobruni"
    }
  ],
  "peerDependencies": {
<<<<<<< HEAD
    "@angular/common": ">=13.0.0",
    "@angular/core": ">=13.0.0",
    "tsparticles-engine": "^2.0.0-beta.4"
  },
  "dependencies": {
    "tslib": "^2.3.0"
=======
    "@angular/common": ">=2.0.0",
    "@angular/core": ">=2.0.0",
    "tsparticles": "^1.39.3"
>>>>>>> e5a9fe39
  }
}<|MERGE_RESOLUTION|>--- conflicted
+++ resolved
@@ -1,10 +1,6 @@
 {
   "name": "ng-particles",
-<<<<<<< HEAD
   "version": "3.0.0-beta.5",
-=======
-  "version": "2.22.3",
->>>>>>> e5a9fe39
   "description": "Official tsParticles Angular Component - Easily create highly customizable particle animations and use them as animated backgrounds for your website. Ready to use components available also for Web Components, React, Vue.js (2.x and 3.x), Svelte, jQuery, Preact, Riot.js, Solid.js, Inferno.",
   "homepage": "https://particles.js.org/",
   "repository": {
@@ -66,17 +62,11 @@
     }
   ],
   "peerDependencies": {
-<<<<<<< HEAD
     "@angular/common": ">=13.0.0",
     "@angular/core": ">=13.0.0",
     "tsparticles-engine": "^2.0.0-beta.4"
   },
   "dependencies": {
     "tslib": "^2.3.0"
-=======
-    "@angular/common": ">=2.0.0",
-    "@angular/core": ">=2.0.0",
-    "tsparticles": "^1.39.3"
->>>>>>> e5a9fe39
   }
 }