--- conflicted
+++ resolved
@@ -58,10 +58,6 @@
   "peerDependencies": {
     "@angular/common": ">=2.0.0",
     "@angular/core": ">=2.0.0",
-<<<<<<< HEAD
-    "tsparticles-engine": "^1.35.0"
-=======
-    "tsparticles": "^1.35.1"
->>>>>>> 78ddbf3a
+    "tsparticles-engine": "^1.35.1"
   }
 }