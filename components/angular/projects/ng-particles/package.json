{
  "name": "ng-particles",
<<<<<<< HEAD
  "version": "3.0.0-beta.1",
=======
  "version": "2.18.4",
>>>>>>> 4afb339b
  "description": "Official tsParticles Angular Component - Easily create highly customizable particle animations and use them as animated backgrounds for your website. Ready to use components available also for Web Components, React, Vue.js (2.x and 3.x), Svelte, jQuery, Preact, Riot.js, Solid.js, Inferno.",
  "homepage": "https://particles.js.org/",
  "repository": {
    "type": "git",
    "url": "git+https://github.com/matteobruni/tsparticles.git",
    "directory": "components/angular"
  },
  "keywords": [
    "tsparticles",
    "particles.js",
    "particlesjs",
    "particles",
    "particle",
    "canvas",
    "jsparticles",
    "xparticles",
    "particles-js",
    "particles-bg",
    "particles-bg-vue",
    "particles-ts",
    "particles.ts",
    "react-particles-js",
    "react",
    "reactjs",
    "vue",
    "vuejs",
    "preact",
    "preactjs",
    "jquery",
    "angularjs",
    "angular",
    "typescript",
    "javascript",
    "animation",
    "web",
    "html5",
    "web-design",
    "webdesign",
    "css",
    "html",
    "css3",
    "animated",
    "background"
  ],
  "author": "Matteo Bruni <matteo.bruni@me.com>",
  "license": "MIT",
  "files": [
    "**/*"
  ],
  "types": "ng-particles.d.ts",
  "funding": {
    "type": "github",
    "url": "https://github.com/sponsors/matteobruni"
  },
  "peerDependencies": {
    "@angular/common": ">=2.0.0",
    "@angular/core": ">=2.0.0",
<<<<<<< HEAD
    "tsparticles-engine": "^1.35.3"
=======
    "tsparticles": "^1.35.4"
>>>>>>> 4afb339b
  }
}<|MERGE_RESOLUTION|>--- conflicted
+++ resolved
@@ -1,10 +1,6 @@
 {
   "name": "ng-particles",
-<<<<<<< HEAD
   "version": "3.0.0-beta.1",
-=======
-  "version": "2.18.4",
->>>>>>> 4afb339b
   "description": "Official tsParticles Angular Component - Easily create highly customizable particle animations and use them as animated backgrounds for your website. Ready to use components available also for Web Components, React, Vue.js (2.x and 3.x), Svelte, jQuery, Preact, Riot.js, Solid.js, Inferno.",
   "homepage": "https://particles.js.org/",
   "repository": {
@@ -62,10 +58,6 @@
   "peerDependencies": {
     "@angular/common": ">=2.0.0",
     "@angular/core": ">=2.0.0",
-<<<<<<< HEAD
-    "tsparticles-engine": "^1.35.3"
-=======
-    "tsparticles": "^1.35.4"
->>>>>>> 4afb339b
+    "tsparticles-engine": "^2.0.0-beta.0"
   }
 }