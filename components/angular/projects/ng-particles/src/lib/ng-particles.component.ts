--- conflicted
+++ resolved
@@ -6,11 +6,7 @@
 @Component({
     selector: 'Particles',
     template: `
-<<<<<<< HEAD
       <div [id]="id"></div> `,
-=======
-      <div [id]="id"></div>`,
->>>>>>> 1cadb2e5
     styles: []
 })
 export class NgParticlesComponent implements AfterViewInit {
