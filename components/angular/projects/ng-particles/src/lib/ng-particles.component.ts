--- conflicted
+++ resolved
@@ -1,8 +1,3 @@
-<<<<<<< HEAD
-import { AfterViewInit, Component, EventEmitter, Input, Output } from '@angular/core';
-import { tsParticles } from 'tsparticles-engine';
-import type { Container, Engine } from 'tsparticles-engine';
-=======
 import {
   AfterViewInit,
   Component,
@@ -16,10 +11,9 @@
 import { isPlatformServer } from '@angular/common';
 import { EMPTY, from, mergeMap, Subject, takeUntil } from 'rxjs';
 
-import { tsParticles } from 'tsparticles';
-import type { Container, Engine } from 'tsparticles';
+import { tsParticles } from 'tsparticles-engine';
+import type { Container, Engine } from 'tsparticles-engine';
 
->>>>>>> 22cfbae6
 import { IParticlesProps } from './ng-particles.module';
 
 @Component({
