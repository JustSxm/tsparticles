--- conflicted
+++ resolved
@@ -10,11 +10,6 @@
 
 type IParticlesParams = IParticlesProps
 
-<<<<<<< HEAD
-export * from "tsparticles-engine";
-
-=======
->>>>>>> b5e2f6c0
 export { ISourceOptions, IParticlesProps, ParticlesProps, IParticlesParams };
 
 type Particles = ComponentClass<IParticlesProps, IParticlesState>;
