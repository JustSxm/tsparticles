--- conflicted
+++ resolved
@@ -9,21 +9,13 @@
 ## Installation
 
 ```shell
-<<<<<<< HEAD
-$ npm install react-tsparticles react
-=======
 npm install react-tsparticles
->>>>>>> d7ae9d95
 ```
 
 or
 
 ```shell
-<<<<<<< HEAD
-$ yarn add react-tsparticles react
-=======
 yarn add react-tsparticles
->>>>>>> d7ae9d95
 ```
 
 #### create-react-app
