<template>
  <div :id="id"></div>
</template>

<script lang="ts">
import { Component, Prop } from "vue-property-decorator";
<<<<<<< HEAD
import { Main, tsParticles } from "tsparticles-core";
import type { Container, ISourceOptions } from "tsparticles-core";
=======
import { Main, tsParticles } from "tsparticles";
import type { Container, ISourceOptions } from "tsparticles";
>>>>>>> 7c377ae8
import Vue from "vue";

export type IParticlesProps = ISourceOptions;
export type IParticlesParams = IParticlesProps;

@Component
export default class Particles extends Vue {
  @Prop({ required: true }) private id!: string;
  @Prop() private options?: IParticlesProps;
  @Prop() private url?: string;
  @Prop() private particlesLoaded?: (container: Container) => void;
  @Prop() private particlesInit?: (tsParticles: Main) => void;
  private container?: Container;

  private mounted(): void {
    this.$nextTick(() => {
      if (!this.id) {
        throw new Error("Prop 'id' is required!")
      }

      tsParticles.init();

      if (this.particlesInit) {
        this.particlesInit(tsParticles);
      }

      const cb = (container?: Container) => {
        this.container = container;

        if (this.container && this.particlesLoaded) {
          this.particlesLoaded(this.container);
        }
      };

      if (this.url) {
        tsParticles.loadJSON(this.id, this.url).then(cb);
      } else {
        tsParticles.load(this.id, this.options ?? {}).then(cb);
      }
    });
  }

  private beforeDestroy(): void {
    this.container?.destroy();
  }
}
</script><|MERGE_RESOLUTION|>--- conflicted
+++ resolved
@@ -4,13 +4,8 @@
 
 <script lang="ts">
 import { Component, Prop } from "vue-property-decorator";
-<<<<<<< HEAD
 import { Main, tsParticles } from "tsparticles-core";
 import type { Container, ISourceOptions } from "tsparticles-core";
-=======
-import { Main, tsParticles } from "tsparticles";
-import type { Container, ISourceOptions } from "tsparticles";
->>>>>>> 7c377ae8
 import Vue from "vue";
 
 export type IParticlesProps = ISourceOptions;
