{
  "name": "particles.vue",
  "description": "tsParticles official Vue plugin.",
  "version": "2.1.0-alpha.2",
  "scripts": {
    "clean": "rm -rf dist/*",
    "build": "npm run clean && yarn rollup --config rollup.config.js",
    "prepare": "yarn build"
  },
  "keywords": [
    "tsparticles",
    "particles.js",
    "particlesjs",
    "particles",
    "particle",
    "canvas",
    "jsparticles",
    "xparticles",
    "particles-js",
    "particles-bg",
    "particles-bg-vue",
    "particles-ts",
    "particles.ts",
    "react-particles-js",
    "react",
    "reactjs",
    "vue",
    "vuejs",
    "preact",
    "preactjs",
    "jquery",
    "angularjs",
    "angular",
    "typescript",
    "javascript",
    "animation",
    "web",
    "html5",
    "web-design",
    "webdesign",
    "css",
    "html",
    "css3",
    "animated",
    "background"
  ],
  "main": "dist/particles.vue.js",
  "module": "dist/particles.vue.js",
  "unpkg": "dist/particles.vue.min.js",
  "jsdelivr": "dist/particles.vue.min.js",
  "repository": {
    "url": "https://github.com/matteobruni/tsparticles",
    "type": "git",
    "directory": "components/vue"
  },
  "author": "Matteo Bruni",
  "license": "MIT",
  "files": [
    "dist"
  ],
  "bugs": {
    "url": "https://github.com/matteobruni/tsparticles/issues"
  },
  "homepage": "https://particles.matteobruni.it",
  "funding": {
    "type": "github",
    "url": "https://github.com/sponsors/matteobruni"
  },
  "dependencies": {
    "tsparticles": "^1.18.0-alpha.2",
    "vue": "^2.6.11",
    "vue-class-component": "^7.2.5",
    "vue-property-decorator": "^9.0.0"
  },
  "devDependencies": {
    "@babel/core": "^7.11.1",
    "@babel/plugin-proposal-class-properties": "^7.10.4",
    "@babel/plugin-proposal-decorators": "^7.10.5",
    "@rollup/plugin-node-resolve": "^8.4.0",
    "@rollup/plugin-replace": "^2.3.3",
    "@vue/cli-plugin-babel": "~4.4.6",
    "@vue/cli-plugin-typescript": "~4.4.6",
    "@vue/cli-service": "~4.4.6",
<<<<<<< HEAD
    "rollup": "^2.23.0",
    "rollup-plugin-terser": "^7.0.0",
=======
    "rollup": "^2.23.1",
    "rollup-plugin-terser": "^6.1.0",
>>>>>>> 079a262f
    "rollup-plugin-typescript": "^1.0.1",
    "rollup-plugin-typescript2": "^0.27.1",
    "rollup-plugin-vue": "^5.1.9",
    "typescript": "^3.9.7",
    "vue-template-compiler": "^2.6.11"
  }
}<|MERGE_RESOLUTION|>--- conflicted
+++ resolved
@@ -81,13 +81,8 @@
     "@vue/cli-plugin-babel": "~4.4.6",
     "@vue/cli-plugin-typescript": "~4.4.6",
     "@vue/cli-service": "~4.4.6",
-<<<<<<< HEAD
-    "rollup": "^2.23.0",
+    "rollup": "^2.23.1",
     "rollup-plugin-terser": "^7.0.0",
-=======
-    "rollup": "^2.23.1",
-    "rollup-plugin-terser": "^6.1.0",
->>>>>>> 079a262f
     "rollup-plugin-typescript": "^1.0.1",
     "rollup-plugin-typescript2": "^0.27.1",
     "rollup-plugin-vue": "^5.1.9",
