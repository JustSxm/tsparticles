--- conflicted
+++ resolved
@@ -79,15 +79,9 @@
     "@rollup/plugin-node-resolve": "^9.0.0",
     "@rollup/plugin-replace": "^2.3.3",
     "@vue/cli-plugin-babel": "~4.4.6",
-<<<<<<< HEAD
     "@vue/cli-plugin-typescript": "~4.5.4",
-    "@vue/cli-service": "~4.5.3",
+    "@vue/cli-service": "~4.5.4",
     "rollup": "^2.23.1",
-=======
-    "@vue/cli-plugin-typescript": "~4.5.3",
-    "@vue/cli-service": "~4.5.4",
-    "rollup": "^2.26.4",
->>>>>>> f5493550
     "rollup-plugin-terser": "^7.0.0",
     "rollup-plugin-typescript": "^1.0.1",
     "rollup-plugin-typescript2": "^0.27.2",
