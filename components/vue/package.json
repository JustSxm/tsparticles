{
  "name": "particles.vue",
<<<<<<< HEAD
  "version": "3.0.0-alpha.5",
=======
  "version": "2.6.0",
>>>>>>> ba810732
  "description": "Official tsParticles Vue.js 2.x Component - Easily create highly customizable particle animations and use them as animated backgrounds for your website. Ready to use components available also for React, Vue.js 3.x, Angular, Svelte, jQuery, Preact, Inferno.",
  "scripts": {
    "clean": "rm -rf dist/*",
    "build": "yarn clean && rollup --config rollup.config.js",
    "prepack": "yarn build"
  },
  "keywords": [
    "tsparticles",
    "particles.js",
    "particlesjs",
    "particles",
    "particle",
    "canvas",
    "jsparticles",
    "xparticles",
    "particles-js",
    "particles-bg",
    "particles-bg-vue",
    "particles-ts",
    "particles.ts",
    "react-particles-js",
    "react",
    "reactjs",
    "vue",
    "vuejs",
    "preact",
    "preactjs",
    "jquery",
    "angularjs",
    "angular",
    "typescript",
    "javascript",
    "animation",
    "web",
    "html5",
    "web-design",
    "webdesign",
    "css",
    "html",
    "css3",
    "animated",
    "background"
  ],
  "main": "dist/particles.vue.js",
  "module": "dist/particles.vue.js",
  "unpkg": "dist/particles.vue.min.js",
  "jsdelivr": "dist/particles.vue.min.js",
  "repository": {
    "url": "https://github.com/matteobruni/tsparticles",
    "type": "git",
    "directory": "components/vue"
  },
  "author": "Matteo Bruni",
  "license": "MIT",
  "files": [
    "dist"
  ],
  "bugs": {
    "url": "https://github.com/matteobruni/tsparticles/issues"
  },
  "homepage": "https://particles.js.org",
  "funding": {
    "type": "github",
    "url": "https://github.com/sponsors/matteobruni"
  },
  "dependencies": {
<<<<<<< HEAD
    "tslib": "^2.1.0",
    "tsparticles-engine": "^2.0.0-alpha.5",
    "vue": ">=2 && <3",
=======
    "tslib": "^2.0.3",
    "tsparticles": "^1.23.0",
    "vue": "<3",
>>>>>>> ba810732
    "vue-class-component": "<8",
    "vue-property-decorator": "^9.1.2"
  },
  "devDependencies": {
<<<<<<< HEAD
    "@babel/core": "^7.12.13",
    "@babel/plugin-proposal-class-properties": "^7.12.13",
    "@babel/plugin-proposal-decorators": "^7.12.13",
    "@rollup/plugin-node-resolve": "^11.1.1",
    "@rollup/plugin-replace": "^2.3.4",
    "@vue/cli-plugin-babel": "~4.5.11",
    "@vue/cli-plugin-typescript": "~4.5.11",
    "@vue/cli-service": "~4.5.11",
    "postcss": "^8.2.5",
=======
    "@babel/core": "^7.12.3",
    "@babel/plugin-proposal-class-properties": "^7.12.1",
    "@babel/plugin-proposal-decorators": "^7.12.1",
    "@rollup/plugin-node-resolve": "^9.0.0",
    "@rollup/plugin-replace": "^2.3.3",
    "@vue/cli-plugin-babel": "~4.5.8",
    "@vue/cli-plugin-typescript": "~4.5.8",
    "@vue/cli-service": "~4.5.8",
    "is-svg": "^4.3.1",
    "postcss": "^8.1.2",
>>>>>>> ba810732
    "pug": "^3.0.2",
    "rollup": "^2.38.5",
    "rollup-plugin-terser": "^7.0.2",
    "rollup-plugin-typescript": "^1.0.1",
    "rollup-plugin-typescript2": "^0.29.0",
    "rollup-plugin-vue": "<6",
    "ssri": "^8.0.1",
    "typescript": "^4.2.3",
    "vue-template-compiler": "^2.6.12"
  }
}<|MERGE_RESOLUTION|>--- conflicted
+++ resolved
@@ -1,10 +1,6 @@
 {
   "name": "particles.vue",
-<<<<<<< HEAD
   "version": "3.0.0-alpha.5",
-=======
-  "version": "2.6.0",
->>>>>>> ba810732
   "description": "Official tsParticles Vue.js 2.x Component - Easily create highly customizable particle animations and use them as animated backgrounds for your website. Ready to use components available also for React, Vue.js 3.x, Angular, Svelte, jQuery, Preact, Inferno.",
   "scripts": {
     "clean": "rm -rf dist/*",
@@ -71,20 +67,13 @@
     "url": "https://github.com/sponsors/matteobruni"
   },
   "dependencies": {
-<<<<<<< HEAD
     "tslib": "^2.1.0",
     "tsparticles-engine": "^2.0.0-alpha.5",
     "vue": ">=2 && <3",
-=======
-    "tslib": "^2.0.3",
-    "tsparticles": "^1.23.0",
-    "vue": "<3",
->>>>>>> ba810732
     "vue-class-component": "<8",
     "vue-property-decorator": "^9.1.2"
   },
   "devDependencies": {
-<<<<<<< HEAD
     "@babel/core": "^7.12.13",
     "@babel/plugin-proposal-class-properties": "^7.12.13",
     "@babel/plugin-proposal-decorators": "^7.12.13",
@@ -94,18 +83,6 @@
     "@vue/cli-plugin-typescript": "~4.5.11",
     "@vue/cli-service": "~4.5.11",
     "postcss": "^8.2.5",
-=======
-    "@babel/core": "^7.12.3",
-    "@babel/plugin-proposal-class-properties": "^7.12.1",
-    "@babel/plugin-proposal-decorators": "^7.12.1",
-    "@rollup/plugin-node-resolve": "^9.0.0",
-    "@rollup/plugin-replace": "^2.3.3",
-    "@vue/cli-plugin-babel": "~4.5.8",
-    "@vue/cli-plugin-typescript": "~4.5.8",
-    "@vue/cli-service": "~4.5.8",
-    "is-svg": "^4.3.1",
-    "postcss": "^8.1.2",
->>>>>>> ba810732
     "pug": "^3.0.2",
     "rollup": "^2.38.5",
     "rollup-plugin-terser": "^7.0.2",
