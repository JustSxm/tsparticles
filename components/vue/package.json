--- conflicted
+++ resolved
@@ -1,10 +1,6 @@
 {
   "name": "particles.vue",
-<<<<<<< HEAD
   "version": "3.0.0-beta.4",
-=======
-  "version": "2.22.3",
->>>>>>> e5a9fe39
   "description": "Official tsParticles Vue.js 2.x Component - Easily create highly customizable particle animations and use them as animated backgrounds for your website. Ready to use components available also for Web Components, React, Vue.js 3.x, Angular, Svelte, jQuery, Preact, Riot.js, Solid.js, Inferno.",
   "scripts": {
     "clean": "rm -rf dist/*",
@@ -80,11 +76,7 @@
     "vue": "<3"
   },
   "dependencies": {
-<<<<<<< HEAD
     "tsparticles-engine": "^2.0.0-beta.4",
-=======
-    "tsparticles": "^1.39.3",
->>>>>>> e5a9fe39
     "vue-class-component": "<8",
     "vue-property-decorator": "<10"
   },
