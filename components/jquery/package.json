--- conflicted
+++ resolved
@@ -83,18 +83,7 @@
     "tsparticles-engine": "^2.0.0-beta.4"
   },
   "devDependencies": {
-<<<<<<< HEAD
     "@babel/core": "^7.15.0",
-    "@babel/preset-env": "^7.15.0",
-    "@types/jquery": "^3.5.6",
-    "@types/node": "^17.0.0",
-    "@types/webpack-env": "^1.16.2",
-    "@typescript-eslint/eslint-plugin": "^5.0.0",
-    "@typescript-eslint/parser": "^5.0.0",
-    "babel-preset-env": "^1.7.0",
-    "eslint": "^8.0.0",
-=======
-    "@babel/core": "^7.17.2",
     "@babel/preset-env": "^7.16.11",
     "@types/jquery": "^3.5.13",
     "@types/node": "^17.0.17",
@@ -103,7 +92,6 @@
     "@typescript-eslint/parser": "^5.11.0",
     "babel-preset-env": "^1.7.0",
     "eslint": "^8.9.0",
->>>>>>> 64145ee7
     "eslint-config-prettier": "^8.3.0",
     "jquery": "^3.6.0",
     "prettier": "^2.5.1",
