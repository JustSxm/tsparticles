--- conflicted
+++ resolved
@@ -72,11 +72,7 @@
   },
   "dependencies": {
     "jquery": "^3.5.1",
-<<<<<<< HEAD
-    "tsparticles": "workspace:^1.18.10"
-=======
-    "tsparticles": "^1.18.11"
->>>>>>> a1ace8a4
+    "tsparticles": "workspace:^1.18.11"
   },
   "devDependencies": {
     "@babel/core": "^7.12.3",
