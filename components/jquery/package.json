--- conflicted
+++ resolved
@@ -1,12 +1,7 @@
 {
   "name": "jquery-particles",
-<<<<<<< HEAD
   "version": "2.0.0-alpha.6",
-  "description": "Official tsParticles jQuery Plugin - Easily create highly customizable particle animations and use them as animated backgrounds for your website. Ready to use components available also for React, Vue.js (2.x and 3.x), Angular, Svelte, Preact, Inferno.",
-=======
-  "version": "1.26.2",
   "description": "Official tsParticles jQuery Plugin - Easily create highly customizable particle animations and use them as animated backgrounds for your website. Ready to use components available also for React, Vue.js (2.x and 3.x), Angular, Svelte, Preact, Riot.js, Inferno.",
->>>>>>> ab17f8da
   "main": "dist/jquery.particles.min.js",
   "scripts": {
     "prettify:src": "prettier --write ./src/",
@@ -79,11 +74,7 @@
   },
   "dependencies": {
     "jquery": ">=1",
-<<<<<<< HEAD
     "tsparticles-engine": "^2.0.0-alpha.6"
-=======
-    "tsparticles": "^1.26.2"
->>>>>>> ab17f8da
   },
   "devDependencies": {
     "@babel/core": "^7.13.14",
