--- conflicted
+++ resolved
@@ -1,12 +1,7 @@
 {
   "name": "jquery-particles",
-<<<<<<< HEAD
   "version": "2.0.0-alpha.7",
   "description": "Official tsParticles jQuery Plugin - Easily create highly customizable particle animations and use them as animated backgrounds for your website. Ready to use components available also for React, Vue.js (2.x and 3.x), Angular, Svelte, Preact, Riot.js, Inferno.",
-=======
-  "version": "1.28.0",
-  "description": "Official tsParticles jQuery Plugin - Easily create highly customizable particle animations and use them as animated backgrounds for your website. Ready to use components available also for Web Components, React, Vue.js (2.x and 3.x), Angular, Svelte, Preact, Riot.js, Inferno.",
->>>>>>> 8d6b6253
   "main": "dist/jquery.particles.min.js",
   "scripts": {
     "prettify:src": "prettier --write ./src",
@@ -77,16 +72,9 @@
     "type": "github",
     "url": "https://github.com/sponsors/matteobruni"
   },
-  "peerDependencies": {
-    "jquery": ">=1"
-  },
   "dependencies": {
-<<<<<<< HEAD
     "jquery": ">=1",
     "tsparticles-engine": "^2.0.0-alpha.7"
-=======
-    "tsparticles": "^1.28.0"
->>>>>>> 8d6b6253
   },
   "devDependencies": {
     "@babel/core": "^7.14.5",
@@ -97,20 +85,12 @@
     "@typescript-eslint/eslint-plugin": "^4.26.1",
     "@typescript-eslint/parser": "^4.26.1",
     "babel-preset-env": "^1.7.0",
-<<<<<<< HEAD
     "downlevel-dts": "^0.7.0",
     "eslint": "^7.26.0",
     "eslint-config-prettier": "^8.3.0",
     "prettier": "^2.3.0",
     "rimraf": "^3.0.2",
     "rollup": "^2.47.0",
-=======
-    "eslint": "^7.28.0",
-    "eslint-config-prettier": "^8.3.0",
-    "jquery": "^3.6.0",
-    "prettier": "^2.3.1",
-    "rollup": "^2.51.1",
->>>>>>> 8d6b6253
     "rollup-plugin-babel": "^4.4.0",
     "rollup-plugin-sourcemaps": "^0.6.3",
     "typescript": "^4.3.2",
