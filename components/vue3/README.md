--- conflicted
+++ resolved
@@ -48,34 +48,6 @@
     <div id="app">
         <Particles
                 id="tsparticles"
-<<<<<<< HEAD
-                :options="{
-            background: {
-                color: {
-                    value: '#0d47a1'
-                }
-            },
-            fpsLimit: 60,
-            interactivity: {
-                detectsOn: 'canvas',
-                events: {
-                    onClick: {
-                        enable: true,
-                        mode: 'push'
-                    },
-                    onHover: {
-                        enable: true,
-                        mode: 'repulse'
-                    },
-                    resize: true
-                },
-                modes: {
-                    bubble: {
-                        distance: 400,
-                        duration: 2,
-                        opacity: 0.8,
-                        size: 40
-=======
                 :particlesInit="particlesInit"
                 :particlesLoaded="particlesLoaded"
                 url="http://foo.bar/particles.json"
@@ -90,7 +62,6 @@
                         color: {
                             value: '#0d47a1'
                         }
->>>>>>> 7c377ae8
                     },
                     fpsLimit: 60,
                     interactivity: {
@@ -162,26 +133,8 @@
                             value: 5
                         }
                     },
-<<<<<<< HEAD
-                    value: 80
-                },
-                opacity: {
-                    value: 0.5
-                },
-                shape: {
-                    type: 'circle'
-                },
-                size: {
-                    random: true,
-                    value: 5
-                }
-            },
-            detectRetina: true
-        }"
-=======
                     detectRetina: true
                 }"
->>>>>>> 7c377ae8
         />
     </div>
 </template>
