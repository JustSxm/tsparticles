{
  "name": "particles.vue3",
<<<<<<< HEAD
  "version": "2.0.0-alpha.7",
  "description": "Official tsParticles Vue.js 3.x Component - Easily create highly customizable particle animations and use them as animated backgrounds for your website. Ready to use components available also for React, Vue.js 2.x, Angular, Svelte, jQuery, Preact, Riot.js, Inferno.",
=======
  "version": "1.11.1",
  "description": "Official tsParticles Vue.js 3.x Component - Easily create highly customizable particle animations and use them as animated backgrounds for your website. Ready to use components available also for Web Components, React, Vue.js 2.x, Angular, Svelte, jQuery, Preact, Riot.js, Inferno.",
>>>>>>> 3160d713
  "scripts": {
    "clean": "rm -rf dist/*",
    "build": "yarn clean && rollup --config rollup.config.js",
    "prepack": "yarn build"
  },
  "keywords": [
    "tsparticles",
    "particles.js",
    "particlesjs",
    "particles",
    "particle",
    "canvas",
    "jsparticles",
    "xparticles",
    "particles-js",
    "particles-bg",
    "particles-bg-vue",
    "particles-ts",
    "particles.ts",
    "react-particles-js",
    "react",
    "reactjs",
    "vue",
    "vuejs",
    "preact",
    "preactjs",
    "jquery",
    "angularjs",
    "angular",
    "typescript",
    "javascript",
    "animation",
    "web",
    "html5",
    "web-design",
    "webdesign",
    "css",
    "html",
    "css3",
    "animated",
    "background"
  ],
  "main": "dist/particles.vue.js",
  "module": "dist/particles.vue.js",
  "unpkg": "dist/particles.vue.min.js",
  "jsdelivr": "dist/particles.vue.min.js",
  "repository": {
    "url": "https://github.com/matteobruni/tsparticles",
    "type": "git",
    "directory": "components/vue3"
  },
  "author": "Matteo Bruni",
  "license": "MIT",
  "files": [
    "dist"
  ],
  "bugs": {
    "url": "https://github.com/matteobruni/tsparticles/issues"
  },
  "homepage": "https://particles.js.org",
  "funding": {
    "type": "github",
    "url": "https://github.com/sponsors/matteobruni"
  },
  "peerDependencies": {
    "vue": ">=3"
  },
  "dependencies": {
    "core-js": "^3.14.0",
<<<<<<< HEAD
    "tsparticles-engine": "^2.0.0-alpha.7",
=======
    "tsparticles": "^1.28.1",
>>>>>>> 3160d713
    "vue-class-component": "^8.0.0-rc.1"
  },
  "devDependencies": {
    "@babel/core": "^7.14.5",
    "@babel/plugin-proposal-class-properties": "^7.14.5",
    "@babel/plugin-proposal-decorators": "^7.14.5",
    "@rollup/plugin-node-resolve": "^13.0.0",
    "@rollup/plugin-replace": "^2.4.2",
    "@typescript-eslint/eslint-plugin": "^4.26.1",
    "@typescript-eslint/parser": "^4.26.1",
    "@vue/cli-plugin-babel": "~5.0.0-beta.2",
    "@vue/cli-plugin-eslint": "~5.0.0-beta.2",
    "@vue/cli-plugin-typescript": "~5.0.0-beta.2",
    "@vue/cli-service": "~5.0.0-beta.2",
    "@vue/compiler-sfc": "^3.1.1",
    "@vue/eslint-config-prettier": "^6.0.0",
    "@vue/eslint-config-typescript": "^7.0.0",
    "eslint": "^7.28.0",
    "eslint-plugin-prettier": "^3.4.0",
    "eslint-plugin-vue": "^7.11.1",
    "is-svg": "^4.3.1",
    "prettier": "^2.3.1",
    "rollup": "^2.51.2",
    "rollup-plugin-terser": "^7.0.2",
    "rollup-plugin-typescript": "^1.0.1",
    "rollup-plugin-typescript2": "^0.30.0",
    "rollup-plugin-vue": "^6.0.0",
    "ssri": "^8.0.1",
    "typescript": "~4.3.2",
    "vue": "^3.1.1",
    "vue-template-compiler": "^2.6.14"
  }
}<|MERGE_RESOLUTION|>--- conflicted
+++ resolved
@@ -1,12 +1,7 @@
 {
   "name": "particles.vue3",
-<<<<<<< HEAD
   "version": "2.0.0-alpha.7",
-  "description": "Official tsParticles Vue.js 3.x Component - Easily create highly customizable particle animations and use them as animated backgrounds for your website. Ready to use components available also for React, Vue.js 2.x, Angular, Svelte, jQuery, Preact, Riot.js, Inferno.",
-=======
-  "version": "1.11.1",
   "description": "Official tsParticles Vue.js 3.x Component - Easily create highly customizable particle animations and use them as animated backgrounds for your website. Ready to use components available also for Web Components, React, Vue.js 2.x, Angular, Svelte, jQuery, Preact, Riot.js, Inferno.",
->>>>>>> 3160d713
   "scripts": {
     "clean": "rm -rf dist/*",
     "build": "yarn clean && rollup --config rollup.config.js",
@@ -76,11 +71,7 @@
   },
   "dependencies": {
     "core-js": "^3.14.0",
-<<<<<<< HEAD
     "tsparticles-engine": "^2.0.0-alpha.7",
-=======
-    "tsparticles": "^1.28.1",
->>>>>>> 3160d713
     "vue-class-component": "^8.0.0-rc.1"
   },
   "devDependencies": {
