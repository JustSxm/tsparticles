{
  "name": "particles.vue3",
<<<<<<< HEAD
  "version": "2.0.0-alpha.7",
  "description": "Official tsParticles Vue.js 3.x Component - Easily create highly customizable particle animations and use them as animated backgrounds for your website. Ready to use components available also for React, Vue.js 2.x, Angular, Svelte, jQuery, Preact, Riot.js, Inferno.",
=======
  "version": "1.11.0",
  "description": "Official tsParticles Vue.js 3.x Component - Easily create highly customizable particle animations and use them as animated backgrounds for your website. Ready to use components available also for Web Components, React, Vue.js 2.x, Angular, Svelte, jQuery, Preact, Riot.js, Inferno.",
>>>>>>> 8d6b6253
  "scripts": {
    "clean": "rm -rf dist/*",
    "build": "yarn clean && rollup --config rollup.config.js",
    "prepack": "yarn build"
  },
  "keywords": [
    "tsparticles",
    "particles.js",
    "particlesjs",
    "particles",
    "particle",
    "canvas",
    "jsparticles",
    "xparticles",
    "particles-js",
    "particles-bg",
    "particles-bg-vue",
    "particles-ts",
    "particles.ts",
    "react-particles-js",
    "react",
    "reactjs",
    "vue",
    "vuejs",
    "preact",
    "preactjs",
    "jquery",
    "angularjs",
    "angular",
    "typescript",
    "javascript",
    "animation",
    "web",
    "html5",
    "web-design",
    "webdesign",
    "css",
    "html",
    "css3",
    "animated",
    "background"
  ],
  "main": "dist/particles.vue.js",
  "module": "dist/particles.vue.js",
  "unpkg": "dist/particles.vue.min.js",
  "jsdelivr": "dist/particles.vue.min.js",
  "repository": {
    "url": "https://github.com/matteobruni/tsparticles",
    "type": "git",
    "directory": "components/vue3"
  },
  "author": "Matteo Bruni",
  "license": "MIT",
  "files": [
    "dist"
  ],
  "bugs": {
    "url": "https://github.com/matteobruni/tsparticles/issues"
  },
  "homepage": "https://particles.js.org",
  "funding": {
    "type": "github",
    "url": "https://github.com/sponsors/matteobruni"
  },
  "peerDependencies": {
    "vue": ">=3"
  },
  "dependencies": {
<<<<<<< HEAD
    "core-js": "^3.12.1",
    "tslib": "^2.2.0",
    "tsparticles-engine": "^2.0.0-alpha.7",
    "vue": ">=3",
=======
    "core-js": "^3.14.0",
    "tsparticles": "^1.28.0",
>>>>>>> 8d6b6253
    "vue-class-component": "^8.0.0-rc.1"
  },
  "devDependencies": {
    "@babel/core": "^7.14.5",
    "@babel/plugin-proposal-class-properties": "^7.14.5",
    "@babel/plugin-proposal-decorators": "^7.14.5",
    "@rollup/plugin-node-resolve": "^13.0.0",
    "@rollup/plugin-replace": "^2.4.2",
    "@typescript-eslint/eslint-plugin": "^4.26.1",
    "@typescript-eslint/parser": "^4.26.1",
    "@vue/cli-plugin-babel": "~5.0.0-beta.2",
    "@vue/cli-plugin-eslint": "~5.0.0-beta.2",
    "@vue/cli-plugin-typescript": "~5.0.0-beta.2",
    "@vue/cli-service": "~5.0.0-beta.2",
    "@vue/compiler-sfc": "^3.1.1",
    "@vue/eslint-config-prettier": "^6.0.0",
    "@vue/eslint-config-typescript": "^7.0.0",
    "eslint": "^7.28.0",
    "eslint-plugin-prettier": "^3.4.0",
    "eslint-plugin-vue": "^7.10.0",
    "is-svg": "^4.3.1",
    "prettier": "^2.3.1",
    "rollup": "^2.51.1",
    "rollup-plugin-terser": "^7.0.2",
    "rollup-plugin-typescript": "^1.0.1",
    "rollup-plugin-typescript2": "^0.30.0",
    "rollup-plugin-vue": "^6.0.0",
    "ssri": "^8.0.1",
    "typescript": "~4.3.2",
    "vue": "^3.1.1",
    "vue-template-compiler": "^2.6.14"
  }
}<|MERGE_RESOLUTION|>--- conflicted
+++ resolved
@@ -1,12 +1,7 @@
 {
   "name": "particles.vue3",
-<<<<<<< HEAD
   "version": "2.0.0-alpha.7",
   "description": "Official tsParticles Vue.js 3.x Component - Easily create highly customizable particle animations and use them as animated backgrounds for your website. Ready to use components available also for React, Vue.js 2.x, Angular, Svelte, jQuery, Preact, Riot.js, Inferno.",
-=======
-  "version": "1.11.0",
-  "description": "Official tsParticles Vue.js 3.x Component - Easily create highly customizable particle animations and use them as animated backgrounds for your website. Ready to use components available also for Web Components, React, Vue.js 2.x, Angular, Svelte, jQuery, Preact, Riot.js, Inferno.",
->>>>>>> 8d6b6253
   "scripts": {
     "clean": "rm -rf dist/*",
     "build": "yarn clean && rollup --config rollup.config.js",
@@ -75,15 +70,10 @@
     "vue": ">=3"
   },
   "dependencies": {
-<<<<<<< HEAD
     "core-js": "^3.12.1",
     "tslib": "^2.2.0",
     "tsparticles-engine": "^2.0.0-alpha.7",
     "vue": ">=3",
-=======
-    "core-js": "^3.14.0",
-    "tsparticles": "^1.28.0",
->>>>>>> 8d6b6253
     "vue-class-component": "^8.0.0-rc.1"
   },
   "devDependencies": {
