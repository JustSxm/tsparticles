--- conflicted
+++ resolved
@@ -5,13 +5,8 @@
 <script lang="ts">
 import { nextTick, PropType } from "vue";
 import { Options, Vue } from "vue-class-component";
-<<<<<<< HEAD
 import { tsParticles } from "tsparticles-core";
 import type { Container, ISourceOptions, Main } from "tsparticles-core";
-=======
-import { tsParticles } from "tsparticles";
-import type { Container, ISourceOptions, Main } from "tsparticles";
->>>>>>> 7c377ae8
 
 export type IParticlesProps = ISourceOptions;
 export type IParticlesParams = IParticlesProps;
