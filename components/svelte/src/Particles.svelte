--- conflicted
+++ resolved
@@ -1,11 +1,7 @@
 <script lang="ts">
     import { afterUpdate, createEventDispatcher } from "svelte";
-<<<<<<< HEAD
+    import type { ISourceOptions } from "tsparticles-engine";
     import { tsParticles } from "tsparticles-engine";
-=======
-    import type { ISourceOptions } from "tsparticles";
-    import { tsParticles } from "tsparticles";
->>>>>>> 2777605a
 
     export let options: ISourceOptions = {};
     export let url = "";
