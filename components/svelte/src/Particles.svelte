<script lang="ts">
<<<<<<< HEAD
    import { afterUpdate, createEventDispatcher } from "svelte";
    import { Container, tsParticles } from "tsparticles-core";

    export let options = {};
    export let url = "";
    export let id = "tsparticles";

    const dispatch = createEventDispatcher();
    const particlesInitEvent = "particlesInit";
    const particlesLoadedEvent = "particlesLoaded";

    let oldId = id;

    afterUpdate(() => {
        tsParticles.init();

        dispatch(particlesInitEvent, tsParticles);

        if (oldId) {
            const oldContainer = tsParticles.dom().find(c => c.id === oldId);

            if (oldContainer) {
                oldContainer.destroy();
            }
        }

        if (id) {
            const cb = (container) => {
                dispatch(particlesLoadedEvent, {
                    particles: container
                });

                oldId = id;
            };

            if (url) {
                tsParticles.loadJSON(id, url).then(cb);
            } else if (options) {
                tsParticles.load(id, options).then(cb);
            } else {
                console.error('You must specify options or url to load tsParticles');
            }
        } else {
            dispatch(particlesLoadedEvent, {
                particles: undefined
            });
        }
    });
=======
  import { afterUpdate, createEventDispatcher } from "svelte";
  import { Container, tsParticles } from "tsparticles";

  export let options = {};
  export let url = "";
  export let id = "tsparticles";

  const dispatch = createEventDispatcher();
  const particlesInitEvent = "particlesInit";
  const particlesLoadedEvent = "particlesLoaded";

  let oldId = id;

  afterUpdate(() => {
    tsParticles.init();

    dispatch(particlesInitEvent, tsParticles);

    if (oldId) {
      const oldContainer = tsParticles.dom().find((c) => c.id === oldId);

      if (oldContainer) {
        oldContainer.destroy();
      }
    }

    if (id) {
      const cb = (container) => {
        dispatch(particlesLoadedEvent, {
          particles: container,
        });

        oldId = id;
      };

      if (url) {
        tsParticles.loadJSON(id, url).then(cb);
      } else if (options) {
        tsParticles.load(id, options).then(cb);
      } else {
        console.error("You must specify options or url to load tsParticles");
      }
    } else {
      dispatch(particlesLoadedEvent, {
        particles: undefined,
      });
    }
  });
>>>>>>> 7c377ae8
</script>

<svelte:options accessors={true} />

<div {id} /><|MERGE_RESOLUTION|>--- conflicted
+++ resolved
@@ -1,5 +1,4 @@
 <script lang="ts">
-<<<<<<< HEAD
     import { afterUpdate, createEventDispatcher } from "svelte";
     import { Container, tsParticles } from "tsparticles-core";
 
@@ -48,56 +47,6 @@
             });
         }
     });
-=======
-  import { afterUpdate, createEventDispatcher } from "svelte";
-  import { Container, tsParticles } from "tsparticles";
-
-  export let options = {};
-  export let url = "";
-  export let id = "tsparticles";
-
-  const dispatch = createEventDispatcher();
-  const particlesInitEvent = "particlesInit";
-  const particlesLoadedEvent = "particlesLoaded";
-
-  let oldId = id;
-
-  afterUpdate(() => {
-    tsParticles.init();
-
-    dispatch(particlesInitEvent, tsParticles);
-
-    if (oldId) {
-      const oldContainer = tsParticles.dom().find((c) => c.id === oldId);
-
-      if (oldContainer) {
-        oldContainer.destroy();
-      }
-    }
-
-    if (id) {
-      const cb = (container) => {
-        dispatch(particlesLoadedEvent, {
-          particles: container,
-        });
-
-        oldId = id;
-      };
-
-      if (url) {
-        tsParticles.loadJSON(id, url).then(cb);
-      } else if (options) {
-        tsParticles.load(id, options).then(cb);
-      } else {
-        console.error("You must specify options or url to load tsParticles");
-      }
-    } else {
-      dispatch(particlesLoadedEvent, {
-        particles: undefined,
-      });
-    }
-  });
->>>>>>> 7c377ae8
 </script>
 
 <svelte:options accessors={true} />
