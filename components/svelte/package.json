{
  "name": "svelte-particles",
  "version": "1.1.9",
  "scripts": {
    "build": "prettier --write ./README.md && rollup -c",
    "validate": "svelte-check"
  },
  "repository": {
    "type": "git",
    "url": "git+https://github.com/matteobruni/tsparticles.git",
    "directory": "components/svelte"
  },
  "keywords": [
    "tsparticles",
    "particles.js",
    "particlesjs",
    "particles",
    "particle",
    "canvas",
    "jsparticles",
    "xparticles",
    "particles-js",
    "particles-bg",
    "particles-bg-vue",
    "particles-ts",
    "particles.ts",
    "react-particles-js",
    "react",
    "reactjs",
    "vue",
    "vuejs",
    "preact",
    "preactjs",
    "jquery",
    "angularjs",
    "angular",
    "typescript",
    "javascript",
    "animation",
    "web",
    "html5",
    "web-design",
    "webdesign",
    "css",
    "html",
    "css3",
    "animated",
    "background"
  ],
  "author": "Matteo Bruni <matteo.bruni@me.com> (https://www.matteobruni.it)",
  "license": "MIT",
  "files": [
    "dist/**/*"
  ],
  "main": "dist/umd/svelte-particles.js",
  "module": "dist/es/svelte-particles.js",
  "devDependencies": {
    "@rollup/plugin-commonjs": "^16.0.0",
    "@rollup/plugin-node-resolve": "^10.0.0",
    "@rollup/plugin-typescript": "^6.1.0",
    "@tsconfig/svelte": "^1.0.10",
    "prettier": "^2.1.2",
    "rollup": "^2.32.1",
    "rollup-plugin-svelte": "^6.1.0",
    "rollup-plugin-terser": "^7.0.2",
    "svelte-check": "^1.1.4",
    "svelte-preprocess": "^4.5.2",
    "typescript": "^4.0.5"
  },
  "dependencies": {
    "tslib": "^2.0.3",
<<<<<<< HEAD
    "tsparticles": "workspace:^1.18.8",
    "svelte": ">=3"
=======
    "tsparticles": "^1.18.9"
  },
  "peerDependencies": {
    "svelte": "^3"
>>>>>>> a2434cd9
  },
  "bugs": {
    "url": "https://github.com/matteobruni/tsparticles/issues"
  },
  "funding": {
    "type": "github",
    "url": "https://github.com/sponsors/matteobruni"
  }
}<|MERGE_RESOLUTION|>--- conflicted
+++ resolved
@@ -69,15 +69,8 @@
   },
   "dependencies": {
     "tslib": "^2.0.3",
-<<<<<<< HEAD
-    "tsparticles": "workspace:^1.18.8",
+    "tsparticles": "workspace:^1.18.9",
     "svelte": ">=3"
-=======
-    "tsparticles": "^1.18.9"
-  },
-  "peerDependencies": {
-    "svelte": "^3"
->>>>>>> a2434cd9
   },
   "bugs": {
     "url": "https://github.com/matteobruni/tsparticles/issues"
