--- conflicted
+++ resolved
@@ -1,10 +1,6 @@
 {
   "name": "svelte-particles",
-<<<<<<< HEAD
   "version": "2.0.1",
-=======
-  "version": "1.41.2",
->>>>>>> 2777605a
   "description": "Official tsParticles Svelte Component - Easily create highly customizable particle animations and use them as animated backgrounds for your website. Ready to use components available also for Web Components, React, Vue.js (2.x and 3.x), Angular, jQuery, Preact, Riot.js, Solid.js, Inferno.",
   "scripts": {
     "build": "prettier --write ./README.md && rollup -c rollup.config.js",
@@ -65,12 +61,7 @@
     "svelte": ">=3"
   },
   "dependencies": {
-<<<<<<< HEAD
-    "tslib": "^2.3.1",
     "tsparticles-engine": "^2.0.1"
-=======
-    "tsparticles": "^1.41.2"
->>>>>>> 2777605a
   },
   "devDependencies": {
     "@rollup/plugin-commonjs": "^21.0.1",
