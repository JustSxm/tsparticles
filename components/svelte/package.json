--- conflicted
+++ resolved
@@ -62,11 +62,7 @@
   },
   "dependencies": {
     "tslib": "^2.3.1",
-<<<<<<< HEAD
-    "tsparticles-engine": "^1.35.0"
-=======
-    "tsparticles": "^1.35.1"
->>>>>>> 78ddbf3a
+    "tsparticles-engine": "^1.35.1"
   },
   "devDependencies": {
     "@rollup/plugin-commonjs": "^20.0.0",
