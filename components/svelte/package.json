--- conflicted
+++ resolved
@@ -1,12 +1,7 @@
 {
   "name": "svelte-particles",
-<<<<<<< HEAD
   "version": "2.0.0-alpha.7",
   "description": "Official tsParticles Svelte Component - Easily create highly customizable particle animations and use them as animated backgrounds for your website. Ready to use components available also for React, Vue.js (2.x and 3.x), Angular, jQuery, Preact, Riot.js, Inferno.",
-=======
-  "version": "1.11.0",
-  "description": "Official tsParticles Svelte Component - Easily create highly customizable particle animations and use them as animated backgrounds for your website. Ready to use components available also for Web Components, React, Vue.js (2.x and 3.x), Angular, jQuery, Preact, Riot.js, Inferno.",
->>>>>>> 8d6b6253
   "scripts": {
     "build": "prettier --write ./README.md && rollup -c rollup.config.js",
     "validate": "svelte-check"
@@ -72,28 +67,19 @@
     "@rollup/plugin-node-resolve": "^13.0.0",
     "@rollup/plugin-typescript": "^8.2.1",
     "@tsconfig/svelte": "^2.0.1",
-<<<<<<< HEAD
     "prettier": "^2.3.0",
     "rollup": "^2.47.0",
-=======
-    "prettier": "^2.3.1",
-    "rollup": "^2.51.1",
->>>>>>> 8d6b6253
     "rollup-plugin-svelte": "^7.1.0",
     "rollup-plugin-terser": "^7.0.2",
     "svelte": "^3.38.2",
     "svelte-check": "^2.1.0",
     "svelte-preprocess": "^4.7.3",
-<<<<<<< HEAD
     "typescript": "^4.2.4"
   },
   "dependencies": {
     "svelte": ">=3",
     "tslib": "^2.2.0",
     "tsparticles-engine": "^2.0.0-alpha.7"
-=======
-    "typescript": "^4.3.2"
->>>>>>> 8d6b6253
   },
   "bugs": {
     "url": "https://github.com/matteobruni/tsparticles/issues"
