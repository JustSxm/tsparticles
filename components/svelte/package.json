--- conflicted
+++ resolved
@@ -1,12 +1,7 @@
 {
   "name": "svelte-particles",
-<<<<<<< HEAD
-  "description": "Official tsParticles Svelte Component - Easily create highly customizable particle animations and use them as animated backgrounds for your website. Ready to use components available also for React, Vue.js (2.x and 3.x), Angular, jQuery, Preact, Inferno.",
   "version": "2.0.0-alpha.6",
-=======
-  "version": "1.9.2",
   "description": "Official tsParticles Svelte Component - Easily create highly customizable particle animations and use them as animated backgrounds for your website. Ready to use components available also for React, Vue.js (2.x and 3.x), Angular, jQuery, Preact, Riot.js, Inferno.",
->>>>>>> ab17f8da
   "scripts": {
     "build": "prettier --write ./README.md && rollup -c",
     "validate": "svelte-check"
@@ -75,13 +70,8 @@
   },
   "dependencies": {
     "svelte": ">=3",
-<<<<<<< HEAD
     "tslib": "^2.2.0",
     "tsparticles-engine": "^2.0.0-alpha.6"
-=======
-    "tslib": "^2.1.0",
-    "tsparticles": "^1.26.2"
->>>>>>> ab17f8da
   },
   "bugs": {
     "url": "https://github.com/matteobruni/tsparticles/issues"
