{
  "name": "svelte-particles",
<<<<<<< HEAD
=======
  "version": "1.2.3",
>>>>>>> 31ced50b
  "description": "Official tsParticles Svelte Component - Easily create highly customizable particle animations and use them as animated backgrounds for your website. Ready to use components available also for React, Vue.js (2.x and 3.x), Angular, jQuery, Preact, Inferno.",
  "version": "2.0.0-alpha.3",
  "scripts": {
    "build": "prettier --write ./README.md && rollup -c",
    "validate": "svelte-check"
  },
  "repository": {
    "type": "git",
    "url": "git+https://github.com/matteobruni/tsparticles.git",
    "directory": "components/svelte"
  },
  "keywords": [
    "tsparticles",
    "particles.js",
    "particlesjs",
    "particles",
    "particle",
    "canvas",
    "jsparticles",
    "xparticles",
    "particles-js",
    "particles-bg",
    "particles-bg-vue",
    "particles-ts",
    "particles.ts",
    "react-particles-js",
    "react",
    "reactjs",
    "vue",
    "vuejs",
    "preact",
    "preactjs",
    "jquery",
    "angularjs",
    "angular",
    "typescript",
    "javascript",
    "animation",
    "web",
    "html5",
    "web-design",
    "webdesign",
    "css",
    "html",
    "css3",
    "animated",
    "background"
  ],
  "author": "Matteo Bruni <matteo.bruni@me.com> (https://www.matteobruni.it)",
  "license": "MIT",
  "files": [
    "dist/**/*"
  ],
  "main": "dist/umd/svelte-particles.js",
  "module": "dist/es/svelte-particles.js",
  "devDependencies": {
    "@rollup/plugin-commonjs": "^17.1.0",
    "@rollup/plugin-node-resolve": "^11.1.1",
    "@rollup/plugin-typescript": "^8.1.1",
    "@tsconfig/svelte": "^1.0.10",
    "prettier": "^2.2.1",
    "rollup": "^2.38.5",
    "rollup-plugin-svelte": "^7.1.0",
    "rollup-plugin-terser": "^7.0.2",
<<<<<<< HEAD
    "svelte-check": "^1.1.32",
    "svelte-preprocess": "^4.6.6",
    "typescript": "^4.1.5"
  },
  "dependencies": {
    "svelte": ">=3",
    "tslib": "^2.1.0",
    "tsparticles-core": "^2.0.0-alpha.3"
=======
    "svelte-check": "^1.1.36",
    "svelte-preprocess": "^4.6.9",
    "typescript": "^4.2.3"
  },
  "dependencies": {
    "svelte": ">=3",
    "tslib": "^2.0.3",
    "tsparticles": "^1.19.3"
>>>>>>> 31ced50b
  },
  "bugs": {
    "url": "https://github.com/matteobruni/tsparticles/issues"
  },
  "funding": {
    "type": "github",
    "url": "https://github.com/sponsors/matteobruni"
  }
}<|MERGE_RESOLUTION|>--- conflicted
+++ resolved
@@ -1,9 +1,5 @@
 {
   "name": "svelte-particles",
-<<<<<<< HEAD
-=======
-  "version": "1.2.3",
->>>>>>> 31ced50b
   "description": "Official tsParticles Svelte Component - Easily create highly customizable particle animations and use them as animated backgrounds for your website. Ready to use components available also for React, Vue.js (2.x and 3.x), Angular, jQuery, Preact, Inferno.",
   "version": "2.0.0-alpha.3",
   "scripts": {
@@ -68,25 +64,14 @@
     "rollup": "^2.38.5",
     "rollup-plugin-svelte": "^7.1.0",
     "rollup-plugin-terser": "^7.0.2",
-<<<<<<< HEAD
     "svelte-check": "^1.1.32",
     "svelte-preprocess": "^4.6.6",
-    "typescript": "^4.1.5"
+    "typescript": "^4.2.3"
   },
   "dependencies": {
     "svelte": ">=3",
     "tslib": "^2.1.0",
     "tsparticles-core": "^2.0.0-alpha.3"
-=======
-    "svelte-check": "^1.1.36",
-    "svelte-preprocess": "^4.6.9",
-    "typescript": "^4.2.3"
-  },
-  "dependencies": {
-    "svelte": ">=3",
-    "tslib": "^2.0.3",
-    "tsparticles": "^1.19.3"
->>>>>>> 31ced50b
   },
   "bugs": {
     "url": "https://github.com/matteobruni/tsparticles/issues"
