--- conflicted
+++ resolved
@@ -53,13 +53,9 @@
     // (from the core library) methods like play, pause, refresh, start, stop
   };
 
-<<<<<<< HEAD
-  let particlesInit = async (main) => {
-=======
   let onParticlesInit = (event) => {
     const main = event.detail;
 
->>>>>>> 6b5e4077
     // you can use main to customize the tsParticles instance adding presets or custom shapes
     // this loads the tsparticles package bundle, it's the easiest method for getting everything ready
     // starting from v2 you can add only the features you need reducing the bundle size
