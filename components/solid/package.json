--- conflicted
+++ resolved
@@ -88,27 +88,16 @@
 		"@babel/core": "^7.15.0",
 		"@babel/plugin-proposal-class-properties": "^7.14.5",
 		"@babel/plugin-transform-runtime": "^7.16.4",
-<<<<<<< HEAD
-		"@babel/preset-env": "^7.15.0",
-		"@babel/preset-typescript": "^7.15.0",
-		"@typescript-eslint/eslint-plugin": "^5.0.0",
-		"@typescript-eslint/parser": "^5.0.0",
-=======
 		"@babel/preset-env": "^7.16.4",
 		"@babel/preset-typescript": "^7.16.7",
 		"@babel/runtime": "^7.16.3",
 		"@typescript-eslint/eslint-plugin": "^5.11.0",
 		"@typescript-eslint/parser": "^5.11.0",
->>>>>>> 64145ee7
 		"babel-loader": "^8.2.2",
 		"babel-preset-solid": "^1.1.0",
 		"clean-webpack-plugin": "^4.0.0",
 		"css-loader": "^6.2.0",
-<<<<<<< HEAD
-		"eslint": "^8.0.0",
-=======
 		"eslint": "^8.9.0",
->>>>>>> 64145ee7
 		"eslint-config-prettier": "^8.3.0",
 		"html-webpack-plugin": "^5.3.2",
 		"node-sass": "^7.0.0",
