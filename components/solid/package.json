--- conflicted
+++ resolved
@@ -1,10 +1,6 @@
 {
 	"name": "solid-particles",
-<<<<<<< HEAD
 	"version": "2.0.0-beta.4",
-=======
-	"version": "1.22.0",
->>>>>>> b5e2f6c0
 	"description": "Official tsParticles Solid Component - Easily create highly customizable particle animations and use them as animated backgrounds for your website. Ready to use components available also for React, Vue.js (2.x and 3.x), Angular, Svelte, jQuery, Preact, Inferno, Riot.js.",
 	"main": "dist/particles.js",
 	"typesVersions": {
@@ -76,7 +72,6 @@
 	},
 	"dependencies": {
 		"fast-deep-equal": "^3.1.3",
-<<<<<<< HEAD
 		"tsparticles-engine": "^2.0.0-beta.3"
 	},
 	"devDependencies": {
@@ -87,19 +82,6 @@
 		"@babel/preset-typescript": "^7.15.0",
 		"@typescript-eslint/eslint-plugin": "^5.0.0",
 		"@typescript-eslint/parser": "^5.0.0",
-=======
-		"tsparticles": "^1.39.0"
-	},
-	"devDependencies": {
-		"@babel/core": "^7.16.0",
-		"@babel/plugin-proposal-class-properties": "^7.16.7",
-		"@babel/plugin-transform-runtime": "^7.16.4",
-		"@babel/preset-env": "^7.16.4",
-		"@babel/preset-typescript": "^7.16.7",
-		"@babel/runtime": "^7.16.3",
-		"@typescript-eslint/eslint-plugin": "^4.29.1",
-		"@typescript-eslint/parser": "^4.29.1",
->>>>>>> b5e2f6c0
 		"babel-loader": "^8.2.2",
 		"babel-preset-solid": "^1.1.0",
 		"clean-webpack-plugin": "^4.0.0",
