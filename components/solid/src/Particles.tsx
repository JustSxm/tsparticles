--- conflicted
+++ resolved
@@ -21,18 +21,6 @@
 
 	try {
 		const id = props.id ?? "tsparticles";
-<<<<<<< HEAD
-=======
-
-		const [init, setInit] = createSignal(!props.init);
-
-		if (props.init && !init()) {
-			props.init(tsParticles).then(() => {
-				setInit(true);
-			});
-		}
-
->>>>>>> b5e2f6c0
 		const options = createMemo(() => props.params ?? props.options ?? {});
 
 		const refContainer = props.container as MutableRefObject<
@@ -55,7 +43,6 @@
 			}
 		};
 
-<<<<<<< HEAD
 		onMount(() => {
 			if (props.init) {
 				console.log("props.init present");
@@ -88,22 +75,6 @@
 			}
 
 			cb(container);
-=======
-		createEffect(async () => {
-			if (!init()) {
-				return;
-			}
-
-			const container = tsParticles.dom().find((t) => t.id === containerId());
-
-			container?.destroy();
-
-			const newContainer = url
-				? await tsParticles.loadJSON(id, url)
-				: await tsParticles.load(id, options());
-
-			await cb(newContainer);
->>>>>>> b5e2f6c0
 		});
 
 		onCleanup(() => {
@@ -133,11 +104,7 @@
 	} catch (e) {
 		console.log(e);
 
-<<<<<<< HEAD
-		return <div></div>;
-=======
 		return <div />;
->>>>>>> b5e2f6c0
 	}
 };
 
