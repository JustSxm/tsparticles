import type { Container, ISourceOptions, Engine } from "tsparticles-engine";
import { JSX } from "solid-js";

export interface IParticlesProps {
	id?: string;
	width?: string;
	height?: string;
	options?: ISourceOptions;
	url?: string;
	params?: ISourceOptions;
	style?: JSX.CSSProperties;
	className?: string;
	canvasClassName?: string;
	container?: { current: Container };
	init?: (engine: Engine) => Promise<void>;
<<<<<<< HEAD
	loaded?: (container: Container) => void;
=======
	loaded?: (container: Container) => Promise<void>;
>>>>>>> 9a751333
}<|MERGE_RESOLUTION|>--- conflicted
+++ resolved
@@ -13,9 +13,5 @@
 	canvasClassName?: string;
 	container?: { current: Container };
 	init?: (engine: Engine) => Promise<void>;
-<<<<<<< HEAD
-	loaded?: (container: Container) => void;
-=======
 	loaded?: (container: Container) => Promise<void>;
->>>>>>> 9a751333
 }