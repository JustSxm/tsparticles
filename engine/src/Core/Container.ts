/**
 * [[include:Container.md]]
 * @packageDocumentation
 */
import { EventListeners, FrameManager, Vector } from "./Utils";
import type {
    IAttract,
    IBubble,
    IContainerInteractivity,
    IContainerPlugin,
    ICoordinates,
    IMovePathGenerator,
    IRepulse,
    IRgb,
    IShapeDrawer,
} from "./Interfaces";
import { animate, cancelAnimation, getRangeValue } from "../Utils";
import { Canvas } from "./Canvas";
import type { Engine } from "../engine";
import type { IOptions } from "../Options/Interfaces/IOptions";
import { Options } from "../Options/Classes/Options";
import { Particle } from "./Particle";
import { Particles } from "./Particles";
import type { RecursivePartial } from "../Types";
import { Retina } from "./Retina";
import { WorkerQueryType } from "../Enums";

/**
 * The object loaded into an HTML element, it'll contain options loaded and all data to let everything working
 * [[include:Container.md]]
 * @category Core
 */
export class Container {
    /**
     * Check if the particles container is started
     */
    started;

    /**
     * Check if the particles container is destroyed, if so it's not recommended using it
     */
    destroyed;

    density;
    duration;
    pageHidden;
    lastFrameTime?: number;
    lifeTime;
    fpsLimit;
    interactivity: IContainerInteractivity;
    bubble: IBubble;
    repulse: IRepulse;
    attract: IAttract;
    zLayers;
    responsiveMaxWidth?: number;

    /**
     * The options used by the container, it's a full [[Options]] object
     */
    get options(): Options {
        return this._options;
    }

    get sourceOptions(): RecursivePartial<IOptions> | undefined {
        return this._sourceOptions;
    }

    /**
     * The options loaded by the container, it's a full [[Options]] object
     */
    actualOptions;

    readonly retina;
    readonly canvas;

    /**
     * The particles manager
     */
    readonly particles;

    readonly drawer;

    /**
     * All the shape drawers used by the container
     */
    readonly drawers;

    /**
     * All the plugins used by the container
     */
    readonly plugins;

    readonly pathGenerator: IMovePathGenerator;

    private _options;
    private _sourceOptions;
    private readonly _initialSourceOptions;
    private paused;
    private firstStart;
    private currentTheme?: string;
    private drawAnimationFrame?: number;
    private readonly presets;

    readonly #engine;

    treeId: string;
    startCount: number;

    private readonly eventListeners;
    private readonly intersectionObserver?;

    /**
     * This is the core class, create an instance to have a new working particles manager
     * @constructor
     * @param engine the main engine related used by this container
     * @param originalTreeId the id used in tree query requests
     * @param id the id to identify this instance
     * @param sourceOptions the options to load
     * @param presets all the presets to load with options
     */
<<<<<<< HEAD
    constructor(
        engine: Engine,
        readonly originalTreeId: string,
        readonly id: string,
        sourceOptions?: RecursivePartial<IOptions>,
        ...presets: string[]
    ) {
        this.#engine = engine;
        this.startCount = 1;
        this.treeId = `${originalTreeId}_${this.startCount}`;
        this.fpsLimit = 60;
=======
    constructor(readonly id: string, sourceOptions?: RecursivePartial<IOptions>, ...presets: string[]) {
        this.fpsLimit = 120;
>>>>>>> 3db5b4d4
        this.duration = 0;
        this.lifeTime = 0;
        this.firstStart = true;
        this.started = false;
        this.destroyed = false;
        this.paused = true;
        this.lastFrameTime = 0;
        this.zLayers = 100;
        this.pageHidden = false;
        this._sourceOptions = sourceOptions;
        this._initialSourceOptions = sourceOptions;
        this.retina = new Retina(this);
        this.canvas = new Canvas(this);
        this.particles = new Particles(this.#engine, this);
        this.drawer = new FrameManager(this);
        this.presets = presets;
        this.pathGenerator = {
            generate: (): Vector => {
                const v = Vector.create(0, 0);

                v.length = Math.random();
                v.angle = Math.random() * Math.PI * 2;

                return v;
            },
            init: (): void => {
                // nothing required
            },
            update: (): void => {
                // nothing required
            },
        };
        this.interactivity = {
            mouse: {
                clicking: false,
                inside: false,
            },
        };
        this.bubble = {};
        this.repulse = { particles: [] };
        this.attract = { particles: [] };
        this.plugins = new Map<string, IContainerPlugin>();
        this.drawers = new Map<string, IShapeDrawer>();
        this.density = 1;
        /* tsParticles variables with default values */
        this._options = new Options(this.#engine);
        this.actualOptions = new Options(this.#engine);

        /* ---------- tsParticles - start ------------ */
        this.eventListeners = new EventListeners(this);

        if (typeof IntersectionObserver !== "undefined" && IntersectionObserver) {
            this.intersectionObserver = new IntersectionObserver((entries) => this.intersectionManager(entries));
        }
    }

    /**
     * Starts animations and resume from pause
     * @param force
     */
    async play(force?: boolean): Promise<void> {
        const needsUpdate = this.paused || force;

        if (this.firstStart && !this.actualOptions.autoPlay) {
            this.firstStart = false;
            return;
        }

        if (this.paused) {
            this.paused = false;
        }

        if (needsUpdate) {
            for (const [, plugin] of this.plugins) {
                if (plugin.play) {
                    plugin.play();
                }
            }
        }

        await this.draw(needsUpdate || false);
    }

    /**
     * Pauses animations
     */
    pause(): void {
        if (this.drawAnimationFrame !== undefined) {
            cancelAnimation()(this.drawAnimationFrame);

            delete this.drawAnimationFrame;
        }

        if (this.paused) {
            return;
        }

        for (const [, plugin] of this.plugins) {
            if (plugin.pause) {
                plugin.pause();
            }
        }

        if (!this.pageHidden) {
            this.paused = true;
        }
    }

    /**
     * Draws a frame
     */
    async draw(force: boolean): Promise<void> {
        let refreshTime = force;

        this.drawAnimationFrame = animate()(async (timestamp) => {
            if (refreshTime) {
                this.lastFrameTime = undefined;

                refreshTime = false;
            }

            await this.drawer.nextFrame(timestamp);
        });
    }

    /**
     * Gets the animation status
     * @returns `
     true` is playing, `
     false` is paused
     */
    getAnimationStatus(): boolean {
        return !this.paused && !this.pageHidden;
    }

    /**
     * Customise path generation
     * @deprecated Use the new setPath
     * @param noiseOrGenerator the [[IMovePathGenerator]] object or a function that generates a [[Vector]] object from [[Particle]]
     * @param init the [[IMovePathGenerator]] init function, if the first parameter is a generator function
     * @param update the [[IMovePathGenerator]] update function, if the first parameter is a generator function
     */
    setNoise(
        noiseOrGenerator?: IMovePathGenerator | ((particle: Particle) => Vector),
        init?: () => void,
        update?: () => void
    ): void {
        this.setPath(noiseOrGenerator, init, update);
    }

    /**
     * Customise path generation
     * @param pathOrGenerator the [[IMovePathGenerator]] object or a function that generates a [[Vector]] object from [[Particle]]
     * @param init the [[IMovePathGenerator]] init function, if the first parameter is a generator function
     * @param update the [[IMovePathGenerator]] update function, if the first parameter is a generator function
     */
    setPath(
        pathOrGenerator?: IMovePathGenerator | ((particle: Particle) => Vector),
        init?: () => void,
        update?: () => void
    ): void {
        if (!pathOrGenerator) {
            return;
        }

        if (typeof pathOrGenerator === "function") {
            this.pathGenerator.generate = pathOrGenerator;

            if (init) {
                this.pathGenerator.init = init;
            }

            if (update) {
                this.pathGenerator.update = update;
            }
        } else {
            if (pathOrGenerator.generate) {
                this.pathGenerator.generate = pathOrGenerator.generate;
            }

            if (pathOrGenerator.init) {
                this.pathGenerator.init = pathOrGenerator.init;
            }

            if (pathOrGenerator.update) {
                this.pathGenerator.update = pathOrGenerator.update;
            }
        }
    }

    /**
     * Destroys the current container, invalidating it
     */
    destroy(): void {
        this.stop();

        this.canvas.destroy();

        for (const [, drawer] of this.drawers) {
            if (drawer.destroy) {
                drawer.destroy(this);
            }
        }

        for (const key of this.drawers.keys()) {
            this.drawers.delete(key);
        }

        this.destroyed = true;
    }

    /**
     * @deprecated this method is deprecated, please use the exportImage method
     * @param callback The callback to handle the image
     */
    exportImg(callback: BlobCallback): void {
        this.exportImage(callback);
    }

    /**
     * Exports the current canvas image, `
     background` property of `
     options` won't be rendered because it's css related
     * @param callback The callback to handle the image
     * @param type The exported image type
     * @param quality The exported image quality
     */
    exportImage(callback: BlobCallback, type?: string, quality?: number): void {
        return this.canvas.element?.toBlob(callback, type ?? "image/png", quality);
    }

    /**
     * Exports the current configuration using `
     options` property
     * @returns a JSON string created from `
     options` property
     */
    exportConfiguration(): string {
        return JSON.stringify(this.actualOptions, undefined, 2);
    }

    /**
     * Restarts the container, just a [[stop]]/[[start]] alias
     */
    refresh(): Promise<void> {
        /* restart */
        this.stop();
        return this.start();
    }

    reset(): Promise<void> {
        this._options = new Options(this.#engine);

        return this.refresh();
    }

    /**
     * Stops the container, opposite to `
     start`. Clears some resources and stops events.
     */
    stop(): void {
        if (!this.started) {
            return;
        }

        this.firstStart = true;
        this.started = false;
        this.eventListeners.removeListeners();
        this.pause();
        this.particles.clear();
        this.canvas.clear();

        if (this.interactivity.element instanceof HTMLElement && this.intersectionObserver) {
            this.intersectionObserver.unobserve(this.interactivity.element);
        }

        for (const [, plugin] of this.plugins) {
            if (plugin.stop) {
                plugin.stop();
            }
        }

        for (const key of this.plugins.keys()) {
            this.plugins.delete(key);
        }

        this.particles.linksColors = new Map<string, IRgb | string | undefined>();

        delete this.particles.grabLineColor;
        delete this.particles.linksColor;

        this._sourceOptions = this._options;

        this.#engine.destroyTree({
            containerId: this.id,
        });
    }

    /**
     * Loads the given theme, overriding the options
     * @param name the theme name, if `
     undefined` resets the default options or the default theme
     */
    async loadTheme(name?: string): Promise<void> {
        this.currentTheme = name;

        await this.refresh();
    }

    /**
     * Starts the container, initializes what are needed to create animations and event handling
     */
    async start(): Promise<void> {
        if (this.started) {
            return;
        }

        this.startCount++;
        this.treeId = `${this.originalTreeId}_${this.startCount}`;

        await this.init();

        this.started = true;

        this.eventListeners.addListeners();

        if (this.interactivity.element instanceof HTMLElement && this.intersectionObserver) {
            this.intersectionObserver.observe(this.interactivity.element);
        }

        for (const [, plugin] of this.plugins) {
            if (plugin.startAsync !== undefined) {
                await plugin.startAsync();
            } else if (plugin.start !== undefined) {
                plugin.start();
            }
        }

        this.play();
    }

    addClickHandler(callback: (evt: Event, particles?: Particle[]) => void): void {
        const el = this.interactivity.element;

        if (!el) {
            return;
        }

        const clickOrTouchHandler = async (e: Event, pos: ICoordinates, radius: number) => {
            if (this.destroyed) {
                return;
            }

            const pxRatio = this.retina.pixelRatio,
                posRetina = {
                    x: pos.x * pxRatio,
                    y: pos.y * pxRatio,
                };

            const queryId = await this.#engine.queryTree(
                {
                    containerId: this.id,
                    position: posRetina,
                    queryId: "container-click",
                    queryType: WorkerQueryType.circle,
                    radius: radius * pxRatio,
                },
                (containerId, qid, ids) => {
                    if (this.treeId !== containerId || queryId !== qid) {
                        return;
                    }

                    const particles: Particle[] = [];

                    ids.forEach((id) => {
                        const p = this.particles.getParticle(id);

                        if (p) {
                            particles.push(p);
                        }
                    });

                    callback(e, particles);
                }
            );
        };

        const clickHandler = (e: Event) => {
            if (this.destroyed) {
                return;
            }

            const mouseEvent = e as MouseEvent;
            const pos = {
                x: mouseEvent.offsetX || mouseEvent.clientX,
                y: mouseEvent.offsetY || mouseEvent.clientY,
            };

            clickOrTouchHandler(e, pos, 1);
        };

        const touchStartHandler = () => {
            if (this.destroyed) {
                return;
            }

            touched = true;
            touchMoved = false;
        };

        const touchMoveHandler = () => {
            if (this.destroyed) {
                return;
            }

            touchMoved = true;
        };

        const touchEndHandler = (e: Event) => {
            if (this.destroyed) {
                return;
            }

            if (touched && !touchMoved) {
                const touchEvent = e as TouchEvent;
                let lastTouch = touchEvent.touches[touchEvent.touches.length - 1];

                if (!lastTouch) {
                    lastTouch = touchEvent.changedTouches[touchEvent.changedTouches.length - 1];

                    if (!lastTouch) {
                        return;
                    }
                }

                const canvasRect = this.canvas.element?.getBoundingClientRect();
                const pos = {
                    x: lastTouch.clientX - (canvasRect?.left ?? 0),
                    y: lastTouch.clientY - (canvasRect?.top ?? 0),
                };

                clickOrTouchHandler(e, pos, Math.max(lastTouch.radiusX, lastTouch.radiusY));
            }

            touched = false;
            touchMoved = false;
        };

        const touchCancelHandler = () => {
            if (this.destroyed) {
                return;
            }

            touched = false;
            touchMoved = false;
        };

        let touched = false;
        let touchMoved = false;

        el.addEventListener("click", clickHandler);
        el.addEventListener("touchstart", touchStartHandler);
        el.addEventListener("touchmove", touchMoveHandler);
        el.addEventListener("touchend", touchEndHandler);
        el.addEventListener("touchcancel", touchCancelHandler);
    }

    updateActualOptions(): boolean {
        this.actualOptions.responsive = [];
        const newMaxWidth = this.actualOptions.setResponsive(
            this.canvas.size.width,
            this.retina.pixelRatio,
            this._options
        );
        this.actualOptions.setTheme(this.currentTheme);

        if (this.responsiveMaxWidth != newMaxWidth) {
            this.responsiveMaxWidth = newMaxWidth;

            return true;
        }

        return false;
    }

    async init(): Promise<void> {
        this._options = new Options(this.#engine);

        for (const preset of this.presets) {
            this._options.load(this.#engine.plugins.getPreset(preset));
        }

        const shapes = this.#engine.plugins.getSupportedShapes();

        for (const type of shapes) {
            const drawer = this.#engine.plugins.getShapeDrawer(type);

            if (drawer) {
                this.drawers.set(type, drawer);
            }
        }

        /* options settings */
        this._options.load(this._initialSourceOptions);
        this._options.load(this._sourceOptions);

        this.actualOptions = new Options(this.#engine);

        this.actualOptions.load(this._options);

        /* init canvas + particles */
        this.retina.init();
        this.canvas.init();

        this.updateActualOptions();

        this.canvas.initBackground();
        this.canvas.resize();

        this.zLayers = this.actualOptions.zLayers;

        this.duration = getRangeValue(this.actualOptions.duration);
        this.lifeTime = 0;
        this.fpsLimit = this.actualOptions.fpsLimit > 0 ? this.actualOptions.fpsLimit : 120;

        const availablePlugins = this.#engine.plugins.getAvailablePlugins(this);

        for (const [id, plugin] of availablePlugins) {
            this.plugins.set(id, plugin);
        }

        for (const [, drawer] of this.drawers) {
            if (drawer.init) {
                await drawer.init(this);
            }
        }

        for (const [, plugin] of this.plugins) {
            if (plugin.init) {
                plugin.init(this.actualOptions);
            } else if (plugin.initAsync !== undefined) {
                await plugin.initAsync(this.actualOptions);
            }
        }

        const pathOptions = this.actualOptions.particles.move.path;

        if (pathOptions.generator) {
            const customGenerator = this.#engine.plugins.getPathGenerator(pathOptions.generator);

            if (customGenerator) {
                if (customGenerator.init) {
                    this.pathGenerator.init = customGenerator.init;
                }

                if (customGenerator.generate) {
                    this.pathGenerator.generate = customGenerator.generate;
                }

                if (customGenerator.update) {
                    this.pathGenerator.update = customGenerator.update;
                }
            }
        }

        this.particles.init();
        this.particles.setDensity();

        for (const [, plugin] of this.plugins) {
            if (plugin.particlesSetup !== undefined) {
                plugin.particlesSetup();
            }
        }
    }

    private intersectionManager(entries: IntersectionObserverEntry[]) {
        if (!this.actualOptions.pauseOnOutsideViewport) {
            return;
        }

        for (const entry of entries) {
            if (entry.target !== this.interactivity.element) {
                continue;
            }

            if (entry.isIntersecting) {
                this.play();
            } else {
                this.pause();
            }
        }
    }
}<|MERGE_RESOLUTION|>--- conflicted
+++ resolved
@@ -118,7 +118,6 @@
      * @param sourceOptions the options to load
      * @param presets all the presets to load with options
      */
-<<<<<<< HEAD
     constructor(
         engine: Engine,
         readonly originalTreeId: string,
@@ -129,11 +128,7 @@
         this.#engine = engine;
         this.startCount = 1;
         this.treeId = `${originalTreeId}_${this.startCount}`;
-        this.fpsLimit = 60;
-=======
-    constructor(readonly id: string, sourceOptions?: RecursivePartial<IOptions>, ...presets: string[]) {
         this.fpsLimit = 120;
->>>>>>> 3db5b4d4
         this.duration = 0;
         this.lifeTime = 0;
         this.firstStart = true;
