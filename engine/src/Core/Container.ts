--- conflicted
+++ resolved
@@ -552,7 +552,6 @@
         el.addEventListener("touchcancel", touchCancelHandler);
     }
 
-<<<<<<< HEAD
     handleClickMode(mode: ClickMode | string): void {
         this.particles.handleClickMode(mode);
 
@@ -563,9 +562,6 @@
         }
     }
 
-    updateActualOptions(): void {
-        this.actualOptions.setResponsive(this.canvas.size.width, this.retina.pixelRatio, this._options);
-=======
     updateActualOptions(): boolean {
         this.actualOptions.responsive = [];
         const newMaxWidth = this.actualOptions.setResponsive(
@@ -573,7 +569,6 @@
             this.retina.pixelRatio,
             this._options
         );
->>>>>>> a3df1c5b
         this.actualOptions.setTheme(this.currentTheme);
 
         if (this.responsiveMaxWidth != newMaxWidth) {
