import type { Container } from "./Container";
import type { IParticles } from "../Options/Interfaces/Particles/IParticles";
import { Shape } from "../Options/Classes/Particles/Shape/Shape";
import {
    AnimationStatus,
    DestroyMode,
    MoveDirection,
    OutMode,
    OutModeAlt,
    RotateDirection,
    StartValueType,
    ParticleOutType,
} from "../Enums";
import type { RecursivePartial } from "../Types";
import {
    alterHsl,
    clamp,
    colorToRgb,
    deepExtend,
    getDistance,
    getHslFromAnimation,
    getParticleBaseVelocity,
    getParticleDirectionAngle,
    getRangeMax,
    getRangeMin,
    getRangeValue,
    isInArray,
    itemFromArray,
<<<<<<< HEAD
    loadParticlesOptions,
    Plugins,
=======
>>>>>>> b5e2f6c0
    randomInRange,
    setRangeValue,
} from "../Utils";
import type { Stroke } from "../Options/Classes/Particles/Stroke";
import { Plugins, Vector, Vector3d } from "./Utils";
import type {
    IBubbleParticleData,
    ICoordinates,
    ICoordinates3d,
    IDelta,
    IHsl,
    IParticle,
    IParticleGradientAnimation,
    IParticleHslAnimation,
    IParticleLife,
    IParticleNumericValueAnimation,
    IParticleRetinaProps,
    IParticleSpin,
    IParticleTiltValueAnimation,
    IParticleValueAnimation,
    IRgb,
    IShapeValues,
<<<<<<< HEAD
} from "./Interfaces";
import { Vector3d } from "./Particle/Vector3d";
import type { IShape } from "../Options/Interfaces/Particles/Shape/IShape";
import type { IParticleRoll } from "./Interfaces/IParticleRoll";
import type { IParticleWobble } from "./Interfaces/IParticleWobble";
=======
    IParticleRetinaProps,
    IParticleRoll,
    IParticleWobble,
} from "./Interfaces";
import type { IShape } from "../Options/Interfaces/Particles/Shape/IShape";
>>>>>>> b5e2f6c0

const fixOutMode = (data: {
    outMode: OutMode | keyof typeof OutMode | OutModeAlt;
    checkModes: (OutMode | keyof typeof OutMode | OutModeAlt)[];
    coord: number;
    maxCoord: number;
    setCb: (value: number) => void;
    radius: number;
}) => {
    if (isInArray(data.outMode, data.checkModes)) {
        if (data.coord > data.maxCoord - data.radius * 2) {
            data.setCb(-data.radius);
        } else if (data.coord < data.radius * 2) {
            data.setCb(data.radius);
        }
    }
};

/**
 * The single particle object
 * @category Core
 */
export class Particle implements IParticle {
    destroyed;
    lastPathTime;
    misplaced;
    spawning;
    splitCount;
    unbreakable;

    readonly pathDelay;
    readonly sides;
    readonly options;
    readonly life: IParticleLife;

    roll?: IParticleRoll;
    wobble?: IParticleWobble;
    backColor?: IHsl;
    close: boolean;
    direction: number;
    fill: boolean;
    randomIndexData?: number;
    gradient?: IParticleGradientAnimation;
    rotate?: IParticleValueAnimation<number>;
    tilt?: IParticleTiltValueAnimation;
    color?: IParticleHslAnimation;
    opacity?: IParticleNumericValueAnimation;
    strokeWidth?: number;
    stroke?: Stroke;
    strokeColor?: IParticleHslAnimation;

    readonly moveCenter: ICoordinates & { radius: number };
    readonly moveDecay: number;
    readonly outType: ParticleOutType;
    readonly position: Vector3d;
    readonly offset: Vector;
    readonly shadowColor: IRgb | undefined;
    readonly size: IParticleNumericValueAnimation;
    readonly velocity: Vector;
    readonly shape: string;
    readonly spin?: IParticleSpin;
    readonly initialPosition: Vector;
    readonly initialVelocity: Vector;
    readonly shapeData?: IShapeValues;
    readonly bubble: IBubbleParticleData;
    readonly zIndexFactor: number;
    readonly retina: IParticleRetinaProps;

    constructor(
        readonly id: number,
        readonly container: Container,
        position?: ICoordinates,
        overrideOptions?: RecursivePartial<IParticles>,
        readonly group?: string
    ) {
        this.fill = true;
        this.close = true;
        this.lastPathTime = 0;
        this.destroyed = false;
        this.unbreakable = false;
        this.splitCount = 0;
        this.misplaced = false;
        this.retina = {
            maxDistance: {},
        };
        this.outType = ParticleOutType.normal;

        const pxRatio = container.retina.pixelRatio;
        const mainOptions = container.actualOptions;
        const particlesOptions = loadParticlesOptions(mainOptions.particles);

        const shapeType = particlesOptions.shape.type;
        const reduceDuplicates = particlesOptions.reduceDuplicates;

        this.shape = shapeType instanceof Array ? itemFromArray(shapeType, this.id, reduceDuplicates) : shapeType;

        if (overrideOptions?.shape) {
            if (overrideOptions.shape.type) {
                const overrideShapeType = overrideOptions.shape.type;

                this.shape =
                    overrideShapeType instanceof Array
                        ? itemFromArray(overrideShapeType, this.id, reduceDuplicates)
                        : overrideShapeType;
            }

            const shapeOptions = new Shape();

            shapeOptions.load(overrideOptions.shape);

            if (this.shape) {
                this.shapeData = this.loadShapeData(shapeOptions, reduceDuplicates);
            }
        } else {
            this.shapeData = this.loadShapeData(particlesOptions.shape, reduceDuplicates);
        }

        if (overrideOptions !== undefined) {
            particlesOptions.load(overrideOptions);
        }

        if (this.shapeData?.particles !== undefined) {
            particlesOptions.load(this.shapeData?.particles);
        }

        this.fill = this.shapeData?.fill ?? this.fill;
        this.close = this.shapeData?.close ?? this.close;
        this.options = particlesOptions;
        this.pathDelay = getRangeValue(this.options.move.path.delay) * 1000;

        const zIndexValue = getRangeValue(this.options.zIndex.value);

        container.retina.initParticle(this);

        /* size */
        const sizeOptions = this.options.size,
            sizeRange = sizeOptions.value;

        this.size = {
            enable: sizeOptions.animation.enable,
            value: getRangeValue(sizeOptions.value) * container.retina.pixelRatio,
            max: getRangeMax(sizeRange) * pxRatio,
            min: getRangeMin(sizeRange) * pxRatio,
            loops: 0,
            maxLoops: sizeOptions.animation.count,
        };

        const sizeAnimation = sizeOptions.animation;

        if (sizeAnimation.enable) {
            this.size.status = AnimationStatus.increasing;

            switch (sizeAnimation.startValue) {
                case StartValueType.min:
                    this.size.value = this.size.min;
                    this.size.status = AnimationStatus.increasing;

                    break;

                case StartValueType.random:
                    this.size.value = randomInRange(this.size) * pxRatio;
                    this.size.status = Math.random() >= 0.5 ? AnimationStatus.increasing : AnimationStatus.decreasing;

                    break;

                case StartValueType.max:
                default:
                    this.size.value = this.size.max;
                    this.size.status = AnimationStatus.decreasing;

                    break;
            }

            this.size.velocity =
                ((this.retina.sizeAnimationSpeed ?? container.retina.sizeAnimationSpeed) / 100) *
                container.retina.reduceFactor;

            if (!sizeAnimation.sync) {
                this.size.velocity *= Math.random();
            }
        }

        /* position */
        this.bubble = {
            inRange: false,
        };
        this.position = this.calcPosition(container, position, clamp(zIndexValue, 0, container.zLayers));
        this.initialPosition = this.position.copy();

        const canvasSize = container.canvas.size;

        this.moveCenter = {
            x: (canvasSize.width * this.options.move.center.x) / 100,
            y: (canvasSize.height * this.options.move.center.y) / 100,
            radius: this.options.move.center.radius,
        };
        this.direction = getParticleDirectionAngle(this.options.move.direction, this.position, this.moveCenter);

        switch (this.options.move.direction) {
            case MoveDirection.inside:
                this.outType = ParticleOutType.inside;
                break;
            case MoveDirection.outside:
                this.outType = ParticleOutType.outside;
                break;
        }

        /* animation - velocity for speed */
        this.initialVelocity = this.calculateVelocity();
        this.velocity = this.initialVelocity.copy();
        this.moveDecay = 1 - getRangeValue(this.options.move.decay);

        /* parallax */
        this.offset = Vector.origin;

        const particles = container.particles;

        particles.needsSort = particles.needsSort || particles.lastZIndex < this.position.z;
        particles.lastZIndex = this.position.z;

        // Scale z-index factor
        this.zIndexFactor = this.position.z / container.zLayers;
        this.sides = 24;

        let drawer = container.drawers.get(this.shape);

        if (!drawer) {
            drawer = Plugins.getShapeDrawer(this.shape);

            if (drawer) {
                container.drawers.set(this.shape, drawer);
            }
        }

        if (drawer?.loadShape) {
            drawer?.loadShape(this);
        }

        const sideCountFunc = drawer?.getSidesCount;

        if (sideCountFunc) {
            this.sides = sideCountFunc(this);
        }

        this.life = this.loadLife();
        this.spawning = this.life.delay > 0;

        if (this.options.move.spin.enable) {
            const spinPos = this.options.move.spin.position ?? { x: 50, y: 50 };

            const spinCenter = {
                x: (spinPos.x / 100) * container.canvas.size.width,
                y: (spinPos.y / 100) * container.canvas.size.height,
            };

            const pos = this.getPosition();
            const distance = getDistance(pos, spinCenter);

            this.spin = {
                center: spinCenter,
                direction: this.velocity.x >= 0 ? RotateDirection.clockwise : RotateDirection.counterClockwise,
                angle: this.velocity.angle,
                radius: distance,
                acceleration: this.retina.spinAcceleration ?? getRangeValue(this.options.move.spin.acceleration),
            };
        }

        this.shadowColor = colorToRgb(this.options.shadow.color);

        for (const updater of container.particles.updaters) {
            if (updater.init) {
                updater.init(this);
            }
        }

        if (drawer && drawer.particleInit) {
            drawer.particleInit(container, this);
        }

        for (const [, plugin] of container.plugins) {
            if (plugin.particleCreated) {
                plugin.particleCreated(this);
            }
        }
    }

    isVisible(): boolean {
        return !this.destroyed && !this.spawning && this.isInsideCanvas();
    }

    isInsideCanvas(): boolean {
        const radius = this.getRadius();
        const canvasSize = this.container.canvas.size;

        return (
            this.position.x >= -radius &&
            this.position.y >= -radius &&
            this.position.y <= canvasSize.height + radius &&
            this.position.x <= canvasSize.width + radius
        );
    }

    draw(delta: IDelta): void {
        const container = this.container;

        for (const [, plugin] of container.plugins) {
            container.canvas.drawParticlePlugin(plugin, this, delta);
        }

        container.canvas.drawParticle(this, delta);
    }

    getPosition(): ICoordinates3d {
        return {
            x: this.position.x + this.offset.x,
            y: this.position.y + this.offset.y,
            z: this.position.z,
        };
    }

    getRadius(): number {
        return this.bubble.radius ?? this.size.value;
    }

    getMass(): number {
        return (this.getRadius() ** 2 * Math.PI) / 2;
    }

    getFillColor(): IHsl | undefined {
        const color = this.bubble.color ?? getHslFromAnimation(this.color);

        if (color && this.roll && (this.backColor || this.roll.alter)) {
            const rolled = Math.floor((this.roll?.angle ?? 0) / (Math.PI / 2)) % 2;

            if (rolled) {
                if (this.backColor) {
                    return this.backColor;
                }

                if (this.roll.alter) {
                    return alterHsl(color, this.roll.alter.type, this.roll.alter.value);
                }
            }
        }

        return color;
    }

    getStrokeColor(): IHsl | undefined {
        return this.bubble.color ?? getHslFromAnimation(this.strokeColor) ?? this.getFillColor();
    }

    destroy(override?: boolean): void {
        this.destroyed = true;
        this.bubble.inRange = false;

        if (this.unbreakable) {
            return;
        }

        this.destroyed = true;
        this.bubble.inRange = false;

        for (const [, plugin] of this.container.plugins) {
            if (plugin.particleDestroyed) {
                plugin.particleDestroyed(this, override);
            }
        }

        if (override) {
            return;
        }

        const destroyOptions = this.options.destroy;

        if (destroyOptions.mode === DestroyMode.split) {
            this.split();
        }
    }

    /**
     * This method is used when the particle has lost a life and needs some value resets
     */
    reset(): void {
        if (this.opacity) {
            this.opacity.loops = 0;
        }

        this.size.loops = 0;
    }

    private split(): void {
        const splitOptions = this.options.destroy.split;

        if (splitOptions.count >= 0 && this.splitCount++ > splitOptions.count) {
            return;
        }

        const rate = getRangeValue(splitOptions.rate);

        for (let i = 0; i < rate; i++) {
            this.container.particles.addSplitParticle(this);
        }
    }

    private calcPosition(
        container: Container,
        position: ICoordinates | undefined,
        zIndex: number,
        tryCount = 0
    ): Vector3d {
        for (const [, plugin] of container.plugins) {
            const pluginPos =
                plugin.particlePosition !== undefined ? plugin.particlePosition(position, this) : undefined;

            if (pluginPos !== undefined) {
                return Vector3d.create(pluginPos.x, pluginPos.y, zIndex);
            }
        }

        const canvasSize = container.canvas.size;
        const pos = Vector3d.create(
            position?.x ?? Math.random() * canvasSize.width,
            position?.y ?? Math.random() * canvasSize.height,
            zIndex
        );
        const radius = this.getRadius();

        /* check position  - into the canvas */
        const outModes = this.options.move.outModes,
            fixHorizontal = (outMode: OutMode | keyof typeof OutMode | OutModeAlt) => {
                fixOutMode({
                    outMode,
                    checkModes: [OutMode.bounce, OutMode.bounceHorizontal],
                    coord: pos.x,
                    maxCoord: container.canvas.size.width,
                    setCb: (value: number) => (pos.x += value),
                    radius,
                });
            },
            fixVertical = (outMode: OutMode | keyof typeof OutMode | OutModeAlt) => {
                fixOutMode({
                    outMode,
                    checkModes: [OutMode.bounce, OutMode.bounceVertical],
                    coord: pos.y,
                    maxCoord: container.canvas.size.height,
                    setCb: (value: number) => (pos.y += value),
                    radius,
                });
            };

        fixHorizontal(outModes.left ?? outModes.default);
        fixHorizontal(outModes.right ?? outModes.default);
        fixVertical(outModes.top ?? outModes.default);
        fixVertical(outModes.bottom ?? outModes.default);

        if (this.checkOverlap(pos, tryCount)) {
            return this.calcPosition(container, undefined, zIndex, tryCount + 1);
        }

        return pos;
    }

    private checkOverlap(pos: ICoordinates, tryCount = 0): boolean {
        const collisionsOptions = this.options.collisions;
        const radius = this.getRadius();

        if (!collisionsOptions.enable) {
            return false;
        }

        const overlapOptions = collisionsOptions.overlap;

        if (overlapOptions.enable) {
            return false;
        }

        const retries = overlapOptions.retries;

        if (retries >= 0 && tryCount > retries) {
            throw new Error("Particle is overlapping and can't be placed");
        }

        let overlaps = false;

        for (const particle of this.container.particles.array) {
            if (getDistance(pos, particle.position) < radius + particle.getRadius()) {
                overlaps = true;
                break;
            }
        }

        return overlaps;
    }

    private calculateVelocity(): Vector {
        const baseVelocity = getParticleBaseVelocity(this.direction);
        const res = baseVelocity.copy();
        const moveOptions = this.options.move;

        if (moveOptions.direction === MoveDirection.inside || moveOptions.direction === MoveDirection.outside) {
            return res;
        }

        const rad = (Math.PI / 180) * moveOptions.angle.value;
        const radOffset = (Math.PI / 180) * moveOptions.angle.offset;

        const range = {
            left: radOffset - rad / 2,
            right: radOffset + rad / 2,
        };

        if (!moveOptions.straight) {
            res.angle += randomInRange(setRangeValue(range.left, range.right));
        }

        if (moveOptions.random && typeof moveOptions.speed === "number") {
            res.length *= Math.random();
        }

        return res;
    }

    private loadShapeData(shapeOptions: IShape, reduceDuplicates: boolean): IShapeValues | undefined {
        const shapeData = shapeOptions.options[this.shape];

        if (shapeData) {
            return deepExtend(
                {},
                shapeData instanceof Array ? itemFromArray(shapeData, this.id, reduceDuplicates) : shapeData
            ) as IShapeValues;
        }
    }

    private loadLife(): IParticleLife {
        const container = this.container;
        const particlesOptions = this.options;
        const lifeOptions = particlesOptions.life;

        const life = {
            delay: container.retina.reduceFactor
                ? ((getRangeValue(lifeOptions.delay.value) * (lifeOptions.delay.sync ? 1 : Math.random())) /
                      container.retina.reduceFactor) *
                  1000
                : 0,
            delayTime: 0,
            duration: container.retina.reduceFactor
                ? ((getRangeValue(lifeOptions.duration.value) * (lifeOptions.duration.sync ? 1 : Math.random())) /
                      container.retina.reduceFactor) *
                  1000
                : 0,
            time: 0,
            count: particlesOptions.life.count,
        };

        if (life.duration <= 0) {
            life.duration = -1;
        }

        if (life.count <= 0) {
            life.count = -1;
        }

        return life;
    }
}<|MERGE_RESOLUTION|>--- conflicted
+++ resolved
@@ -26,11 +26,7 @@
     getRangeValue,
     isInArray,
     itemFromArray,
-<<<<<<< HEAD
     loadParticlesOptions,
-    Plugins,
-=======
->>>>>>> b5e2f6c0
     randomInRange,
     setRangeValue,
 } from "../Utils";
@@ -53,19 +49,10 @@
     IParticleValueAnimation,
     IRgb,
     IShapeValues,
-<<<<<<< HEAD
 } from "./Interfaces";
-import { Vector3d } from "./Particle/Vector3d";
 import type { IShape } from "../Options/Interfaces/Particles/Shape/IShape";
 import type { IParticleRoll } from "./Interfaces/IParticleRoll";
 import type { IParticleWobble } from "./Interfaces/IParticleWobble";
-=======
-    IParticleRetinaProps,
-    IParticleRoll,
-    IParticleWobble,
-} from "./Interfaces";
-import type { IShape } from "../Options/Interfaces/Particles/Shape/IShape";
->>>>>>> b5e2f6c0
 
 const fixOutMode = (data: {
     outMode: OutMode | keyof typeof OutMode | OutModeAlt;
