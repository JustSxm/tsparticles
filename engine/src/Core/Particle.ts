import {
    AnimationStatus,
    DestroyMode,
    MoveDirection,
    OutMode,
    OutModeAlt,
<<<<<<< HEAD
    ParticleOutType,
=======
    RollMode,
    RotateDirection,
    ShapeType,
>>>>>>> 2777605a
    StartValueType,
} from "../Enums";
import {
    IBubbleParticleData,
    ICoordinates,
    ICoordinates3d,
    IDelta,
    IHsl,
    IParticle,
    IParticleGradientAnimation,
    IParticleHslAnimation,
    IParticleLife,
    IParticleNumericValueAnimation,
    IParticleRetinaProps,
    IParticleRoll,
    IParticleTiltValueAnimation,
    IParticleValueAnimation,
    IParticleWobble,
    IRgb,
    IShapeValues,
} from "./Interfaces";
import { IParticlesOptions, IShape, Shape, Stroke } from "../Options";
import { Vector, Vector3d } from "./Utils";
import {
    alterHsl,
    clamp,
    colorToRgb,
    deepExtend,
    getDistance,
    getHslFromAnimation,
    getParticleBaseVelocity,
    getParticleDirectionAngle,
    getRangeMax,
    getRangeMin,
    getRangeValue,
    getValue,
    isInArray,
    itemFromArray,
    loadParticlesOptions,
    randomInRange,
    setRangeValue,
} from "../Utils";
import { Container } from "./Container";
import { Engine } from "../engine";
import { RecursivePartial } from "../Types";

const fixOutMode = (data: {
    outMode: OutMode | keyof typeof OutMode | OutModeAlt;
    checkModes: (OutMode | keyof typeof OutMode | OutModeAlt)[];
    coord: number;
    maxCoord: number;
    setCb: (value: number) => void;
    radius: number;
}) => {
    if (isInArray(data.outMode, data.checkModes)) {
        if (data.coord > data.maxCoord - data.radius * 2) {
            data.setCb(-data.radius);
        } else if (data.coord < data.radius * 2) {
            data.setCb(data.radius);
        }
    }
};

/**
 * The single particle object
 * @category Core
 */
export class Particle implements IParticle {
    destroyed;
    lastPathTime;
    misplaced;
    spawning;
    splitCount;
    unbreakable;

    readonly pathDelay;
    readonly sides;
    readonly options;
    readonly life: IParticleLife;

    roll?: IParticleRoll;
    wobble?: IParticleWobble;
    backColor?: IHsl;
    close: boolean;
    direction: number;
    fill: boolean;
    randomIndexData?: number;
    gradient?: IParticleGradientAnimation;
    rotate?: IParticleValueAnimation<number>;
    tilt?: IParticleTiltValueAnimation;
    color?: IParticleHslAnimation;
    opacity?: IParticleNumericValueAnimation;
    strokeWidth?: number;
    stroke?: Stroke;
    strokeColor?: IParticleHslAnimation;

    readonly moveCenter: ICoordinates & { radius: number };
    readonly moveDecay: number;
    readonly outType: ParticleOutType;
    readonly position: Vector3d;
    readonly offset: Vector;
    readonly shadowColor: IRgb | undefined;
    readonly size: IParticleNumericValueAnimation;
    readonly velocity: Vector;
    readonly shape: string;
    readonly initialPosition: Vector;
    readonly initialVelocity: Vector;
    readonly shapeData?: IShapeValues;
    readonly bubble: IBubbleParticleData;
    readonly zIndexFactor: number;
    readonly retina: IParticleRetinaProps;

    readonly #engine;

    constructor(
        engine: Engine,
        readonly id: number,
        readonly container: Container,
        position?: ICoordinates,
        overrideOptions?: RecursivePartial<IParticlesOptions>,
        readonly group?: string
    ) {
        this.#engine = engine;
        this.fill = true;
        this.close = true;
        this.lastPathTime = 0;
        this.destroyed = false;
        this.unbreakable = false;
        this.splitCount = 0;
        this.misplaced = false;
        this.retina = {
            maxDistance: {},
        };
        this.outType = ParticleOutType.normal;

        const pxRatio = container.retina.pixelRatio;
        const mainOptions = container.actualOptions;
        const particlesOptions = loadParticlesOptions(mainOptions.particles);

        const shapeType = particlesOptions.shape.type;
        const reduceDuplicates = particlesOptions.reduceDuplicates;

        this.shape = shapeType instanceof Array ? itemFromArray(shapeType, this.id, reduceDuplicates) : shapeType;

        if (overrideOptions?.shape) {
            if (overrideOptions.shape.type) {
                const overrideShapeType = overrideOptions.shape.type;

                this.shape =
                    overrideShapeType instanceof Array
                        ? itemFromArray(overrideShapeType, this.id, reduceDuplicates)
                        : overrideShapeType;
            }

            const shapeOptions = new Shape();

            shapeOptions.load(overrideOptions.shape);

            if (this.shape) {
                this.shapeData = this.loadShapeData(shapeOptions, reduceDuplicates);
            }
        } else {
            this.shapeData = this.loadShapeData(particlesOptions.shape, reduceDuplicates);
        }

        if (overrideOptions !== undefined) {
            particlesOptions.load(overrideOptions);
        }

        if (this.shapeData?.particles !== undefined) {
            particlesOptions.load(this.shapeData?.particles);
        }

        this.fill = this.shapeData?.fill ?? this.fill;
        this.close = this.shapeData?.close ?? this.close;
        this.options = particlesOptions;
        this.pathDelay = getValue(this.options.move.path.delay) * 1000;

        const zIndexValue = getRangeValue(this.options.zIndex.value);

        container.retina.initParticle(this);

        /* size */
        const sizeOptions = this.options.size,
            sizeRange = sizeOptions.value;

        this.size = {
            enable: sizeOptions.animation.enable,
            value: getRangeValue(sizeOptions.value) * container.retina.pixelRatio,
            max: getRangeMax(sizeRange) * pxRatio,
            min: getRangeMin(sizeRange) * pxRatio,
            loops: 0,
            maxLoops: sizeOptions.animation.count,
        };

        const sizeAnimation = sizeOptions.animation;

        if (sizeAnimation.enable) {
            this.size.status = AnimationStatus.increasing;

            switch (sizeAnimation.startValue) {
                case StartValueType.min:
                    this.size.value = this.size.min;
                    this.size.status = AnimationStatus.increasing;

                    break;

                case StartValueType.random:
                    this.size.value = randomInRange(this.size) * pxRatio;
                    this.size.status = Math.random() >= 0.5 ? AnimationStatus.increasing : AnimationStatus.decreasing;

                    break;

                case StartValueType.max:
                default:
                    this.size.value = this.size.max;
                    this.size.status = AnimationStatus.decreasing;

                    break;
            }

            this.size.velocity =
                ((this.retina.sizeAnimationSpeed ?? container.retina.sizeAnimationSpeed) / 100) *
                container.retina.reduceFactor;

            if (!sizeAnimation.sync) {
                this.size.velocity *= Math.random();
            }
        }

        /* position */
        this.bubble = {
            inRange: false,
        };
        this.position = this.calcPosition(container, position, clamp(zIndexValue, 0, container.zLayers));
        this.initialPosition = this.position.copy();

        const canvasSize = container.canvas.size,
            moveCenterPerc = this.options.move.center;

        this.moveCenter = {
            x: (canvasSize.width * moveCenterPerc.x) / 100,
            y: (canvasSize.height * moveCenterPerc.y) / 100,
            radius: this.options.move.center.radius,
        };
        this.direction = getParticleDirectionAngle(this.options.move.direction, this.position, this.moveCenter);

        switch (this.options.move.direction) {
            case MoveDirection.inside:
                this.outType = ParticleOutType.inside;
                break;
            case MoveDirection.outside:
                this.outType = ParticleOutType.outside;
                break;
        }

        /* animation - velocity for speed */
        this.initialVelocity = this.calculateVelocity();
        this.velocity = this.initialVelocity.copy();
        this.moveDecay = 1 - getRangeValue(this.options.move.decay);

        /* parallax */
        this.offset = Vector.origin;

        const particles = container.particles;

        particles.needsSort = particles.needsSort || particles.lastZIndex < this.position.z;
        particles.lastZIndex = this.position.z;

        // Scale z-index factor
        this.zIndexFactor = this.position.z / container.zLayers;
        this.sides = 24;

        let drawer = container.drawers.get(this.shape);

        if (!drawer) {
            drawer = this.#engine.plugins.getShapeDrawer(this.shape);

            if (drawer) {
                container.drawers.set(this.shape, drawer);
            }
        }

        if (drawer?.loadShape) {
            drawer?.loadShape(this);
        }

        const sideCountFunc = drawer?.getSidesCount;

        if (sideCountFunc) {
            this.sides = sideCountFunc(this);
        }

        this.life = this.loadLife();
        this.spawning = this.life.delay > 0;
        this.shadowColor = colorToRgb(this.options.shadow.color);

        for (const updater of container.particles.updaters) {
            if (updater.init) {
                updater.init(this);
            }
        }

        for (const mover of container.particles.movers) {
            if (mover.init) {
                mover.init(this);
            }
        }

        if (drawer && drawer.particleInit) {
            drawer.particleInit(container, this);
        }

        for (const [, plugin] of container.plugins) {
            if (plugin.particleCreated) {
                plugin.particleCreated(this);
            }
        }
    }

    isVisible(): boolean {
        return !this.destroyed && !this.spawning && this.isInsideCanvas();
    }

    isInsideCanvas(): boolean {
        const radius = this.getRadius();
        const canvasSize = this.container.canvas.size;

        return (
            this.position.x >= -radius &&
            this.position.y >= -radius &&
            this.position.y <= canvasSize.height + radius &&
            this.position.x <= canvasSize.width + radius
        );
    }

    draw(delta: IDelta): void {
        const container = this.container;

        for (const [, plugin] of container.plugins) {
            container.canvas.drawParticlePlugin(plugin, this, delta);
        }

        container.canvas.drawParticle(this, delta);
    }

    getPosition(): ICoordinates3d {
        return {
            x: this.position.x + this.offset.x,
            y: this.position.y + this.offset.y,
            z: this.position.z,
        };
    }

    getRadius(): number {
        return this.bubble.radius ?? this.size.value;
    }

    getMass(): number {
        return (this.getRadius() ** 2 * Math.PI) / 2;
    }

    getFillColor(): IHsl | undefined {
        const color = this.bubble.color ?? getHslFromAnimation(this.color);

        if (color && this.roll && (this.backColor || this.roll.alter)) {
            const backFactor = this.options.roll.mode === RollMode.both ? 2 : 1,
                backSum = this.options.roll.mode === RollMode.horizontal ? Math.PI / 2 : 0,
                rolled = Math.floor(((this.roll.angle ?? 0) + backSum) / (Math.PI / backFactor)) % 2;

            if (rolled) {
                if (this.backColor) {
                    return this.backColor;
                }

                if (this.roll.alter) {
                    return alterHsl(color, this.roll.alter.type, this.roll.alter.value);
                }
            }
        }

        return color;
    }

    getStrokeColor(): IHsl | undefined {
        return this.bubble.color ?? getHslFromAnimation(this.strokeColor) ?? this.getFillColor();
    }

    destroy(override?: boolean): void {
        this.destroyed = true;
        this.bubble.inRange = false;

        if (this.unbreakable) {
            return;
        }

        this.destroyed = true;
        this.bubble.inRange = false;

        for (const [, plugin] of this.container.plugins) {
            if (plugin.particleDestroyed) {
                plugin.particleDestroyed(this, override);
            }
        }

        if (override) {
            return;
        }

        const destroyOptions = this.options.destroy;

        if (destroyOptions.mode === DestroyMode.split) {
            this.split();
        }
    }

    /**
     * This method is used when the particle has lost a life and needs some value resets
     */
    reset(): void {
        if (this.opacity) {
            this.opacity.loops = 0;
        }

        this.size.loops = 0;
    }

    private split(): void {
        const splitOptions = this.options.destroy.split;

        if (splitOptions.count >= 0 && this.splitCount++ > splitOptions.count) {
            return;
        }

        const rate = getValue(splitOptions.rate);

        for (let i = 0; i < rate; i++) {
            this.container.particles.addSplitParticle(this);
        }
    }

    private calcPosition(
        container: Container,
        position: ICoordinates | undefined,
        zIndex: number,
        tryCount = 0
    ): Vector3d {
        for (const [, plugin] of container.plugins) {
            const pluginPos =
                plugin.particlePosition !== undefined ? plugin.particlePosition(position, this) : undefined;

            if (pluginPos !== undefined) {
                return Vector3d.create(pluginPos.x, pluginPos.y, zIndex);
            }
        }

        const canvasSize = container.canvas.size;
        const pos = Vector3d.create(
            position?.x ?? Math.random() * canvasSize.width,
            position?.y ?? Math.random() * canvasSize.height,
            zIndex
        );
        const radius = this.getRadius();

        /* check position  - into the canvas */
        const outModes = this.options.move.outModes,
            fixHorizontal = (outMode: OutMode | keyof typeof OutMode | OutModeAlt) => {
                fixOutMode({
                    outMode,
                    checkModes: [OutMode.bounce, OutMode.bounceHorizontal],
                    coord: pos.x,
                    maxCoord: container.canvas.size.width,
                    setCb: (value: number) => (pos.x += value),
                    radius,
                });
            },
            fixVertical = (outMode: OutMode | keyof typeof OutMode | OutModeAlt) => {
                fixOutMode({
                    outMode,
                    checkModes: [OutMode.bounce, OutMode.bounceVertical],
                    coord: pos.y,
                    maxCoord: container.canvas.size.height,
                    setCb: (value: number) => (pos.y += value),
                    radius,
                });
            };

        fixHorizontal(outModes.left ?? outModes.default);
        fixHorizontal(outModes.right ?? outModes.default);
        fixVertical(outModes.top ?? outModes.default);
        fixVertical(outModes.bottom ?? outModes.default);

        if (this.checkOverlap(pos, tryCount)) {
            return this.calcPosition(container, undefined, zIndex, tryCount + 1);
        }

        return pos;
    }

    private checkOverlap(pos: ICoordinates, tryCount = 0): boolean {
        const collisionsOptions = this.options.collisions;
        const radius = this.getRadius();

        if (!collisionsOptions.enable) {
            return false;
        }

        const overlapOptions = collisionsOptions.overlap;

        if (overlapOptions.enable) {
            return false;
        }

        const retries = overlapOptions.retries;

        if (retries >= 0 && tryCount > retries) {
            throw new Error("Particle is overlapping and can't be placed");
        }

        let overlaps = false;

        for (const particle of this.container.particles.array) {
            if (getDistance(pos, particle.position) < radius + particle.getRadius()) {
                overlaps = true;
                break;
            }
        }

        return overlaps;
    }

    private calculateVelocity(): Vector {
        const baseVelocity = getParticleBaseVelocity(this.direction);
        const res = baseVelocity.copy();
        const moveOptions = this.options.move;

        if (moveOptions.direction === MoveDirection.inside || moveOptions.direction === MoveDirection.outside) {
            return res;
        }

        const rad = (Math.PI / 180) * moveOptions.angle.value;
        const radOffset = (Math.PI / 180) * moveOptions.angle.offset;

        const range = {
            left: radOffset - rad / 2,
            right: radOffset + rad / 2,
        };

        if (!moveOptions.straight) {
            res.angle += randomInRange(setRangeValue(range.left, range.right));
        }

        if (moveOptions.random && typeof moveOptions.speed === "number") {
            res.length *= Math.random();
        }

        return res;
    }

    private loadShapeData(shapeOptions: IShape, reduceDuplicates: boolean): IShapeValues | undefined {
        const shapeData = shapeOptions.options[this.shape];

        if (shapeData) {
            return deepExtend(
                {},
                shapeData instanceof Array ? itemFromArray(shapeData, this.id, reduceDuplicates) : shapeData
            ) as IShapeValues;
        }
    }

    private loadLife(): IParticleLife {
        const container = this.container;
        const particlesOptions = this.options;
        const lifeOptions = particlesOptions.life;

        const life = {
            delay: container.retina.reduceFactor
                ? ((getRangeValue(lifeOptions.delay.value) * (lifeOptions.delay.sync ? 1 : Math.random())) /
                      container.retina.reduceFactor) *
                  1000
                : 0,
            delayTime: 0,
            duration: container.retina.reduceFactor
                ? ((getRangeValue(lifeOptions.duration.value) * (lifeOptions.duration.sync ? 1 : Math.random())) /
                      container.retina.reduceFactor) *
                  1000
                : 0,
            time: 0,
            count: particlesOptions.life.count,
        };

        if (life.duration <= 0) {
            life.duration = -1;
        }

        if (life.count <= 0) {
            life.count = -1;
        }

        return life;
    }
}<|MERGE_RESOLUTION|>--- conflicted
+++ resolved
@@ -4,13 +4,8 @@
     MoveDirection,
     OutMode,
     OutModeAlt,
-<<<<<<< HEAD
     ParticleOutType,
-=======
     RollMode,
-    RotateDirection,
-    ShapeType,
->>>>>>> 2777605a
     StartValueType,
 } from "../Enums";
 import {
