/**
 * @category Core
 */
import { ClickMode, InteractorType } from "../../Enums";
import type { IDelta, IExternalInteractor, IParticlesInteractor } from "../Interfaces";
import type { Container } from "../Container";
<<<<<<< HEAD
import { Engine } from "../../engine";
=======
import type { Engine } from "../../engine";
import { InteractorType } from "../../Enums";
>>>>>>> 58b9b0bd
import type { Particle } from "../Particle";

export class InteractionManager {
    private externalInteractors: IExternalInteractor[];
    private particleInteractors: IParticlesInteractor[];

    readonly #engine;

<<<<<<< HEAD
    constructor(private readonly container: Container, engine: Engine) {
=======
    constructor(engine: Engine, private readonly container: Container) {
        this.#engine = engine;

>>>>>>> 58b9b0bd
        this.externalInteractors = [];
        this.particleInteractors = [];
        this.#engine = engine;

        this.init();
    }

    init(): void {
        const interactors = this.#engine.plugins.getInteractors(this.container, true);

        this.externalInteractors = [];
        this.particleInteractors = [];

        for (const interactor of interactors) {
            switch (interactor.type) {
                case InteractorType.External:
                    this.externalInteractors.push(interactor as IExternalInteractor);
                    break;
                case InteractorType.Particles:
                    this.particleInteractors.push(interactor as IParticlesInteractor);
                    break;
            }
        }
    }

    externalInteract(delta: IDelta): void {
        for (const interactor of this.externalInteractors) {
            if (interactor.isEnabled()) {
                interactor.interact(delta);
            }
        }
    }

    particlesInteract(particle: Particle, delta: IDelta): void {
        for (const interactor of this.externalInteractors) {
            interactor.reset(particle);
        }

        /* interaction auto between particles */
        for (const interactor of this.particleInteractors) {
            if (interactor.isEnabled(particle)) {
                interactor.interact(particle, delta);
            }
        }
    }

    handleClickMode(mode: ClickMode | string): void {
        for (const interactor of this.externalInteractors) {
            if (interactor.handleClickMode) {
                interactor.handleClickMode(mode);
            }
        }
    }
}<|MERGE_RESOLUTION|>--- conflicted
+++ resolved
@@ -4,12 +4,7 @@
 import { ClickMode, InteractorType } from "../../Enums";
 import type { IDelta, IExternalInteractor, IParticlesInteractor } from "../Interfaces";
 import type { Container } from "../Container";
-<<<<<<< HEAD
 import { Engine } from "../../engine";
-=======
-import type { Engine } from "../../engine";
-import { InteractorType } from "../../Enums";
->>>>>>> 58b9b0bd
 import type { Particle } from "../Particle";
 
 export class InteractionManager {
@@ -18,13 +13,9 @@
 
     readonly #engine;
 
-<<<<<<< HEAD
-    constructor(private readonly container: Container, engine: Engine) {
-=======
     constructor(engine: Engine, private readonly container: Container) {
         this.#engine = engine;
 
->>>>>>> 58b9b0bd
         this.externalInteractors = [];
         this.particleInteractors = [];
         this.#engine = engine;
