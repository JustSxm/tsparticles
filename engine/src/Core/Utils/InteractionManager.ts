--- conflicted
+++ resolved
@@ -8,14 +8,9 @@
  * @category Core
  */
 export class InteractionManager {
-<<<<<<< HEAD
-    private readonly externalInteractors: IExternalInteractor[];
-    private readonly particleInteractors: IParticlesInteractor[];
-    readonly #engine;
-=======
     private externalInteractors: IExternalInteractor[];
     private particleInteractors: IParticlesInteractor[];
->>>>>>> 3db5b4d4
+    readonly #engine;
 
     constructor(engine: Engine, private readonly container: Container) {
         this.#engine = engine;
