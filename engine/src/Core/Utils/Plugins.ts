import type {
    IContainerPlugin,
    IInteractor,
    IMovePathGenerator,
    IParticleUpdater,
    IPlugin,
    IShapeDrawer,
} from "../Interfaces";
import type { Container } from "../Container";
import type { Engine } from "../../engine";
import type { IOptions } from "../../Options/Interfaces/IOptions";
import type { Options } from "../../Options/Classes/Options";
import type { RecursivePartial } from "../../Types";

type InteractorInitializer = (container: Container) => IInteractor;
type UpdaterInitializer = (container: Container) => IParticleUpdater;

/**
 * @category Utils
 */
export class Plugins {
    readonly #engine;

<<<<<<< HEAD
    readonly plugins: IPlugin[] = [];
    readonly interactorsInitializers: Map<string, InteractorInitializer>;
    readonly updatersInitializers: Map<string, UpdaterInitializer>;
    readonly interactors: Map<Container, IInteractor[]>;
    readonly updaters: Map<Container, IParticleUpdater[]>;
    readonly presets: Map<string, RecursivePartial<IOptions>>;
    readonly drawers: Map<string, IShapeDrawer>;
    readonly pathGenerators: Map<string, IMovePathGenerator>;
=======
    readonly plugins: IPlugin[];
    readonly interactorsInitializers;
    readonly updatersInitializers;
    readonly interactors;
    readonly updaters;
    readonly presets;
    readonly drawers;
    readonly pathGenerators;
>>>>>>> 3020818e

    constructor(engine: Engine) {
        this.#engine = engine;

        this.plugins = [];
        this.interactorsInitializers = new Map<string, InteractorInitializer>();
        this.updatersInitializers = new Map<string, UpdaterInitializer>();
        this.interactors = new Map<Container, IInteractor[]>();
        this.updaters = new Map<Container, IParticleUpdater[]>();
        this.presets = new Map<string, RecursivePartial<IOptions>>();
        this.drawers = new Map<string, IShapeDrawer>();
        this.pathGenerators = new Map<string, IMovePathGenerator>();
    }

    getPlugin(plugin: string): IPlugin | undefined {
        return this.plugins.find((t) => t.id === plugin);
    }

    addPlugin(plugin: IPlugin): void {
        if (!this.getPlugin(plugin.id)) {
            this.plugins.push(plugin);
        }
    }

    getAvailablePlugins(container: Container): Map<string, IContainerPlugin> {
        const res = new Map<string, IContainerPlugin>();

        for (const plugin of this.plugins) {
            if (!plugin.needsPlugin(container.actualOptions)) {
                continue;
            }
            res.set(plugin.id, plugin.getPlugin(container));
        }

        return res;
    }

    loadOptions(options: Options, sourceOptions: RecursivePartial<IOptions>): void {
        for (const plugin of this.plugins) {
            plugin.loadOptions(options, sourceOptions);
        }
    }

    getPreset(preset: string): RecursivePartial<IOptions> | undefined {
        return this.presets.get(preset);
    }

    addPreset(presetKey: string, options: RecursivePartial<IOptions>, override = false): void {
        if (override || !this.getPreset(presetKey)) {
            this.presets.set(presetKey, options);
        }
    }

    addShapeDrawer(type: string, drawer: IShapeDrawer): void {
        if (!this.getShapeDrawer(type)) {
            this.drawers.set(type, drawer);
        }
    }

    getShapeDrawer(type: string): IShapeDrawer | undefined {
        return this.drawers.get(type);
    }

    getSupportedShapes(): IterableIterator<string> {
        return this.drawers.keys();
    }

    getPathGenerator(type: string): IMovePathGenerator | undefined {
        return this.pathGenerators.get(type);
    }

    addPathGenerator(type: string, pathGenerator: IMovePathGenerator): void {
        if (!this.getPathGenerator(type)) {
            this.pathGenerators.set(type, pathGenerator);
        }
    }

    getInteractors(container: Container, force = false): IInteractor[] {
        let res = this.interactors.get(container);

        if (!res || force) {
            res = [...this.interactorsInitializers.values()].map((t) => t(container));

            this.interactors.set(container, res);
        }

        return res;
    }

    addInteractor(name: string, initInteractor: (container: Container) => IInteractor): void {
        this.interactorsInitializers.set(name, initInteractor);
    }

    getUpdaters(container: Container, force = false): IParticleUpdater[] {
        let res = this.updaters.get(container);

        if (!res || force) {
            res = [...this.updatersInitializers.values()].map((t) => t(container));

            this.updaters.set(container, res);
        }

        return res;
    }

    addParticleUpdater(name: string, initUpdater: (container: Container) => IParticleUpdater): void {
        this.updatersInitializers.set(name, initUpdater);
    }
}<|MERGE_RESOLUTION|>--- conflicted
+++ resolved
@@ -21,16 +21,6 @@
 export class Plugins {
     readonly #engine;
 
-<<<<<<< HEAD
-    readonly plugins: IPlugin[] = [];
-    readonly interactorsInitializers: Map<string, InteractorInitializer>;
-    readonly updatersInitializers: Map<string, UpdaterInitializer>;
-    readonly interactors: Map<Container, IInteractor[]>;
-    readonly updaters: Map<Container, IParticleUpdater[]>;
-    readonly presets: Map<string, RecursivePartial<IOptions>>;
-    readonly drawers: Map<string, IShapeDrawer>;
-    readonly pathGenerators: Map<string, IMovePathGenerator>;
-=======
     readonly plugins: IPlugin[];
     readonly interactorsInitializers;
     readonly updatersInitializers;
@@ -39,7 +29,6 @@
     readonly presets;
     readonly drawers;
     readonly pathGenerators;
->>>>>>> 3020818e
 
     constructor(engine: Engine) {
         this.#engine = engine;
