--- conflicted
+++ resolved
@@ -1,29 +1,19 @@
-<<<<<<< HEAD
-import type { IStroke } from "../../Options";
-import type { ICoordinates3d } from "./ICoordinates";
-=======
-import type { IHsl, IRgb } from "./Colors";
->>>>>>> 9a751333
-import type { IParticleTiltValueAnimation, IParticleValueAnimation } from "./IParticleValueAnimation";
-import type { IBubbleParticleData } from "./IBubbleParticleData";
-<<<<<<< HEAD
-import type { IParticlesOptions } from "../../Options/";
-import type { IHsl, IRgb } from "./Colors";
-import type { IParticleHslAnimation } from "./IParticleHslAnimation";
-import type { Vector } from "../Utils";
-=======
-import type { ICoordinates3d } from "./ICoordinates";
->>>>>>> 9a751333
-import type { IParticleGradientAnimation } from "./IParticleGradientAnimation";
-import type { IParticleHslAnimation } from "./IParticleHslAnimation";
-import type { IParticleRetinaProps } from "./IParticleRetinaProps";
-import type { IParticleRoll } from "./IParticleRoll";
-import type { IParticleWobble } from "./IParticleWobble";
-import type { IParticles } from "../../Options/Interfaces/Particles/IParticles";
-import type { IShapeValues } from "./IShapeValues";
-import type { IStroke } from "../../Options/Interfaces/Particles/IStroke";
-import type { ShapeType } from "../../Enums";
-import type { Vector } from "../Utils";
+import type {
+    IParticleRoll,
+    IParticleWobble,
+    IBubbleParticleData,
+    Vector,
+    IParticleHslAnimation,
+    IParticleGradientAnimation,
+    IHsl,
+    IParticleValueAnimation,
+    IParticleTiltValueAnimation,
+    IRgb,
+    IShapeValues,
+    IParticleRetinaProps,
+    ICoordinates3d,
+} from "..";
+import type { IParticlesOptions, IStroke } from "../..";
 
 /**
  * @category Interfaces
