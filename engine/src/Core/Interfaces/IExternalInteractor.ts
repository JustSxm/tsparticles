import type { IDelta } from "./IDelta";
import type { IInteractor } from "./IInteractor";

/**
 * @category Interfaces
 */
export interface IExternalInteractor extends IInteractor {
<<<<<<< HEAD
    interact(delta: IDelta): void;

    isEnabled(): boolean;
=======
    isEnabled(): boolean;

    interact(delta: IDelta): Promise<void>;
>>>>>>> 4dc749de
}<|MERGE_RESOLUTION|>--- conflicted
+++ resolved
@@ -5,13 +5,7 @@
  * @category Interfaces
  */
 export interface IExternalInteractor extends IInteractor {
-<<<<<<< HEAD
-    interact(delta: IDelta): void;
+    interact(delta: IDelta): Promise<void>;
 
     isEnabled(): boolean;
-=======
-    isEnabled(): boolean;
-
-    interact(delta: IDelta): Promise<void>;
->>>>>>> 4dc749de
 }