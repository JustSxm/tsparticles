import type { IDelta } from "./IDelta";
<<<<<<< HEAD
import { ClickMode } from "../../Enums";
=======
import type { IInteractor } from "./IInteractor";
>>>>>>> 9a751333

/**
 * @category Interfaces
 */
export interface IExternalInteractor extends IInteractor {
    handleClickMode?: (mode: ClickMode | string) => void;

    isEnabled(): boolean;

    interact(delta: IDelta): void;
}<|MERGE_RESOLUTION|>--- conflicted
+++ resolved
@@ -1,9 +1,6 @@
 import type { IDelta } from "./IDelta";
-<<<<<<< HEAD
 import { ClickMode } from "../../Enums";
-=======
 import type { IInteractor } from "./IInteractor";
->>>>>>> 9a751333
 
 /**
  * @category Interfaces
