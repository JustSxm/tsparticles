<<<<<<< HEAD
import { ClickMode, EventType } from "../Enums";
import { ICoordinates, IDelta, IMouseData, IParticle, IParticlesFrequencies, IRgb } from "./Interfaces";
import { IParticlesDensity, IParticlesOptions } from "../Options";
import { InteractionManager, Point, QuadTree, Rectangle } from "./Utils";
import { getRangeMax, getRangeMin, getRangeValue, loadParticlesOptions, randomInRange, setRangeValue } from "../Utils";
import { Container } from "./Container";
import { Engine } from "../engine";
=======
import type { ICoordinates, IDelta, IMouseData, IParticle, IRgb } from "./Interfaces";
import { InteractionManager, ParticlesMover, Point, QuadTree, Rectangle } from "./Utils";
import { getRangeMax, getRangeMin, getRangeValue, randomInRange, setRangeValue } from "../Utils";
import type { Container } from "./Container";
import type { Engine } from "../engine";
import type { IDensity } from "../Options/Interfaces/Particles/Number/IDensity";
import type { IParticles } from "../Options/Interfaces/Particles/IParticles";
import { IParticlesFrequencies } from "./Interfaces/IParticlesFrequencies";
>>>>>>> 58b9b0bd
import { Particle } from "./Particle";
import { RecursivePartial } from "../Types";

/**
 * Particles manager object
 * @category Core
 */
export class Particles {
    get count(): number {
        return this.array.length;
    }

    /**
     * The quad tree used to search particles withing ranges
     */
    quadTree;
    linksColors;
    limit;
    needsSort;
    lastZIndex;

    /**
     * All the particles used in canvas
     */
    array: Particle[];
    zArray: Particle[];

    pushing?: boolean;
    linksColor?: IRgb | string;
    grabLineColor?: IRgb | string;

    movers;
    updaters;

    private interactionManager;
    private nextId;
    private readonly freqs: IParticlesFrequencies;

    readonly #engine;

    constructor(engine: Engine, private readonly container: Container) {
        this.#engine = engine;
<<<<<<< HEAD
=======

>>>>>>> 58b9b0bd
        this.nextId = 0;
        this.array = [];
        this.zArray = [];
        this.limit = 0;
        this.needsSort = false;
        this.lastZIndex = 0;
        this.freqs = {
            links: new Map<string, number>(),
            triangles: new Map<string, number>(),
        };
<<<<<<< HEAD
        this.interactionManager = new InteractionManager(container, this.#engine);
=======
        this.interactionManager = new InteractionManager(this.#engine, container);
>>>>>>> 58b9b0bd

        const canvasSize = this.container.canvas.size;

        this.linksColors = new Map<string, IRgb | string | undefined>();
        this.quadTree = new QuadTree(
            new Rectangle(
                -canvasSize.width / 4,
                -canvasSize.height / 4,
                (canvasSize.width * 3) / 2,
                (canvasSize.height * 3) / 2
            ),
            4
        );

<<<<<<< HEAD
        this.movers = this.#engine.plugins.getMovers(container, true);
=======
>>>>>>> 58b9b0bd
        this.updaters = this.#engine.plugins.getUpdaters(container, true);
    }

    /* --------- tsParticles functions - particles ----------- */
    init(): void {
        const container = this.container;
        const options = container.actualOptions;

        this.lastZIndex = 0;
        this.needsSort = false;
        this.freqs.links = new Map<string, number>();
        this.freqs.triangles = new Map<string, number>();

        let handled = false;

        this.updaters = this.#engine.plugins.getUpdaters(container, true);
        this.interactionManager.init();

        for (const [, plugin] of container.plugins) {
            if (plugin.particlesInitialization !== undefined) {
                handled = plugin.particlesInitialization();
            }

            if (handled) {
                break;
            }
        }

        this.addManualParticles();

        if (!handled) {
            for (const group in options.particles.groups) {
                const groupOptions = options.particles.groups[group];

                for (
                    let i = this.count, j = 0;
                    j < groupOptions.number?.value && i < options.particles.number.value;
                    i++, j++
                ) {
                    this.addParticle(undefined, groupOptions, group);
                }
            }

            for (let i = this.count; i < options.particles.number.value; i++) {
                this.addParticle();
            }
        }

        container.pathGenerator.init(container);
    }

    redraw(): void {
        this.clear();
        this.init();
        this.draw({ value: 0, factor: 0 });
    }

    removeAt(index: number, quantity = 1, group?: string, override?: boolean): void {
        if (!(index >= 0 && index <= this.count)) {
            return;
        }

        let deleted = 0;

        for (let i = index; deleted < quantity && i < this.count; i++) {
            const particle = this.array[i];

            if (!particle || particle.group !== group) {
                continue;
            }

            particle.destroy(override);

            this.array.splice(i--, 1);
            const zIdx = this.zArray.indexOf(particle);
            this.zArray.splice(zIdx, 1);

            deleted++;

            this.#engine.dispatchEvent(EventType.particleRemoved, {
                container: this.container,
                data: {
                    particle,
                },
            });
        }
    }

    remove(particle: Particle, group?: string, override?: boolean): void {
        this.removeAt(this.array.indexOf(particle), undefined, group, override);
    }

    update(delta: IDelta): void {
        const container = this.container;
        const particlesToDelete = [];

        container.pathGenerator.update();

        for (const [, plugin] of container.plugins) {
            if (plugin.update !== undefined) {
                plugin.update(delta);
            }
        }

        for (const particle of this.array) {
            // let d = ( dx = container.interactivity.mouse.click_pos_x - p.x ) * dx +
            //         ( dy = container.interactivity.mouse.click_pos_y - p.y ) * dy;
            // let f = -BANG_SIZE / d;
            // if ( d < BANG_SIZE ) {
            //     let t = Math.atan2( dy, dx );
            //     p.vx = f * Math.cos(t);
            //     p.vy = f * Math.sin(t);
            // }

            const resizeFactor = container.canvas.resizeFactor;

            if (resizeFactor) {
                particle.position.x *= resizeFactor.width;
                particle.position.y *= resizeFactor.height;
            }

            particle.bubble.inRange = false;

            for (const [, plugin] of this.container.plugins) {
                if (particle.destroyed) {
                    break;
                }

                if (plugin.particleUpdate) {
                    plugin.particleUpdate(particle, delta);
                }
            }

            for (const mover of this.movers) {
                if (mover.isEnabled(particle)) {
                    mover.move(particle, delta);
                }
            }

            if (particle.destroyed) {
                particlesToDelete.push(particle);
                continue;
            }

            this.quadTree.insert(new Point(particle.getPosition(), particle));
        }

        for (const particle of particlesToDelete) {
            this.remove(particle);
        }

        this.interactionManager.externalInteract(delta);

        // this loop is required to be done after mouse interactions
        for (const particle of container.particles.array) {
            for (const updater of this.updaters) {
                updater.update(particle, delta);
            }

            if (!particle.destroyed && !particle.spawning) {
                this.interactionManager.particlesInteract(particle, delta);
            }
        }

        delete container.canvas.resizeFactor;
    }

    draw(delta: IDelta): void {
        const container = this.container;

        /* clear canvas */
        container.canvas.clear();

        const canvasSize = this.container.canvas.size;

        this.quadTree = new QuadTree(
            new Rectangle(
                -canvasSize.width / 4,
                -canvasSize.height / 4,
                (canvasSize.width * 3) / 2,
                (canvasSize.height * 3) / 2
            ),
            4
        );

        /* update each particles param */
        this.update(delta);

        if (this.needsSort) {
            this.zArray.sort((a, b) => b.position.z - a.position.z || a.id - b.id);
            this.lastZIndex = this.zArray[this.zArray.length - 1].position.z;
            this.needsSort = false;
        }

        /* draw polygon shape in debug mode */
        for (const [, plugin] of container.plugins) {
            container.canvas.drawPlugin(plugin, delta);
        }

        /*if (container.canvas.context) {
            this.quadTree.draw(container.canvas.context);
        }*/

        /* draw each particle */
        for (const p of this.zArray) {
            p.draw(delta);
        }
    }

    /**
     * Removes all particles from the array
     */
    clear(): void {
        this.array = [];
        this.zArray = [];
    }

    /* ---------- tsParticles functions - modes events ------------ */
    push(nb: number, mouse?: IMouseData, overrideOptions?: RecursivePartial<IParticlesOptions>, group?: string): void {
        this.pushing = true;

        for (let i = 0; i < nb; i++) {
            this.addParticle(mouse?.position, overrideOptions, group);
        }

        this.pushing = false;
    }

    addParticle(
        position?: ICoordinates,
        overrideOptions?: RecursivePartial<IParticlesOptions>,
        group?: string
    ): Particle | undefined {
        const container = this.container,
            options = container.actualOptions,
            limit = options.particles.number.limit * container.density;

        if (limit > 0) {
            const countToRemove = this.count + 1 - limit;

            if (countToRemove > 0) {
                this.removeQuantity(countToRemove);
            }
        }

        return this.pushParticle(position, overrideOptions, group);
    }

    addSplitParticle(parent: Particle): Particle | undefined {
        const splitOptions = parent.options.destroy.split;
        const options = loadParticlesOptions(parent.options);
        const factor = getRangeValue(splitOptions.factor);

        options.color.load({
            value: {
                hsl: parent.getFillColor(),
            },
        });

        if (typeof options.size.value === "number") {
            options.size.value /= factor;
        } else {
            options.size.value.min /= factor;
            options.size.value.max /= factor;
        }

        options.load(splitOptions.particles);

        const offset = splitOptions.sizeOffset ? setRangeValue(-parent.size.value, parent.size.value) : 0;

        const position = {
            x: parent.position.x + randomInRange(offset),
            y: parent.position.y + randomInRange(offset),
        };

        return this.pushParticle(position, options, parent.group, (particle) => {
            if (particle.size.value < 0.5) {
                return false;
            }

            particle.velocity.length = randomInRange(setRangeValue(parent.velocity.length, particle.velocity.length));
            particle.splitCount = parent.splitCount + 1;
            particle.unbreakable = true;

            setTimeout(() => {
                particle.unbreakable = false;
            }, 500);

            return true;
        });
    }

    removeQuantity(quantity: number, group?: string): void {
        this.removeAt(0, quantity, group);
    }

    getLinkFrequency(p1: IParticle, p2: IParticle): number {
        const range = setRangeValue(p1.id, p2.id),
            key = `${getRangeMin(range)}_${getRangeMax(range)}`;

        let res = this.freqs.links.get(key);

        if (res === undefined) {
            res = Math.random();

            this.freqs.links.set(key, res);
        }

        return res;
    }

    getTriangleFrequency(p1: IParticle, p2: IParticle, p3: IParticle): number {
        let [id1, id2, id3] = [p1.id, p2.id, p3.id];

        if (id1 > id2) {
            [id2, id1] = [id1, id2];
        }

        if (id2 > id3) {
            [id3, id2] = [id2, id3];
        }

        if (id1 > id3) {
            [id3, id1] = [id1, id3];
        }

        const key = `${id1}_${id2}_${id3}`;

        let res = this.freqs.triangles.get(key);

        if (res === undefined) {
            res = Math.random();

            this.freqs.triangles.set(key, res);
        }

        return res;
    }

    addManualParticles(): void {
        const container = this.container,
            options = container.actualOptions;

        for (const particle of options.manualParticles) {
            const pos = particle.position
                ? {
                      x: (particle.position.x * container.canvas.size.width) / 100,
                      y: (particle.position.y * container.canvas.size.height) / 100,
                  }
                : undefined;

            this.addParticle(pos, particle.options);
        }
    }

    setDensity(): void {
        const options = this.container.actualOptions;

        for (const group in options.particles.groups) {
            this.applyDensity(options.particles.groups[group], 0, group);
        }

        this.applyDensity(options.particles, options.manualParticles.length);
    }

    handleClickMode(mode: ClickMode | string): void {
        this.interactionManager.handleClickMode(mode);
    }

    private applyDensity(options: IParticlesOptions, manualCount: number, group?: string) {
        if (!options.number.density?.enable) {
            return;
        }

        const numberOptions = options.number;
        const densityFactor = this.initDensityFactor(numberOptions.density);
        const optParticlesNumber = numberOptions.value;
        const optParticlesLimit = numberOptions.limit > 0 ? numberOptions.limit : optParticlesNumber;
        const particlesNumber = Math.min(optParticlesNumber, optParticlesLimit) * densityFactor + manualCount;
        const particlesCount = Math.min(this.count, this.array.filter((t) => t.group === group).length);

        this.limit = numberOptions.limit * densityFactor;

        if (particlesCount < particlesNumber) {
            this.push(Math.abs(particlesNumber - particlesCount), undefined, options, group);
        } else if (particlesCount > particlesNumber) {
            this.removeQuantity(particlesCount - particlesNumber, group);
        }
    }

    private initDensityFactor(densityOptions: IParticlesDensity): number {
        const container = this.container;

        if (!container.canvas.element || !densityOptions.enable) {
            return 1;
        }

        const canvas = container.canvas.element,
            pxRatio = container.retina.pixelRatio;

        return (canvas.width * canvas.height) / (densityOptions.factor * pxRatio ** 2 * densityOptions.area);
    }

    private pushParticle(
        position?: ICoordinates,
        overrideOptions?: RecursivePartial<IParticlesOptions>,
        group?: string,
        initializer?: (particle: Particle) => boolean
    ): Particle | undefined {
        try {
<<<<<<< HEAD
            const particle = new Particle(this.nextId, this.container, this.#engine, position, overrideOptions, group);
=======
            const particle = new Particle(this.#engine, this.nextId, this.container, position, overrideOptions, group);
>>>>>>> 58b9b0bd

            let canAdd = true;

            if (initializer) {
                canAdd = initializer(particle);
            }

            if (!canAdd) {
                return;
            }

            this.array.push(particle);
            this.zArray.push(particle);

            this.nextId++;

            this.#engine.dispatchEvent(EventType.particleAdded, {
                container: this.container,
                data: {
                    particle,
                },
            });

            return particle;
        } catch (e) {
            console.warn(`error adding particle: ${e}`);

            return;
        }
    }
}<|MERGE_RESOLUTION|>--- conflicted
+++ resolved
@@ -1,4 +1,3 @@
-<<<<<<< HEAD
 import { ClickMode, EventType } from "../Enums";
 import { ICoordinates, IDelta, IMouseData, IParticle, IParticlesFrequencies, IRgb } from "./Interfaces";
 import { IParticlesDensity, IParticlesOptions } from "../Options";
@@ -6,16 +5,6 @@
 import { getRangeMax, getRangeMin, getRangeValue, loadParticlesOptions, randomInRange, setRangeValue } from "../Utils";
 import { Container } from "./Container";
 import { Engine } from "../engine";
-=======
-import type { ICoordinates, IDelta, IMouseData, IParticle, IRgb } from "./Interfaces";
-import { InteractionManager, ParticlesMover, Point, QuadTree, Rectangle } from "./Utils";
-import { getRangeMax, getRangeMin, getRangeValue, randomInRange, setRangeValue } from "../Utils";
-import type { Container } from "./Container";
-import type { Engine } from "../engine";
-import type { IDensity } from "../Options/Interfaces/Particles/Number/IDensity";
-import type { IParticles } from "../Options/Interfaces/Particles/IParticles";
-import { IParticlesFrequencies } from "./Interfaces/IParticlesFrequencies";
->>>>>>> 58b9b0bd
 import { Particle } from "./Particle";
 import { RecursivePartial } from "../Types";
 
@@ -58,10 +47,6 @@
 
     constructor(engine: Engine, private readonly container: Container) {
         this.#engine = engine;
-<<<<<<< HEAD
-=======
-
->>>>>>> 58b9b0bd
         this.nextId = 0;
         this.array = [];
         this.zArray = [];
@@ -72,11 +57,7 @@
             links: new Map<string, number>(),
             triangles: new Map<string, number>(),
         };
-<<<<<<< HEAD
-        this.interactionManager = new InteractionManager(container, this.#engine);
-=======
         this.interactionManager = new InteractionManager(this.#engine, container);
->>>>>>> 58b9b0bd
 
         const canvasSize = this.container.canvas.size;
 
@@ -91,10 +72,7 @@
             4
         );
 
-<<<<<<< HEAD
         this.movers = this.#engine.plugins.getMovers(container, true);
-=======
->>>>>>> 58b9b0bd
         this.updaters = this.#engine.plugins.getUpdaters(container, true);
     }
 
@@ -505,11 +483,7 @@
         initializer?: (particle: Particle) => boolean
     ): Particle | undefined {
         try {
-<<<<<<< HEAD
-            const particle = new Particle(this.nextId, this.container, this.#engine, position, overrideOptions, group);
-=======
             const particle = new Particle(this.#engine, this.nextId, this.container, position, overrideOptions, group);
->>>>>>> 58b9b0bd
 
             let canAdd = true;
 
