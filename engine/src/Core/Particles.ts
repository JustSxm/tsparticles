--- conflicted
+++ resolved
@@ -1,19 +1,11 @@
 import type { Container } from "./Container";
 import { Particle } from "./Particle";
-<<<<<<< HEAD
 import {
     getRangeValue,
     loadParticlesOptions,
-    Plugins,
-    Point,
-    QuadTree,
     randomInRange,
-    Rectangle,
     setRangeValue,
 } from "../Utils";
-=======
-import { getRangeMax, getRangeMin, getRangeValue, randomInRange, setRangeValue } from "../Utils";
->>>>>>> b5e2f6c0
 import type { RecursivePartial } from "../Types";
 import type { IParticles } from "../Options/Interfaces/Particles/IParticles";
 import type { IDensity } from "../Options/Interfaces/Particles/Number/IDensity";
@@ -330,18 +322,9 @@
     }
 
     addSplitParticle(parent: Particle): Particle | undefined {
-<<<<<<< HEAD
         const splitOptions = parent.options.destroy.split;
         const options = loadParticlesOptions(parent.options);
         const factor = getRangeValue(splitOptions.factor);
-=======
-        const splitOptions = parent.options.destroy.split,
-            options = new ParticlesOptions();
-
-        options.load(parent.options);
-
-        const factor = getRangeValue(splitOptions.factor.value);
->>>>>>> b5e2f6c0
 
         options.color.load({
             value: {
