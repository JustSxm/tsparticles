--- conflicted
+++ resolved
@@ -1,9 +1,5 @@
-<<<<<<< HEAD
 import type { Container } from "./Container";
 import { generatedAttribute } from "./Utils";
-=======
-import type { IContainerPlugin, ICoordinates, IDelta, IDimension, IHsl, IParticle, IRgb, IRgba } from "./Interfaces";
->>>>>>> 9a751333
 import {
     clear,
     colorToHsl,
@@ -19,8 +15,7 @@
     gradient,
     paintBase,
 } from "../Utils";
-import { Constants } from "./Utils";
-import type { Container } from "./Container";
+import type { IDimension, IRgba, IParticle, IDelta, IRgb, ICoordinates, IContainerPlugin, IHsl } from "./Interfaces";
 import type { Particle } from "./Particle";
 
 /**
