import type { Container } from "../Core/Container";
import { ClickMode, InteractivityDetect } from "../Enums";
import type { ICoordinates } from "../Core/Interfaces";
<<<<<<< HEAD
import {
    mouseLeaveEvent,
    mouseOutEvent,
    mouseMoveEvent,
    touchStartEvent,
    touchMoveEvent,
    touchEndEvent,
    mouseUpEvent,
    mouseDownEvent,
    touchCancelEvent,
    resizeEvent,
    visibilityChangeEvent,
} from "./Constants";
=======
import { Constants } from "./Constants";
import { isSsr, itemFromArray } from "./Utils";
>>>>>>> bd95f0ce

function manageListener(
    element: HTMLElement | Node | Window | MediaQueryList,
    event: string,
    handler: EventListenerOrEventListenerObject,
    add: boolean,
    options?: boolean | AddEventListenerOptions | EventListenerObject
): void {
    if (add) {
        let addOptions: AddEventListenerOptions = { passive: true };

        if (typeof options === "boolean") {
            addOptions.capture = options;
        } else if (options !== undefined) {
            addOptions = options as AddEventListenerOptions;
        }

        element.addEventListener(event, handler, addOptions);
    } else {
        const removeOptions = options as boolean | EventListenerOptions | undefined;

        element.removeEventListener(event, handler, removeOptions);
    }
}

/**
 * Particles container event listeners manager
 * @category Utils
 */
export class EventListeners {
    private readonly mouseMoveHandler: EventListenerOrEventListenerObject;
    private readonly touchStartHandler: EventListenerOrEventListenerObject;
    private readonly touchMoveHandler: EventListenerOrEventListenerObject;
    private readonly touchEndHandler: EventListenerOrEventListenerObject;
    private readonly mouseLeaveHandler: EventListenerOrEventListenerObject;
    private readonly touchCancelHandler: EventListenerOrEventListenerObject;
    private readonly touchEndClickHandler: EventListenerOrEventListenerObject;
    private readonly mouseDownHandler: EventListenerOrEventListenerObject;
    private readonly mouseUpHandler: EventListenerOrEventListenerObject;
    private readonly visibilityChangeHandler: EventListenerOrEventListenerObject;
    private readonly themeChangeHandler: EventListenerOrEventListenerObject;
    private readonly oldThemeChangeHandler: (this: MediaQueryList, ev: MediaQueryListEvent) => unknown;
    private readonly resizeHandler: EventListenerOrEventListenerObject;

    private canPush: boolean;
    private resizeTimeout?: NodeJS.Timeout;
    private resizeObserver?: ResizeObserver;

    /**
     * Events listener constructor
     * @param container the calling container
     */
    constructor(private readonly container: Container) {
        this.canPush = true;

        this.mouseMoveHandler = (e): void => this.mouseTouchMove(e);
        this.touchStartHandler = (e): void => this.mouseTouchMove(e);
        this.touchMoveHandler = (e): void => this.mouseTouchMove(e);
        this.touchEndHandler = (): void => this.mouseTouchFinish();
        this.mouseLeaveHandler = (): void => this.mouseTouchFinish();
        this.touchCancelHandler = (): void => this.mouseTouchFinish();
        this.touchEndClickHandler = (e): void => this.mouseTouchClick(e);
        this.mouseUpHandler = (e): void => this.mouseTouchClick(e);
        this.mouseDownHandler = (): void => this.mouseDown();
        this.visibilityChangeHandler = (): void => this.handleVisibilityChange();
        this.themeChangeHandler = (e): void => this.handleThemeChange(e);
        this.oldThemeChangeHandler = (e): void => this.handleThemeChange(e);
        this.resizeHandler = (): void => this.handleWindowResize();
    }

    /**
     * Adding all listeners
     */
    addListeners(): void {
        this.manageListeners(true);
    }

    /**
     * Removing all listeners
     */
    removeListeners(): void {
        this.manageListeners(false);
    }

    /**
     * Initializing event listeners
     */
    private manageListeners(add: boolean): void {
        const container = this.container;
        const options = container.actualOptions;
        const detectType = options.interactivity.detectsOn;
        let mouseLeaveTmpEvent = mouseLeaveEvent;

        /* events target element */
        if (detectType === InteractivityDetect.window) {
            container.interactivity.element = window;

            mouseLeaveTmpEvent = mouseOutEvent;
        } else if (detectType === InteractivityDetect.parent && container.canvas.element) {
            const canvasEl = container.canvas.element;

            container.interactivity.element = canvasEl.parentElement ?? canvasEl.parentNode;
        } else {
            container.interactivity.element = container.canvas.element;
        }

        const mediaMatch = !isSsr() && typeof matchMedia !== "undefined" && matchMedia("(prefers-color-scheme: dark)");

        if (mediaMatch) {
            if (mediaMatch.addEventListener !== undefined) {
                manageListener(mediaMatch, "change", this.themeChangeHandler, add);
            } else if (mediaMatch.addListener !== undefined) {
                if (add) {
                    mediaMatch.addListener(this.oldThemeChangeHandler);
                } else {
                    mediaMatch.removeListener(this.oldThemeChangeHandler);
                }
            }
        }

        const interactivityEl = container.interactivity.element;

        /* detect mouse pos - on hover / click event */
        if (!interactivityEl) {
            return;
        }

        const html = interactivityEl as HTMLElement;

        if (options.interactivity.events.onHover.enable || options.interactivity.events.onClick.enable) {
            /* el on mousemove */
            manageListener(interactivityEl, mouseMoveEvent, this.mouseMoveHandler, add);

            /* el on touchstart */
            manageListener(interactivityEl, touchStartEvent, this.touchStartHandler, add);

            /* el on touchmove */
            manageListener(interactivityEl, touchMoveEvent, this.touchMoveHandler, add);

            if (!options.interactivity.events.onClick.enable) {
                /* el on touchend */
                manageListener(interactivityEl, touchEndEvent, this.touchEndHandler, add);
            } else {
                manageListener(interactivityEl, touchEndEvent, this.touchEndClickHandler, add);
                manageListener(interactivityEl, mouseUpEvent, this.mouseUpHandler, add);
                manageListener(interactivityEl, mouseDownEvent, this.mouseDownHandler, add);
            }

            /* el on onmouseleave */
            manageListener(interactivityEl, mouseLeaveTmpEvent, this.mouseLeaveHandler, add);

            /* el on touchcancel */
            manageListener(interactivityEl, touchCancelEvent, this.touchCancelHandler, add);
        }

        if (container.canvas.element) {
            container.canvas.element.style.pointerEvents = html === container.canvas.element ? "initial" : "none";
        }

        if (options.interactivity.events.resize) {
            if (typeof ResizeObserver !== "undefined") {
                if (this.resizeObserver && !add) {
                    if (container.canvas.element) {
                        this.resizeObserver.unobserve(container.canvas.element);
                    }

                    this.resizeObserver.disconnect();

                    delete this.resizeObserver;
                } else if (!this.resizeObserver && add && container.canvas.element) {
                    this.resizeObserver = new ResizeObserver((entries) => {
                        const entry = entries.find((e) => e.target === container.canvas.element);

                        if (!entry) {
                            return;
                        }

                        this.handleWindowResize();
                    });

                    this.resizeObserver.observe(container.canvas.element);
                }
            } else {
                manageListener(window, resizeEvent, this.resizeHandler, add);
            }
        }

        if (document) {
            manageListener(document, visibilityChangeEvent, this.visibilityChangeHandler, add, false);
        }
    }

    private handleWindowResize(): void {
        if (this.resizeTimeout) {
            clearTimeout(this.resizeTimeout);

            delete this.resizeTimeout;
        }

        this.resizeTimeout = setTimeout(() => this.container.canvas?.windowResize(), 500);
    }

    private handleVisibilityChange(): void {
        const container = this.container;
        const options = container.actualOptions;

        this.mouseTouchFinish();

        if (!options.pauseOnBlur) {
            return;
        }

        if (document?.hidden) {
            container.pageHidden = true;

            container.pause();
        } else {
            container.pageHidden = false;

            if (container.getAnimationStatus()) {
                container.play(true);
            } else {
                container.draw(true);
            }
        }
    }

    private mouseDown(): void {
        const interactivity = this.container.interactivity;

        if (interactivity) {
            const mouse = interactivity.mouse;

            mouse.clicking = true;
            mouse.downPosition = mouse.position;
        }
    }

    /**
     * Mouse/Touch move event
     * @param e the event arguments
     */
    private mouseTouchMove(e: Event): void {
        const container = this.container;
        const options = container.actualOptions;

        if (container.interactivity?.element === undefined) {
            return;
        }

        container.interactivity.mouse.inside = true;

        let pos: ICoordinates | undefined;

        const canvas = container.canvas.element;

        if (e.type.startsWith("mouse")) {
            this.canPush = true;

            const mouseEvent = e as MouseEvent;

            if (container.interactivity.element === window) {
                if (canvas) {
                    const clientRect = canvas.getBoundingClientRect();

                    pos = {
                        x: mouseEvent.clientX - clientRect.left,
                        y: mouseEvent.clientY - clientRect.top,
                    };
                }
            } else if (options.interactivity.detectsOn === InteractivityDetect.parent) {
                const source = mouseEvent.target as HTMLElement;
                const target = mouseEvent.currentTarget as HTMLElement;
                const canvasEl = container.canvas.element;

                if (source && target && canvasEl) {
                    const sourceRect = source.getBoundingClientRect();
                    const targetRect = target.getBoundingClientRect();
                    const canvasRect = canvasEl.getBoundingClientRect();

                    pos = {
                        x: mouseEvent.offsetX + 2 * sourceRect.left - (targetRect.left + canvasRect.left),
                        y: mouseEvent.offsetY + 2 * sourceRect.top - (targetRect.top + canvasRect.top),
                    };
                } else {
                    pos = {
                        x: mouseEvent.offsetX ?? mouseEvent.clientX,
                        y: mouseEvent.offsetY ?? mouseEvent.clientY,
                    };
                }
            } else {
                if (mouseEvent.target === container.canvas.element) {
                    pos = {
                        x: mouseEvent.offsetX ?? mouseEvent.clientX,
                        y: mouseEvent.offsetY ?? mouseEvent.clientY,
                    };
                }
            }
        } else {
            this.canPush = e.type !== "touchmove";

            const touchEvent = e as TouchEvent;
            const lastTouch = touchEvent.touches[touchEvent.touches.length - 1];
            const canvasRect = canvas?.getBoundingClientRect();

            pos = {
                x: lastTouch.clientX - (canvasRect?.left ?? 0),
                y: lastTouch.clientY - (canvasRect?.top ?? 0),
            };
        }

        const pxRatio = container.retina.pixelRatio;

        if (pos) {
            pos.x *= pxRatio;
            pos.y *= pxRatio;
        }

        container.interactivity.mouse.position = pos;
        container.interactivity.status = mouseMoveEvent;
    }

    /**
     * Mouse/Touch event finish
     */
    private mouseTouchFinish(): void {
        const interactivity = this.container.interactivity;

        if (interactivity === undefined) {
            return;
        }

        const mouse = interactivity.mouse;

        delete mouse.position;
        delete mouse.clickPosition;
        delete mouse.downPosition;

        interactivity.status = mouseLeaveEvent;
        mouse.inside = false;
        mouse.clicking = false;
    }

    /**
     * Mouse/Touch click/tap event
     * @param e the click event arguments
     */
    private mouseTouchClick(e: Event): void {
        const container = this.container;
        const options = container.actualOptions;
        const mouse = container.interactivity.mouse;

        mouse.inside = true;

        let handled = false;

        const mousePosition = mouse.position;

        if (mousePosition === undefined || !options.interactivity.events.onClick.enable) {
            return;
        }

        for (const [, plugin] of container.plugins) {
            if (plugin.clickPositionValid !== undefined) {
                handled = plugin.clickPositionValid(mousePosition);

                if (handled) {
                    break;
                }
            }
        }

        if (!handled) {
            this.doMouseTouchClick(e);
        }

        mouse.clicking = false;
    }

    /**
     * Mouse/Touch click/tap event implementation
     * @param e the click event arguments
     */
    private doMouseTouchClick(e: Event): void {
        const container = this.container;
        const options = container.actualOptions;

        if (this.canPush) {
            const mousePos = container.interactivity.mouse.position;
            if (mousePos) {
                container.interactivity.mouse.clickPosition = {
                    x: mousePos.x,
                    y: mousePos.y,
                };
            } else {
                return;
            }

            container.interactivity.mouse.clickTime = new Date().getTime();

            const onClick = options.interactivity.events.onClick;

            if (onClick.mode instanceof Array) {
                for (const mode of onClick.mode) {
                    this.handleClickMode(mode);
                }
            } else {
                this.handleClickMode(onClick.mode);
            }
        }

        if (e.type === "touchend") {
            setTimeout(() => this.mouseTouchFinish(), 500);
        }
    }

    private handleThemeChange(e: Event): void {
        const mediaEvent = e as MediaQueryListEvent;
        const themeName = mediaEvent.matches
            ? this.container.options.defaultDarkTheme
            : this.container.options.defaultLightTheme;
        const theme = this.container.options.themes.find((theme) => theme.name === themeName);

        if (theme && theme.default.auto) {
            this.container.loadTheme(themeName);
        }
    }

    private handleClickMode(mode: ClickMode | string): void {
        this.container.handleClickMode(mode);
    }
}<|MERGE_RESOLUTION|>--- conflicted
+++ resolved
@@ -1,7 +1,6 @@
 import type { Container } from "../Core/Container";
 import { ClickMode, InteractivityDetect } from "../Enums";
 import type { ICoordinates } from "../Core/Interfaces";
-<<<<<<< HEAD
 import {
     mouseLeaveEvent,
     mouseOutEvent,
@@ -15,10 +14,7 @@
     resizeEvent,
     visibilityChangeEvent,
 } from "./Constants";
-=======
-import { Constants } from "./Constants";
-import { isSsr, itemFromArray } from "./Utils";
->>>>>>> bd95f0ce
+import { isSsr } from "./Utils";
 
 function manageListener(
     element: HTMLElement | Node | Window | MediaQueryList,
