import type {
    IColor,
    IHsl,
    IHsla,
    IHsv,
    IHsva,
    IParticle,
    IParticleHslAnimation,
    IRgb,
    IRgba,
    IValueColor,
    IParticleValueAnimation,
} from "../Core";
import { Constants } from "../Core";
import { itemFromArray } from "./Utils";
<<<<<<< HEAD
import { randomColorValue, midColorValue } from "./Constants";
=======
>>>>>>> b5e2f6c0
import { mix, randomInRange, setRangeValue } from "./NumberUtils";
import type { IColorAnimation } from "../Options/Interfaces/IColorAnimation";
import { AnimationStatus } from "../Enums";
import type { HslAnimation } from "../Options/Classes/HslAnimation";

/**
 *
 * @param p
 * @param q
 * @param t
 */
function hue2rgb(p: number, q: number, t: number): number {
    let tCalc = t;

    if (tCalc < 0) {
        tCalc += 1;
    }

    if (tCalc > 1) {
        tCalc -= 1;
    }

    if (tCalc < 1 / 6) {
        return p + (q - p) * 6 * tCalc;
    }

    if (tCalc < 1 / 2) {
        return q;
    }

    if (tCalc < 2 / 3) {
        return p + (q - p) * (2 / 3 - tCalc) * 6;
    }

    return p;
}

function stringToRgba(input: string): IRgba | undefined {
    if (input.startsWith("rgb")) {
        const regex = /rgba?\(\s*(\d+)\s*,\s*(\d+)\s*,\s*(\d+)\s*(,\s*([\d.]+)\s*)?\)/i;
        const result = regex.exec(input);

        return result
            ? {
                  a: result.length > 4 ? parseFloat(result[5]) : 1,
                  b: parseInt(result[3], 10),
                  g: parseInt(result[2], 10),
                  r: parseInt(result[1], 10),
              }
            : undefined;
    } else if (input.startsWith("hsl")) {
        const regex = /hsla?\(\s*(\d+)\s*,\s*(\d+)%\s*,\s*(\d+)%\s*(,\s*([\d.]+)\s*)?\)/i;
        const result = regex.exec(input);

        return result
            ? hslaToRgba({
                  a: result.length > 4 ? parseFloat(result[5]) : 1,
                  h: parseInt(result[1], 10),
                  l: parseInt(result[3], 10),
                  s: parseInt(result[2], 10),
              })
            : undefined;
    } else if (input.startsWith("hsv")) {
        const regex = /hsva?\(\s*(\d+)°\s*,\s*(\d+)%\s*,\s*(\d+)%\s*(,\s*([\d.]+)\s*)?\)/i;
        const result = regex.exec(input);

        return result
            ? hsvaToRgba({
                  a: result.length > 4 ? parseFloat(result[5]) : 1,
                  h: parseInt(result[1], 10),
                  s: parseInt(result[2], 10),
                  v: parseInt(result[3], 10),
              })
            : undefined;
    } else {
        // By Tim Down - http://stackoverflow.com/a/5624139/3493650
        // Expand shorthand form (e.g. "03F") to full form (e.g. "0033FF")
        const shorthandRegex = /^#?([a-f\d])([a-f\d])([a-f\d])([a-f\d])?$/i;
        const hexFixed = input.replace(shorthandRegex, (_m, r, g, b, a) => {
            return r + r + g + g + b + b + (a !== undefined ? a + a : "");
        });
        const regex = /^#?([a-f\d]{2})([a-f\d]{2})([a-f\d]{2})([a-f\d]{2})?$/i;
        const result = regex.exec(hexFixed);

        return result
            ? {
                  a: result[4] !== undefined ? parseInt(result[4], 16) / 0xff : 1,
                  b: parseInt(result[3], 16),
                  g: parseInt(result[2], 16),
                  r: parseInt(result[1], 16),
              }
            : undefined;
    }
}

/**
 * Gets the particles color
 * @param input the input color to convert in [[IRgb]] object
 * @param index the array index, if needed
 * @param useIndex set to false to ignore the index parameter
 */
export function colorToRgb(input?: string | IColor, index?: number, useIndex = true): IRgb | undefined {
    if (input === undefined) {
        return;
    }

    const color = typeof input === "string" ? { value: input } : input;

    let res: IRgb | undefined;

    if (typeof color.value === "string") {
        if (color.value === randomColorValue) {
            res = getRandomRgbColor();
        } else {
            res = stringToRgb(color.value);
        }
    } else {
        if (color.value instanceof Array) {
            const colorSelected = itemFromArray(color.value, index, useIndex);

            res = colorToRgb({ value: colorSelected });
        } else {
            const colorValue = color.value as IValueColor;
            const rgbColor = colorValue.rgb ?? (color.value as IRgb);

            if (rgbColor.r !== undefined) {
                res = rgbColor;
            } else {
                const hslColor = colorValue.hsl ?? (color.value as IHsl);

                if (hslColor.h !== undefined && hslColor.l !== undefined) {
                    res = hslToRgb(hslColor);
                } else {
                    const hsvColor = colorValue.hsv ?? (color.value as IHsv);

                    if (hsvColor.h !== undefined && hsvColor.v !== undefined) {
                        res = hsvToRgb(hsvColor);
                    }
                }
            }
        }
    }

    return res;
}

/**
 * Gets the particles color
 * @param color the input color to convert in [[IHsl]] object
 * @param index the array index, if needed
 * @param useIndex set to false to ignore the index parameter
 */
export function colorToHsl(color: string | IColor | undefined, index?: number, useIndex = true): IHsl | undefined {
    const rgb = colorToRgb(color, index, useIndex);

    return rgb !== undefined ? rgbToHsl(rgb) : undefined;
}

export function rgbToHsl(color: IRgb): IHsl {
    const r1 = color.r / 255;
    const g1 = color.g / 255;
    const b1 = color.b / 255;

    const max = Math.max(r1, g1, b1);
    const min = Math.min(r1, g1, b1);

    //Calculate L:
    const res = {
        h: 0,
        l: (max + min) / 2,
        s: 0,
    };

    if (max != min) {
        //Calculate S:
        res.s = res.l < 0.5 ? (max - min) / (max + min) : (max - min) / (2.0 - max - min);
        //Calculate H:
        res.h =
            r1 === max
                ? (g1 - b1) / (max - min)
                : (res.h = g1 === max ? 2.0 + (b1 - r1) / (max - min) : 4.0 + (r1 - g1) / (max - min));
    }

    res.l *= 100;
    res.s *= 100;
    res.h *= 60;

    if (res.h < 0) {
        res.h += 360;
    }

    return res;
}

export function stringToAlpha(input: string): number | undefined {
    return stringToRgba(input)?.a;
}

/**
 * Converts hexadecimal string (HTML color code) in a [[IRgb]] object
 * @param input the hexadecimal string (#f70 or #ff7700)
 */
export function stringToRgb(input: string): IRgb | undefined {
    return stringToRgba(input);
}

/**
 * Converts a Hue Saturation Lightness ([[IHsl]]) object in a [[IRgb]] object
 * @param hsl
 */
export function hslToRgb(hsl: IHsl): IRgb {
    const result: IRgb = { b: 0, g: 0, r: 0 };
    const hslPercent: IHsl = {
        h: hsl.h / 360,
        l: hsl.l / 100,
        s: hsl.s / 100,
    };

    if (hslPercent.s === 0) {
        result.b = hslPercent.l; // achromatic
        result.g = hslPercent.l;
        result.r = hslPercent.l;
    } else {
        const q =
            hslPercent.l < 0.5
                ? hslPercent.l * (1 + hslPercent.s)
                : hslPercent.l + hslPercent.s - hslPercent.l * hslPercent.s;
        const p = 2 * hslPercent.l - q;

        result.r = hue2rgb(p, q, hslPercent.h + 1 / 3);
        result.g = hue2rgb(p, q, hslPercent.h);
        result.b = hue2rgb(p, q, hslPercent.h - 1 / 3);
    }

    result.r = Math.floor(result.r * 255);
    result.g = Math.floor(result.g * 255);
    result.b = Math.floor(result.b * 255);

    return result;
}

export function hslaToRgba(hsla: IHsla): IRgba {
    const rgbResult = hslToRgb(hsla);

    return {
        a: hsla.a,
        b: rgbResult.b,
        g: rgbResult.g,
        r: rgbResult.r,
    };
}

export function hslToHsv(hsl: IHsl): IHsv {
    const l = hsl.l / 100,
        sl = hsl.s / 100;
    const v = l + sl * Math.min(l, 1 - l),
        sv = !v ? 0 : 2 * (1 - l / v);

    return {
        h: hsl.h,
        s: sv * 100,
        v: v * 100,
    };
}

export function hslaToHsva(hsla: IHsla): IHsva {
    const hsvResult = hslToHsv(hsla);

    return {
        a: hsla.a,
        h: hsvResult.h,
        s: hsvResult.s,
        v: hsvResult.v,
    };
}

export function hsvToHsl(hsv: IHsv): IHsl {
    const v = hsv.v / 100,
        sv = hsv.s / 100;
    const l = v * (1 - sv / 2),
        sl = l === 0 || l === 1 ? 0 : (v - l) / Math.min(l, 1 - l);

    return {
        h: hsv.h,
        l: l * 100,
        s: sl * 100,
    };
}

export function hsvaToHsla(hsva: IHsva): IHsla {
    const hslResult = hsvToHsl(hsva);

    return {
        a: hsva.a,
        h: hslResult.h,
        l: hslResult.l,
        s: hslResult.s,
    };
}

export function hsvToRgb(hsv: IHsv): IRgb {
    const result: IRgb = { b: 0, g: 0, r: 0 };
    const hsvPercent = {
        h: hsv.h / 60,
        s: hsv.s / 100,
        v: hsv.v / 100,
    };

    const c = hsvPercent.v * hsvPercent.s,
        x = c * (1 - Math.abs((hsvPercent.h % 2) - 1));

    let tempRgb: IRgb | undefined;

    if (hsvPercent.h >= 0 && hsvPercent.h <= 1) {
        tempRgb = {
            r: c,
            g: x,
            b: 0,
        };
    } else if (hsvPercent.h > 1 && hsvPercent.h <= 2) {
        tempRgb = {
            r: x,
            g: c,
            b: 0,
        };
    } else if (hsvPercent.h > 2 && hsvPercent.h <= 3) {
        tempRgb = {
            r: 0,
            g: c,
            b: x,
        };
    } else if (hsvPercent.h > 3 && hsvPercent.h <= 4) {
        tempRgb = {
            r: 0,
            g: x,
            b: c,
        };
    } else if (hsvPercent.h > 4 && hsvPercent.h <= 5) {
        tempRgb = {
            r: x,
            g: 0,
            b: c,
        };
    } else if (hsvPercent.h > 5 && hsvPercent.h <= 6) {
        tempRgb = {
            r: c,
            g: 0,
            b: x,
        };
    }

    if (tempRgb) {
        const m = hsvPercent.v - c;

        result.r = Math.floor((tempRgb.r + m) * 255);
        result.g = Math.floor((tempRgb.g + m) * 255);
        result.b = Math.floor((tempRgb.b + m) * 255);
    }

    return result;
}

export function hsvaToRgba(hsva: IHsva): IRgba {
    const rgbResult = hsvToRgb(hsva);

    return {
        a: hsva.a,
        b: rgbResult.b,
        g: rgbResult.g,
        r: rgbResult.r,
    };
}

export function rgbToHsv(rgb: IRgb): IHsv {
    const rgbPercent = {
            r: rgb.r / 255,
            g: rgb.g / 255,
            b: rgb.b / 255,
        },
        xMax = Math.max(rgbPercent.r, rgbPercent.g, rgbPercent.b),
        xMin = Math.min(rgbPercent.r, rgbPercent.g, rgbPercent.b),
        v = xMax,
        c = xMax - xMin;

    let h = 0;

    if (v === rgbPercent.r) {
        h = 60 * ((rgbPercent.g - rgbPercent.b) / c);
    } else if (v === rgbPercent.g) {
        h = 60 * (2 + (rgbPercent.b - rgbPercent.r) / c);
    } else if (v === rgbPercent.b) {
        h = 60 * (4 + (rgbPercent.r - rgbPercent.g) / c);
    }

    const s = !v ? 0 : c / v;

    return {
        h,
        s: s * 100,
        v: v * 100,
    };
}

export function rgbaToHsva(rgba: IRgba): IHsva {
    const hsvResult = rgbToHsv(rgba);

    return {
        a: rgba.a,
        h: hsvResult.h,
        s: hsvResult.s,
        v: hsvResult.v,
    };
}

export function getRandomRgbColor(min?: number): IRgb {
    const fixedMin = min ?? 0;

    return {
        b: Math.floor(randomInRange(setRangeValue(fixedMin, 256))),
        g: Math.floor(randomInRange(setRangeValue(fixedMin, 256))),
        r: Math.floor(randomInRange(setRangeValue(fixedMin, 256))),
    };
}

export function getStyleFromRgb(color: IRgb, opacity?: number): string {
    return `rgba(${color.r}, ${color.g}, ${color.b}, ${opacity ?? 1})`;
}

export function getStyleFromHsl(color: IHsl, opacity?: number): string {
    return `hsla(${color.h}, ${color.s}%, ${color.l}%, ${opacity ?? 1})`;
}

export function getStyleFromHsv(color: IHsv, opacity?: number): string {
    return getStyleFromHsl(hsvToHsl(color), opacity);
}

export function colorMix(color1: IRgb | IHsl, color2: IRgb | IHsl, size1: number, size2: number): IRgb {
    let rgb1 = color1 as IRgb;
    let rgb2 = color2 as IRgb;

    if (rgb1.r === undefined) {
        rgb1 = hslToRgb(color1 as IHsl);
    }

    if (rgb2.r === undefined) {
        rgb2 = hslToRgb(color2 as IHsl);
    }

    return {
        b: mix(rgb1.b, rgb2.b, size1, size2),
        g: mix(rgb1.g, rgb2.g, size1, size2),
        r: mix(rgb1.r, rgb2.r, size1, size2),
    };
}

export function getLinkColor(p1: IParticle, p2?: IParticle, linkColor?: string | IRgb): IRgb | undefined {
    if (linkColor === randomColorValue) {
        return getRandomRgbColor();
    } else if (linkColor === "mid") {
        const sourceColor = p1.getFillColor() ?? p1.getStrokeColor();
        const destColor = p2?.getFillColor() ?? p2?.getStrokeColor();

        if (sourceColor && destColor && p2) {
            return colorMix(sourceColor, destColor, p1.getRadius(), p2.getRadius());
        } else {
            const hslColor = sourceColor ?? destColor;

            if (hslColor) {
                return hslToRgb(hslColor);
            }
        }
    } else {
        return linkColor as IRgb;
    }
}

export function getLinkRandomColor(
    optColor: string | IColor,
    blink: boolean,
    consent: boolean
): IRgb | string | undefined {
    const color = typeof optColor === "string" ? optColor : optColor.value;

    if (color === randomColorValue) {
        if (consent) {
            return colorToRgb({
                value: color,
            });
        } else if (blink) {
            return randomColorValue;
        } else {
            return midColorValue;
        }
    } else {
        return colorToRgb({
            value: color,
        });
    }
}

export function getHslFromAnimation(animation?: IParticleHslAnimation): IHsl | undefined {
    return animation !== undefined
        ? {
              h: animation.h.value,
              s: animation.s.value,
              l: animation.l.value,
          }
        : undefined;
}

export function getHslAnimationFromHsl(
    hsl: IHsl,
    animationOptions: HslAnimation | undefined,
    reduceFactor: number
): IParticleHslAnimation {
    /* color */
    const resColor: IParticleHslAnimation = {
        h: {
            enable: false,
            value: hsl.h,
        },
        s: {
            enable: false,
            value: hsl.s,
        },
        l: {
            enable: false,
            value: hsl.l,
        },
    };

    if (animationOptions) {
        setColorAnimation(resColor.h, animationOptions.h, reduceFactor);
        setColorAnimation(resColor.s, animationOptions.s, reduceFactor);
        setColorAnimation(resColor.l, animationOptions.l, reduceFactor);
    }

    return resColor;
}

function setColorAnimation(
    colorValue: IParticleValueAnimation<number>,
    colorAnimation: IColorAnimation,
    reduceFactor: number
): void {
    colorValue.enable = colorAnimation.enable;

    if (colorValue.enable) {
        colorValue.velocity = (colorAnimation.speed / 100) * reduceFactor;

        if (colorAnimation.sync) {
            return;
        }

        colorValue.status = AnimationStatus.increasing;
        colorValue.velocity *= Math.random();

        if (colorValue.value) {
            colorValue.value *= Math.random();
        }
    } else {
        colorValue.velocity = 0;
    }
}<|MERGE_RESOLUTION|>--- conflicted
+++ resolved
@@ -11,12 +11,8 @@
     IValueColor,
     IParticleValueAnimation,
 } from "../Core";
-import { Constants } from "../Core";
 import { itemFromArray } from "./Utils";
-<<<<<<< HEAD
-import { randomColorValue, midColorValue } from "./Constants";
-=======
->>>>>>> b5e2f6c0
+import { randomColorValue, midColorValue } from "./Core";
 import { mix, randomInRange, setRangeValue } from "./NumberUtils";
 import type { IColorAnimation } from "../Options/Interfaces/IColorAnimation";
 import { AnimationStatus } from "../Enums";
