<<<<<<< HEAD
import type { IShadow } from "../Options/Interfaces/Particles/IShadow";
import type { Container } from "../Core";
import { colorMix, getStyleFromHsl, getStyleFromRgb } from "./ColorUtils";
=======
import { AlterType, GradientType, RollMode } from "../Enums";
>>>>>>> 9a751333
import type {
    Container,
    IContainerPlugin,
    ICoordinates,
    IDelta,
    IDimension,
    IHsl,
    IParticle,
    IParticleGradientAnimation,
    IRgb,
} from "../Core";
import { colorMix, colorToRgb, getStyleFromHsl, getStyleFromRgb } from "./ColorUtils";
import { getDistance, getDistances } from "./NumberUtils";
import type { ILinksShadow } from "../Options/Interfaces/Particles/Links/ILinksShadow";
import type { IShadow } from "../Options/Interfaces/Particles/IShadow";
import type { Particle } from "../Core";

export function drawLine(context: CanvasRenderingContext2D, begin: ICoordinates, end: ICoordinates): void {
    context.beginPath();
    context.moveTo(begin.x, begin.y);
    context.lineTo(end.x, end.y);
    context.closePath();
}

export function drawTriangle(
    context: CanvasRenderingContext2D,
    p1: ICoordinates,
    p2: ICoordinates,
    p3: ICoordinates
): void {
    context.beginPath();
    context.moveTo(p1.x, p1.y);
    context.lineTo(p2.x, p2.y);
    context.lineTo(p3.x, p3.y);
    context.closePath();
}

export function paintBase(context: CanvasRenderingContext2D, dimension: IDimension, baseColor?: string): void {
    context.save();
    context.fillStyle = baseColor ?? "rgba(0,0,0,0)";
    context.fillRect(0, 0, dimension.width, dimension.height);
    context.restore();
}

export function clear(context: CanvasRenderingContext2D, dimension: IDimension): void {
    context.clearRect(0, 0, dimension.width, dimension.height);
}

export function drawConnectLine(
    context: CanvasRenderingContext2D,
    width: number,
    lineStyle: CanvasGradient,
    begin: ICoordinates,
    end: ICoordinates
): void {
    context.save();

    drawLine(context, begin, end);

    context.lineWidth = width;
    context.strokeStyle = lineStyle;
    context.stroke();
    context.restore();
}

export function gradient(
    context: CanvasRenderingContext2D,
    p1: IParticle,
    p2: IParticle,
    opacity: number
): CanvasGradient | undefined {
    const gradStop = Math.floor(p2.getRadius() / p1.getRadius());
    const color1 = p1.getFillColor();
    const color2 = p2.getFillColor();

    if (!color1 || !color2) {
        return;
    }

    const sourcePos = p1.getPosition();
    const destPos = p2.getPosition();
    const midRgb = colorMix(color1, color2, p1.getRadius(), p2.getRadius());
    const grad = context.createLinearGradient(sourcePos.x, sourcePos.y, destPos.x, destPos.y);

    grad.addColorStop(0, getStyleFromHsl(color1, opacity));
    grad.addColorStop(gradStop > 1 ? 1 : gradStop, getStyleFromRgb(midRgb, opacity));
    grad.addColorStop(1, getStyleFromHsl(color2, opacity));

    return grad;
}

export function drawGrabLine(
    context: CanvasRenderingContext2D,
    width: number,
    begin: ICoordinates,
    end: ICoordinates,
    colorLine: IRgb,
    opacity: number
): void {
    context.save();

    drawLine(context, begin, end);

    context.strokeStyle = getStyleFromRgb(colorLine, opacity);
    context.lineWidth = width;
    context.stroke();
    context.restore();
}

export function drawParticle(
    container: Container,
    context: CanvasRenderingContext2D,
    particle: IParticle,
    delta: IDelta,
    fillColorValue: string | undefined,
    strokeColorValue: string | undefined,
    backgroundMask: boolean,
    composite: string,
    radius: number,
    opacity: number,
    shadow: IShadow,
    gradient?: IParticleGradientAnimation
): void {
    const pos = particle.getPosition();
    const tiltOptions = particle.options.tilt;
    const rollOptions = particle.options.roll;

    context.save();

    if (tiltOptions.enable || rollOptions.enable) {
        const roll = rollOptions.enable && particle.roll;
        const tilt = tiltOptions.enable && particle.tilt;
        const rollHorizontal = roll && (rollOptions.mode === RollMode.horizontal || rollOptions.mode === RollMode.both);
        const rollVertical = roll && (rollOptions.mode === RollMode.vertical || rollOptions.mode === RollMode.both);

        context.setTransform(
            rollHorizontal ? Math.cos(particle.roll.angle) : 1,
            tilt ? Math.cos(particle.tilt.value) * particle.tilt.cosDirection : 0,
            tilt ? Math.sin(particle.tilt.value) * particle.tilt.sinDirection : 0,
            rollVertical ? Math.sin(particle.roll.angle) : 1,
            pos.x,
            pos.y
        );
    } else {
        context.translate(pos.x, pos.y);
    }

    context.beginPath();

    const angle = (particle.rotate?.value ?? 0) + (particle.options.rotate.path ? particle.velocity.angle : 0);

    if (angle !== 0) {
        context.rotate(angle);
    }

    if (backgroundMask) {
        context.globalCompositeOperation = composite;
    }

    const shadowColor = particle.shadowColor;

    if (shadow.enable && shadowColor) {
        context.shadowBlur = shadow.blur;
        context.shadowColor = getStyleFromRgb(shadowColor);
        context.shadowOffsetX = shadow.offset.x;
        context.shadowOffsetY = shadow.offset.y;
    }

    if (gradient) {
        const gradientAngle = gradient.angle.value;
        const fillGradient =
            gradient.type === GradientType.radial
                ? context.createRadialGradient(0, 0, 0, 0, 0, radius)
                : context.createLinearGradient(
                      Math.cos(gradientAngle) * -radius,
                      Math.sin(gradientAngle) * -radius,
                      Math.cos(gradientAngle) * radius,
                      Math.sin(gradientAngle) * radius
                  );

        for (const color of gradient.colors) {
            fillGradient.addColorStop(
                color.stop,
                getStyleFromHsl(
                    {
                        h: color.value.h.value,
                        s: color.value.s.value,
                        l: color.value.l.value,
                    },
                    color.opacity?.value ?? opacity
                )
            );
        }

        context.fillStyle = fillGradient;
    } else {
        if (fillColorValue) {
            context.fillStyle = fillColorValue;
        }
    }

    const stroke = particle.stroke;

    context.lineWidth = particle.strokeWidth ?? 0;

    if (strokeColorValue) {
        context.strokeStyle = strokeColorValue;
    }

    drawShape(container, context, particle, radius, opacity, delta);

    if ((stroke?.width ?? 0) > 0) {
        context.stroke();
    }

    if (particle.close) {
        context.closePath();
    }

    if (particle.fill) {
        context.fill();
    }

    context.restore();

    context.save();
    if (tiltOptions.enable && particle.tilt) {
        context.setTransform(
            1,
            Math.cos(particle.tilt.value) * particle.tilt.cosDirection,
            Math.sin(particle.tilt.value) * particle.tilt.sinDirection,
            1,
            pos.x,
            pos.y
        );
    } else {
        context.translate(pos.x, pos.y);
    }

    if (angle !== 0) {
        context.rotate(angle);
    }

    if (backgroundMask) {
        context.globalCompositeOperation = composite;
    }

    drawShapeAfterEffect(container, context, particle, radius, opacity, delta);

    context.restore();
}

export function drawShape(
    container: Container,
    context: CanvasRenderingContext2D,
    particle: IParticle,
    radius: number,
    opacity: number,
    delta: IDelta
): void {
    if (!particle.shape) {
        return;
    }

    const drawer = container.drawers.get(particle.shape);

    if (!drawer) {
        return;
    }

    drawer.draw(context, particle, radius, opacity, delta, container.retina.pixelRatio);
}

export function drawShapeAfterEffect(
    container: Container,
    context: CanvasRenderingContext2D,
    particle: IParticle,
    radius: number,
    opacity: number,
    delta: IDelta
): void {
    if (!particle.shape) {
        return;
    }

    const drawer = container.drawers.get(particle.shape);

    if (!drawer?.afterEffect) {
        return;
    }

    drawer.afterEffect(context, particle, radius, opacity, delta, container.retina.pixelRatio);
}

export function drawPlugin(context: CanvasRenderingContext2D, plugin: IContainerPlugin, delta: IDelta): void {
    if (!plugin.draw) {
        return;
    }

    context.save();
    plugin.draw(context, delta);
    context.restore();
}

export function drawParticlePlugin(
    context: CanvasRenderingContext2D,
    plugin: IContainerPlugin,
    particle: Particle,
    delta: IDelta
): void {
    if (plugin.drawParticle !== undefined) {
        context.save();
        plugin.drawParticle(context, particle, delta);
        context.restore();
    }
}

export function drawEllipse(
    context: CanvasRenderingContext2D,
    particle: IParticle,
    fillColorValue: IHsl | undefined,
    radius: number,
    opacity: number,
    width: number,
    rotation: number,
    start: number,
    end: number
): void {
    const pos = particle.getPosition();

    if (fillColorValue) {
        context.strokeStyle = getStyleFromHsl(fillColorValue, opacity);
    }

    if (width === 0) {
        return;
    }

    context.lineWidth = width;

    const rotationRadian = (rotation * Math.PI) / 180;

    context.beginPath();
    context.ellipse(pos.x, pos.y, radius / 2, radius * 2, rotationRadian, start, end);
    context.stroke();
}

export function alterHsl(color: IHsl, type: AlterType, value: number): IHsl {
    return {
        h: color.h,
        s: color.s,
        l: color.l + (type === AlterType.darken ? -1 : 1) * value,
    };
}<|MERGE_RESOLUTION|>--- conflicted
+++ resolved
@@ -1,10 +1,5 @@
-<<<<<<< HEAD
 import type { IShadow } from "../Options/Interfaces/Particles/IShadow";
-import type { Container } from "../Core";
 import { colorMix, getStyleFromHsl, getStyleFromRgb } from "./ColorUtils";
-=======
-import { AlterType, GradientType, RollMode } from "../Enums";
->>>>>>> 9a751333
 import type {
     Container,
     IContainerPlugin,
@@ -16,11 +11,8 @@
     IParticleGradientAnimation,
     IRgb,
 } from "../Core";
-import { colorMix, colorToRgb, getStyleFromHsl, getStyleFromRgb } from "./ColorUtils";
-import { getDistance, getDistances } from "./NumberUtils";
-import type { ILinksShadow } from "../Options/Interfaces/Particles/Links/ILinksShadow";
-import type { IShadow } from "../Options/Interfaces/Particles/IShadow";
 import type { Particle } from "../Core";
+import { RollMode, GradientType, AlterType } from "..";
 
 export function drawLine(context: CanvasRenderingContext2D, begin: ICoordinates, end: ICoordinates): void {
     context.beginPath();
