--- conflicted
+++ resolved
@@ -1,12 +1,6 @@
 import type { IShadow } from "../Options/Interfaces/Particles/IShadow";
-<<<<<<< HEAD
-import type { Container } from "../Core/Container";
+import type { Container } from "../Core";
 import { colorMix, getStyleFromHsl, getStyleFromRgb } from "./ColorUtils";
-=======
-import type { Container } from "../Core";
-import { getDistance, getDistances } from "./NumberUtils";
-import { colorMix, colorToRgb, getStyleFromHsl, getStyleFromRgb } from "./ColorUtils";
->>>>>>> b5e2f6c0
 import type {
     IContainerPlugin,
     ICoordinates,
