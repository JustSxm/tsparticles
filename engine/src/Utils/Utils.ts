--- conflicted
+++ resolved
@@ -8,19 +8,10 @@
     IRangeValue,
     IRectSideResult,
 } from "../Core";
-<<<<<<< HEAD
-import { DivMode, OutModeDirection } from "../Enums";
 import type { RecursivePartial, SingleOrMultiple } from "../Types";
 import { DivEvent, Options, ParticlesOptions } from "../Options";
 import type { IModeDiv, IOptionLoader, IOptions, IParticlesOptions } from "../Options";
 import { collisionVelocity, getDistances, getRangeValue } from "./NumberUtils";
-=======
-import { collisionVelocity, getDistances, getValue } from "./NumberUtils";
-import { DivEvent } from "../Options/Classes/Interactivity/Events/DivEvent";
-import type { ICharacterShape } from "../Options/Interfaces/Particles/Shape/ICharacterShape";
-import type { IModeDiv } from "../Options/Interfaces/Interactivity/Modes/IModeDiv";
-import type { SingleOrMultiple } from "../Types";
->>>>>>> 9a751333
 import { Vector } from "../Core";
 
 declare global {
