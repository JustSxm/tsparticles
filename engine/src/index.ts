--- conflicted
+++ resolved
@@ -1,51 +1,19 @@
-<<<<<<< HEAD
-import { Main } from "./main";
+import { Engine } from "./engine";
 import type { IOptions } from "./Options/Interfaces/IOptions";
 import type { RecursivePartial } from "./Types";
 import type { IParticle } from "./Core/Interfaces";
 import type { Container } from "./Core/Container";
 import type { Particle } from "./Core/Particle";
-=======
-import { initPjs } from "./pjs";
-import { Engine } from "./engine";
-import type { IOptions as ISlimOptions } from "./Options/Interfaces/IOptions";
-import type { IAbsorberOptions } from "./Plugins/Absorbers/Options/Interfaces/IAbsorberOptions";
-import type { IEmitterOptions } from "./Plugins/Emitters/Options/Interfaces/IEmitterOptions";
-import type { IPolygonMaskOptions } from "./Plugins/PolygonMask/Options/Interfaces/IPolygonMaskOptions";
-import type { RecursivePartial } from "./Types";
-import { loadFull } from "./full";
->>>>>>> b5e2f6c0
 
 const tsParticles = new Engine();
 
 tsParticles.init();
 
-<<<<<<< HEAD
 export { tsParticles };
-export * from "./Core/Particle/Vector";
+export * from "./Core";
 export * from "./Enums";
-export type { Main };
+export type { Engine };
 export * from "./Utils";
 export * from "./Types";
-export * from "./Core/Interfaces";
-export * from "./Core/ExternalInteractorBase";
-export * from "./Core/ParticlesInteractorBase";
 export type { Container, IOptions, IParticle, Particle };
-=======
-const { particlesJS, pJSDom } = initPjs(tsParticles);
-
-loadFull(tsParticles);
-
-export * from "./Core";
-export * from "./Core/Container";
-export * from "./Enums";
-export * from "./Plugins/Absorbers/Enums";
-export * from "./Plugins/Emitters/Enums";
-export * from "./Plugins/PolygonMask/Enums";
-export { Engine, Engine as Main };
-export * from "./Utils";
-export * from "./Types";
-export { particlesJS, pJSDom, tsParticles };
-export type IOptions = ISlimOptions & IAbsorberOptions & IEmitterOptions & IPolygonMaskOptions;
->>>>>>> b5e2f6c0
 export type ISourceOptions = RecursivePartial<IOptions>;