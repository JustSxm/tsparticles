import type {
    Container,
    IInteractor,
    IMovePathGenerator,
    IParticleUpdater,
    IPlugin,
    IShapeDrawer,
    Particle,
} from "./Core";
import { Loader, Plugins } from "./Core";
import type {
    QueryTreeCallback,
    RecursivePartial,
    ShapeDrawerAfterEffectFunction,
    ShapeDrawerDestroyFunction,
    ShapeDrawerDrawFunction,
    ShapeDrawerInitFunction,
    SingleOrMultiple,
    WorkerAddData,
    WorkerDestroyData,
    WorkerInitData,
    WorkerOutputQueryData,
    WorkerQueryData,
} from "./Types";
import { WorkerInputEventType, WorkerOutputEventType } from "./Enums";
import type { IOptions } from "./Options/Interfaces/IOptions";

/**
 * Engine class for creating the singleton on window.
 * It's a singleton proxy to the Loader class for initializing [[Container]] instances,
 * and for Plugins class responsible for every external feature
 * @category Engine
 */
export class Engine {
    readonly domArray: Container[];
    readonly plugins;

    #initialized: boolean;
    readonly #loader;
    #worker?: Worker;
    #nextQueryId: number;
    readonly #workerQueryCallbacks: Map<string, QueryTreeCallback>;

    tmpCbs: Map<string, QueryTreeCallback>;

    readonly domArray: Container[];
    readonly #loader: Loader;
    readonly plugins: Plugins;

    constructor() {
        this.domArray = [];
        this.#initialized = false;
<<<<<<< HEAD
        this.#workerQueryCallbacks = new Map<string, QueryTreeCallback>();
        this.tmpCbs = this.#workerQueryCallbacks;
        this.#loader = new Loader(this);
        this.plugins = new Plugins(this);
        this.#nextQueryId = 1;
=======
        this.domArray = [];
        this.#loader = new Loader(this);
        this.plugins = new Plugins(this);
>>>>>>> 3020818e
    }

    /**
     * init method, used by imports
     */
    init(): void {
        if (!this.#initialized) {
            /*try {
                // eslint-disable-next-line
                // @ts-ignore
                this.#worker = new Worker(new URL("./tsparticles.worker.min.js", import.meta.url));
            } catch {*/
            this.#worker = new Worker("/tsparticles/tsparticles.worker.min.js");
            //}

            this.#worker.addEventListener("message", (e) => this.#handleWorkerMessage(e));

            this.#initialized = true;
        }
    }

    /**
     * Loads an options object from the provided array to create a [[Container]] object.
     * @param tagId The particles container element id
     * @param options The options array to get the item from
     * @param index If provided gets the corresponding item from the array
     * @returns A Promise with the [[Container]] object created
     */
    async loadFromArray(
        tagId: string,
        options: RecursivePartial<IOptions>[],
        index?: number
    ): Promise<Container | undefined> {
        return this.#loader.load(tagId, options, index);
    }

    /**
     * Loads the provided options to create a [[Container]] object.
     * @param tagId The particles container element id
     * @param options The options object to initialize the [[Container]]
     * @returns A Promise with the [[Container]] object created
     */
    async load(
        tagId: string | SingleOrMultiple<RecursivePartial<IOptions>>,
        options?: SingleOrMultiple<RecursivePartial<IOptions>>
    ): Promise<Container | undefined> {
        return this.#loader.load(tagId, options);
    }

    /**
     * Loads the provided option to create a [[Container]] object using the element parameter as a container
     * @param id The particles container id
     * @param element The dom element used to contain the particles
     * @param options The options object to initialize the [[Container]]
     */
    async set(
        id: string | HTMLElement,
        element: HTMLElement | RecursivePartial<IOptions>,
        options?: RecursivePartial<IOptions>
    ): Promise<Container | undefined> {
        return this.#loader.set(id, element, options);
    }

    /**
     * Loads the provided json with a GET request. The content will be used to create a [[Container]] object.
     * This method is async, so if you need a callback refer to JavaScript function `fetch`
     * @param tagId the particles container element id
     * @param pathConfigJson the json path (or paths array) to use in the GET request
     * @param index the index of the paths array, if a single path is passed this value is ignored
     * @returns A Promise with the [[Container]] object created
     */
    async loadJSON(
        tagId: string | SingleOrMultiple<string>,
        pathConfigJson?: SingleOrMultiple<string> | number,
        index?: number
    ): Promise<Container | undefined> {
        return this.#loader.loadJSON(tagId, pathConfigJson, index);
    }

    /**
     * Loads the provided option to create a [[Container]] object using the element parameter as a container
     * @param id The particles container id
     * @param element The dom element used to contain the particles
     * @param pathConfigJson the json path (or paths array) to use in the GET request
     * @param index the index of the paths array, if a single path is passed this value is ignored
     * @returns A Promise with the [[Container]] object created
     */
    async setJSON(
        id: string | HTMLElement,
        element: HTMLElement | SingleOrMultiple<string>,
        pathConfigJson?: SingleOrMultiple<string> | number,
        index?: number
    ): Promise<Container | undefined> {
        return this.#loader.setJSON(id, element, pathConfigJson, index);
    }

    /**
     * Adds an additional click handler to all the loaded [[Container]] objects.
     * @param callback The function called after the click event is fired
     */
    setOnClickHandler(callback: (e: Event, particles?: Particle[]) => void): void {
        this.#loader.setOnClickHandler(callback);
    }

    /**
     * All the [[Container]] objects loaded
     * @returns All the [[Container]] objects loaded
     */
    dom(): Container[] {
        return this.#loader.dom();
    }

    /**
     * Retrieves a [[Container]] from all the objects loaded
     * @param index The object index
     * @returns The [[Container]] object at specified index, if present or not destroyed, otherwise undefined
     */
    domItem(index: number): Container | undefined {
        return this.#loader.domItem(index);
    }

    /**
     * Reloads all existing tsParticles loaded instances
     */
    async refresh(): Promise<void> {
        for (const instance of this.dom()) {
            await instance.refresh();
        }
    }

    /**
     * addShape adds shape to tsParticles, it will be available to all future instances created
     * @param shape the shape name
     * @param drawer the shape drawer function or class instance that draws the shape in the canvas
     * @param init Optional: the shape drawer init function, used only if the drawer parameter is a function
     * @param afterEffect Optional: the shape drawer after effect function, used only if the drawer parameter is a function
     * @param destroy Optional: the shape drawer destroy function, used only if the drawer parameter is a function
     */
    async addShape(
        shape: string,
        drawer: IShapeDrawer | ShapeDrawerDrawFunction,
        init?: ShapeDrawerInitFunction,
        afterEffect?: ShapeDrawerAfterEffectFunction,
        destroy?: ShapeDrawerDestroyFunction
    ): Promise<void> {
        let customDrawer: IShapeDrawer;

        if (typeof drawer === "function") {
            customDrawer = {
                afterEffect: afterEffect,
                destroy: destroy,
                draw: drawer,
                init: init,
            };
        } else {
            customDrawer = drawer;
        }

        this.plugins.addShapeDrawer(shape, customDrawer);

        await this.refresh();
    }

    /**
     * addPreset adds preset to tsParticles, it will be available to all future instances created
     * @param preset the preset name
     * @param options the options to add to the preset
     * @param override if true, the preset will override any existing with the same name
     */
    async addPreset(preset: string, options: RecursivePartial<IOptions>, override = false): Promise<void> {
        this.plugins.addPreset(preset, options, override);

        await this.refresh();
    }

    /**
     * addPlugin adds plugin to tsParticles, if an instance needs it it will be loaded
     * @param plugin the plugin implementation of [[IPlugin]]
     */
    async addPlugin(plugin: IPlugin): Promise<void> {
        this.plugins.addPlugin(plugin);

        await this.refresh();
    }

    /**
     * addPathGenerator adds a named path generator to tsParticles, this can be called by options
     * @param name the path generator name
     * @param generator the path generator object
     */
    async addPathGenerator(name: string, generator: IMovePathGenerator): Promise<void> {
        this.plugins.addPathGenerator(name, generator);

        await this.refresh();
    }

    /**
     *
     * @param name
     * @param interactorInitializer
     */
    async addInteractor(name: string, interactorInitializer: (container: Container) => IInteractor): Promise<void> {
        this.plugins.addInteractor(name, interactorInitializer);

        await this.refresh();
    }

    /**
     *
     * @param name
     * @param updaterInitializer
     */
    async addParticleUpdater(
        name: string,
        updaterInitializer: (container: Container) => IParticleUpdater
    ): Promise<void> {
        this.plugins.addParticleUpdater(name, updaterInitializer);

        await this.refresh();
    }

    async initTree(data: WorkerInitData): Promise<void> {
        this.#worker?.postMessage({
            ...data,
            type: WorkerInputEventType.init,
        });
    }

    async addTree(data: WorkerAddData): Promise<void> {
        this.#worker?.postMessage({
            ...data,
            type: WorkerInputEventType.add,
        });
    }

    async destroyTree(data: WorkerDestroyData): Promise<void> {
        this.#worker?.postMessage({
            ...data,
            type: WorkerInputEventType.destroy,
        });
    }

    async queryTree(data: WorkerQueryData, callback: QueryTreeCallback): Promise<string> {
        const queryId = `${data.queryId}_${this.#nextQueryId++}`;

        this.#workerQueryCallbacks.set(queryId, callback);

        data.queryId = queryId;

        this.#worker?.postMessage({
            ...data,
            type: WorkerInputEventType.query,
        });

        return queryId;
    }

    #handleWorkerQueryMessage(data: WorkerOutputQueryData): void {
        const { containerId, queryId, query } = data,
            cb = this.#workerQueryCallbacks.get(queryId);

        if (cb) {
            cb(containerId, queryId, query);
        }

        this.#workerQueryCallbacks.delete(queryId);
    }

    #handleWorkerMessage(e: MessageEvent): void {
        switch (e.data.type) {
            case WorkerOutputEventType.query: {
                this.#handleWorkerQueryMessage(e.data);

                break;
            }
        }
    }
}<|MERGE_RESOLUTION|>--- conflicted
+++ resolved
@@ -43,24 +43,14 @@
 
     tmpCbs: Map<string, QueryTreeCallback>;
 
-    readonly domArray: Container[];
-    readonly #loader: Loader;
-    readonly plugins: Plugins;
-
     constructor() {
         this.domArray = [];
         this.#initialized = false;
-<<<<<<< HEAD
         this.#workerQueryCallbacks = new Map<string, QueryTreeCallback>();
         this.tmpCbs = this.#workerQueryCallbacks;
         this.#loader = new Loader(this);
         this.plugins = new Plugins(this);
         this.#nextQueryId = 1;
-=======
-        this.domArray = [];
-        this.#loader = new Loader(this);
-        this.plugins = new Plugins(this);
->>>>>>> 3020818e
     }
 
     /**
