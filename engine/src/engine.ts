--- conflicted
+++ resolved
@@ -27,15 +27,12 @@
 import { EventDispatcher } from "./Utils";
 import type { IOptions } from "./Options";
 
-<<<<<<< HEAD
-=======
 /**
  * Engine class for creating the singleton on window.
  * It's a singleton proxy to the Loader class for initializing [[Container]] instances,
  * and for Plugins class responsible for every external feature
  * @category Engine
  */
->>>>>>> 58b9b0bd
 export class Engine {
     readonly domArray: Container[];
     readonly eventDispatcher;
@@ -45,18 +42,10 @@
 
     readonly #loader;
 
-    readonly domArray: Container[];
-    readonly #loader: Loader;
-    readonly plugins: Plugins;
-
     constructor() {
         this.domArray = [];
         this.eventDispatcher = new EventDispatcher();
         this.#initialized = false;
-<<<<<<< HEAD
-=======
-        this.domArray = [];
->>>>>>> 58b9b0bd
         this.#loader = new Loader(this);
         this.plugins = new Plugins(this);
     }
@@ -252,15 +241,12 @@
      */
     async addInteractor(name: string, interactorInitializer: (container: Container) => IInteractor): Promise<void> {
         this.plugins.addInteractor(name, interactorInitializer);
-<<<<<<< HEAD
 
         await this.refresh();
     }
 
     async addMover(name: string, moverInitializer: (container: Container) => IParticleMover): Promise<void> {
         this.plugins.addParticleMover(name, moverInitializer);
-=======
->>>>>>> 58b9b0bd
 
         await this.refresh();
     }
