<<<<<<< HEAD
import type { IOptions } from "./Options";
=======
>>>>>>> 9a751333
import type {
    Container,
    IInteractor,
    IMovePathGenerator,
    IParticleUpdater,
    IPlugin,
    IShapeDrawer,
    Particle,
} from "./Core";
import { Loader, Plugins } from "./Core";
import type {
    RecursivePartial,
    ShapeDrawerAfterEffectFunction,
    ShapeDrawerDestroyFunction,
    ShapeDrawerDrawFunction,
    ShapeDrawerInitFunction,
    SingleOrMultiple,
    CustomEventListener,
    CustomEventArgs,
} from "./Types";
<<<<<<< HEAD
import { EventDispatcher } from "./Utils";
=======
import type { IOptions } from "./Options/Interfaces/IOptions";
>>>>>>> 9a751333

/**
 * Engine class for creating the singleton on window.
 * It's a singleton proxy to the static [[this.#loader]] class for initializing [[Container]] instances
 * @category Engine
 */
export class Engine {
    readonly domArray: Container[];
    readonly eventDispatcher;

    #initialized;
    #loader;

    constructor() {
        this.domArray = [];
        this.eventDispatcher = new EventDispatcher();
        this.#initialized = false;
        this.#loader = new Loader(this);
    }

    /**
     * init method, used by imports
     */
    init(): void {
        if (!this.#initialized) {
            this.#initialized = true;
        }
    }

    /**
     * Loads an options object from the provided array to create a [[Container]] object.
     * @param tagId The particles container element id
     * @param options The options array to get the item from
     * @param index If provided gets the corresponding item from the array
     * @returns A Promise with the [[Container]] object created
     */
    async loadFromArray(
        tagId: string,
        options: RecursivePartial<IOptions>[],
        index?: number
    ): Promise<Container | undefined> {
        return this.#loader.load(tagId, options, index);
    }

    /**
     * Loads the provided options to create a [[Container]] object.
     * @param tagId The particles container element id
     * @param options The options object to initialize the [[Container]]
     * @returns A Promise with the [[Container]] object created
     */
    async load(
        tagId: string | SingleOrMultiple<RecursivePartial<IOptions>>,
        options?: SingleOrMultiple<RecursivePartial<IOptions>>
    ): Promise<Container | undefined> {
        return this.#loader.load(tagId, options);
    }

    /**
     * Loads the provided option to create a [[Container]] object using the element parameter as a container
     * @param id The particles container id
     * @param element The dom element used to contain the particles
     * @param options The options object to initialize the [[Container]]
     */
    async set(
        id: string | HTMLElement,
        element: HTMLElement | RecursivePartial<IOptions>,
        options?: RecursivePartial<IOptions>
    ): Promise<Container | undefined> {
        return this.#loader.set(id, element, options);
    }

    /**
     * Loads the provided json with a GET request. The content will be used to create a [[Container]] object.
     * This method is async, so if you need a callback refer to JavaScript function `fetch`
     * @param tagId the particles container element id
     * @param pathConfigJson the json path (or paths array) to use in the GET request
     * @param index the index of the paths array, if a single path is passed this value is ignored
     * @returns A Promise with the [[Container]] object created
     */
    async loadJSON(
        tagId: string | SingleOrMultiple<string>,
        pathConfigJson?: SingleOrMultiple<string> | number,
        index?: number
    ): Promise<Container | undefined> {
        return this.#loader.loadJSON(tagId, pathConfigJson, index);
    }

    /**
     * Loads the provided option to create a [[Container]] object using the element parameter as a container
     * @param id The particles container id
     * @param element The dom element used to contain the particles
     * @param pathConfigJson the json path (or paths array) to use in the GET request
     * @param index the index of the paths array, if a single path is passed this value is ignored
     * @returns A Promise with the [[Container]] object created
     */
    async setJSON(
        id: string | HTMLElement,
        element: HTMLElement | SingleOrMultiple<string>,
        pathConfigJson?: SingleOrMultiple<string> | number,
        index?: number
    ): Promise<Container | undefined> {
        return this.#loader.setJSON(id, element, pathConfigJson, index);
    }

    /**
     * Adds an additional click handler to all the loaded [[Container]] objects.
     * @param callback The function called after the click event is fired
     */
    setOnClickHandler(callback: (e: Event, particles?: Particle[]) => void): void {
        this.#loader.setOnClickHandler(callback);
    }

    /**
     * All the [[Container]] objects loaded
     * @returns All the [[Container]] objects loaded
     */
    dom(): Container[] {
        return this.#loader.dom();
    }

    /**
     * Retrieves a [[Container]] from all the objects loaded
     * @param index The object index
     * @returns The [[Container]] object at specified index, if present or not destroyed, otherwise undefined
     */
    domItem(index: number): Container | undefined {
        return this.#loader.domItem(index);
    }

    /**
     * Reloads all existing tsParticles loaded instances
     */
    async refresh(): Promise<void> {
        for (const instance of this.dom()) {
            await instance.refresh();
        }
    }

    /**
     * addShape adds shape to tsParticles, it will be available to all future instances created
     * @param shape the shape name
     * @param drawer the shape drawer function or class instance that draws the shape in the canvas
     * @param init Optional: the shape drawer init function, used only if the drawer parameter is a function
     * @param afterEffect Optional: the shape drawer after effect function, used only if the drawer parameter is a function
     * @param destroy Optional: the shape drawer destroy function, used only if the drawer parameter is a function
     */
    async addShape(
        shape: string,
        drawer: IShapeDrawer | ShapeDrawerDrawFunction,
        init?: ShapeDrawerInitFunction,
        afterEffect?: ShapeDrawerAfterEffectFunction,
        destroy?: ShapeDrawerDestroyFunction
    ): Promise<void> {
        let customDrawer: IShapeDrawer;

        if (typeof drawer === "function") {
            customDrawer = {
                afterEffect: afterEffect,
                destroy: destroy,
                draw: drawer,
                init: init,
            };
        } else {
            customDrawer = drawer;
        }

        Plugins.addShapeDrawer(shape, customDrawer);

        await this.refresh();
    }

    /**
     * addPreset adds preset to tsParticles, it will be available to all future instances created
     * @param preset the preset name
     * @param options the options to add to the preset
     * @param override if true, the preset will override any existing with the same name
     */
    async addPreset(preset: string, options: RecursivePartial<IOptions>, override = false): Promise<void> {
        Plugins.addPreset(preset, options, override);

        await this.refresh();
    }

    /**
     * addPlugin adds plugin to tsParticles, if an instance needs it it will be loaded
     * @param plugin the plugin implementation of [[IPlugin]]
     */
    async addPlugin(plugin: IPlugin): Promise<void> {
        Plugins.addPlugin(plugin);

        await this.refresh();
    }

    /**
     * addPathGenerator adds a named path generator to tsParticles, this can be called by options
     * @param name the path generator name
     * @param generator the path generator object
     */
    async addPathGenerator(name: string, generator: IMovePathGenerator): Promise<void> {
        Plugins.addPathGenerator(name, generator);

        await this.refresh();
    }

    /**
     *
     * @param name
     * @param interactorInitializer
     */
    async addInteractor(name: string, interactorInitializer: (container: Container) => IInteractor): Promise<void> {
        Plugins.addInteractor(name, interactorInitializer);

        await this.refresh();
    }

    /**
     *
     * @param name
     * @param updaterInitializer
     */
    async addParticleUpdater(
        name: string,
        updaterInitializer: (container: Container) => IParticleUpdater
    ): Promise<void> {
        Plugins.addParticleUpdater(name, updaterInitializer);

        await this.refresh();
    }

    /**
     * Adds a listener to the specified event
     * @param type The event to listen to
     * @param listener The listener of the specified event
     */
    addEventListener(type: string, listener: CustomEventListener): void {
        this.#loader.addEventListener(type, listener);
    }

    /**
     * Removes a listener from the specified event
     * @param type The event to stop listening to
     * @param listener The listener of the specified event
     */
    removeEventListener(type: string, listener: CustomEventListener): void {
        this.#loader.removeEventListener(type, listener);
    }

    /**
     * Dispatches an event that will be listened from listeners
     * @param type The event to dispatch
     * @param args The event parameters
     */
    dispatchEvent(type: string, args: CustomEventArgs): void {
        this.#loader.dispatchEvent(type, args);
    }
}<|MERGE_RESOLUTION|>--- conflicted
+++ resolved
@@ -1,32 +1,4 @@
-<<<<<<< HEAD
-import type { IOptions } from "./Options";
-=======
->>>>>>> 9a751333
-import type {
-    Container,
-    IInteractor,
-    IMovePathGenerator,
-    IParticleUpdater,
-    IPlugin,
-    IShapeDrawer,
-    Particle,
-} from "./Core";
-import { Loader, Plugins } from "./Core";
-import type {
-    RecursivePartial,
-    ShapeDrawerAfterEffectFunction,
-    ShapeDrawerDestroyFunction,
-    ShapeDrawerDrawFunction,
-    ShapeDrawerInitFunction,
-    SingleOrMultiple,
-    CustomEventListener,
-    CustomEventArgs,
-} from "./Types";
-<<<<<<< HEAD
-import { EventDispatcher } from "./Utils";
-=======
-import type { IOptions } from "./Options/Interfaces/IOptions";
->>>>>>> 9a751333
+import { Container, EventDispatcher, Loader, RecursivePartial, IOptions, SingleOrMultiple, Particle, IShapeDrawer, ShapeDrawerDrawFunction, ShapeDrawerInitFunction, ShapeDrawerAfterEffectFunction, ShapeDrawerDestroyFunction, Plugins, IPlugin, IMovePathGenerator, IInteractor, IParticleUpdater, CustomEventListener, CustomEventArgs } from ".";
 
 /**
  * Engine class for creating the singleton on window.
