--- conflicted
+++ resolved
@@ -1,15 +1,6 @@
-<<<<<<< HEAD
 import type { IManualParticle, IOptionLoader, IParticlesOptions } from "../Interfaces";
-import type {} from "../Interfaces";
 import type { RecursivePartial } from "../../Types";
 import type { ICoordinates } from "../../Core";
-=======
-import type { ICoordinates } from "../../Core";
-import type { IManualParticle } from "../Interfaces/IManualParticle";
-import type { IOptionLoader } from "../Interfaces/IOptionLoader";
-import type { IParticles } from "../Interfaces/Particles/IParticles";
-import type { RecursivePartial } from "../../Types";
->>>>>>> 9a751333
 import { deepExtend } from "../../Utils";
 
 export class ManualParticle implements IManualParticle, IOptionLoader<IManualParticle> {
