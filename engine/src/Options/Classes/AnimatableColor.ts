--- conflicted
+++ resolved
@@ -1,15 +1,10 @@
 import type { RecursivePartial, SingleOrMultiple } from "../../Types";
-<<<<<<< HEAD
 import type { IOptionLoader } from "../Interfaces/IOptionLoader";
 import type { IColorAnimation } from "../Interfaces/IColorAnimation";
-=======
-import { HslAnimation } from "./HslAnimation";
-import type { IAnimatableColor } from "../Interfaces/IAnimatableColor";
-import { IColorAnimation } from "../Interfaces/IColorAnimation";
->>>>>>> 9a751333
 import type { IHslAnimation } from "../Interfaces/IHslAnimation";
-import type { IOptionLoader } from "../Interfaces/IOptionLoader";
 import { OptionsColor } from "./OptionsColor";
+import { HslAnimation } from ".";
+import { IAnimatableColor } from "..";
 
 /**
  * [[include:Options/Particles/Color.md]]
