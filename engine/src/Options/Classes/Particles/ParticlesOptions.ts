--- conflicted
+++ resolved
@@ -1,25 +1,10 @@
-<<<<<<< HEAD
 import type { IOptionLoader, IParticlesOptions } from "../../Interfaces";
 import { Links } from "./Links";
 import { Move } from "./Move";
 import { ParticlesNumber } from "./Number/ParticlesNumber";
-=======
-import type { RecursivePartial, SingleOrMultiple } from "../../../Types";
-import { AnimatableColor } from "../AnimatableColor";
-import { AnimatableGradient } from "../AnimatableGradient";
-import { Bounce } from "./Bounce/Bounce";
-import { Collisions } from "./Collisions/Collisions";
-import { Destroy } from "./Destroy/Destroy";
-import type { IOptionLoader } from "../../Interfaces/IOptionLoader";
-import type { IParticles } from "../../Interfaces/Particles/IParticles";
-import { Life } from "./Life/Life";
-import { Links } from "./Links/Links";
-import { Move } from "./Move/Move";
->>>>>>> 9a751333
 import { Opacity } from "./Opacity/Opacity";
 import { Orbit } from "./Orbit/Orbit";
 import type { ParticlesGroups } from "../../../Types/ParticlesGroups";
-import { ParticlesNumber } from "./Number/ParticlesNumber";
 import { Repulse } from "./Repulse/Repulse";
 import { Roll } from "./Roll/Roll";
 import { Rotate } from "./Rotate/Rotate";
@@ -27,20 +12,18 @@
 import { Shape } from "./Shape/Shape";
 import { Size } from "./Size/Size";
 import { Stroke } from "./Stroke";
-<<<<<<< HEAD
 import { Collisions } from "./Collisions";
 import { Twinkle } from "./Twinkle/Twinkle";
 import { AnimatableColor } from "../AnimatableColor";
 import { Life } from "./Life";
 import { ParticlesBounce } from "./Bounce";
 import { Destroy } from "./Destroy";
-=======
-import { Tilt } from "./Tilt/Tilt";
-import { Twinkle } from "./Twinkle/Twinkle";
->>>>>>> 9a751333
 import { Wobble } from "./Wobble/Wobble";
 import { ZIndex } from "./ZIndex/ZIndex";
 import { deepExtend } from "../../../Utils";
+import { Tilt } from ".";
+import { AnimatableGradient } from "..";
+import { SingleOrMultiple, RecursivePartial } from "../../..";
 
 /**
  * [[include:Options/Particles.md]]
