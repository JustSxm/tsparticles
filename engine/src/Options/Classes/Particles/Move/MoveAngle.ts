--- conflicted
+++ resolved
@@ -1,12 +1,6 @@
-<<<<<<< HEAD
 import type { IMoveAngle, IOptionLoader } from "../../../Interfaces";
-import type { RecursivePartial } from "../../../../Types";
-=======
 import type { RangeValue, RecursivePartial } from "../../../../Types";
-import type { IMoveAngle } from "../../../Interfaces/Particles/Move/IMoveAngle";
-import type { IOptionLoader } from "../../../Interfaces/IOptionLoader";
 import { setRangeValue } from "../../../../Utils";
->>>>>>> 9afab98a
 
 /**
  * @category Options
