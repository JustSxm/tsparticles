--- conflicted
+++ resolved
@@ -1,12 +1,6 @@
-<<<<<<< HEAD
 import type { IOptionLoader, IRollLight } from "../../../Interfaces";
-import type { RecursivePartial } from "../../../../Types";
-=======
 import type { RangeValue, RecursivePartial } from "../../../../Types";
-import type { IOptionLoader } from "../../../Interfaces/IOptionLoader";
-import type { IRollLight } from "../../../Interfaces/Particles/Roll/IRollLight";
 import { setRangeValue } from "../../../../Utils";
->>>>>>> 9afab98a
 
 export class RollLight implements IRollLight, IOptionLoader<IRollLight> {
     enable;
