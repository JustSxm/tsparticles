--- conflicted
+++ resolved
@@ -1,25 +1,13 @@
-<<<<<<< HEAD
 import type { IMoveAttract } from "./IMoveAttract";
 import type { MoveDirection, MoveDirectionAlt, OutMode, OutModeAlt } from "../../../../Enums";
 import type { IMoveTrail } from "./IMoveTrail";
 import type { IPath } from "./Path";
-=======
-import type { MoveDirection, MoveDirectionAlt, OutMode, OutModeAlt } from "../../../../Enums";
-import type { IAttract } from "./IAttract";
-import type { IDistance } from "../../../../Core";
->>>>>>> 9a751333
 import type { IMoveAngle } from "./IMoveAngle";
 import type { IMoveGravity } from "./IMoveGravity";
 import type { IOutModes } from "./IOutModes";
-import type { IPath } from "./Path/IPath";
 import type { ISpin } from "./ISpin";
-import type { ITrail } from "./ITrail";
 import type { RangeValue } from "../../../../Types";
-<<<<<<< HEAD
-import { ICoordinates, IDistance } from "../../../../Core";
-import { ISpin } from "./ISpin";
-=======
->>>>>>> 9a751333
+import type { ICoordinates, IDistance } from "../../../../Core";
 
 /**
  * [[include:Options/Particles/Move.md]]
