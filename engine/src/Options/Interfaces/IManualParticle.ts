--- conflicted
+++ resolved
@@ -1,10 +1,6 @@
 import type { ICoordinates } from "../../Core";
-<<<<<<< HEAD
-=======
-import type { IParticles } from "./Particles/IParticles";
->>>>>>> 9a751333
 import type { RecursivePartial } from "../../Types";
-import { IParticlesOptions } from "./Particles";
+import type { IParticlesOptions } from "./Particles";
 
 /**
  * Manual particles options
