[![banner](https://particles.js.org/images/banner3.png)](https://particles.js.org)

# tsParticles - Частицы на TypeScript

** Легкая TypeScript библиотека для генерации частиц. Без внешних зависимостей (\*), готова к работе в браузере!**

_[Библиотека Particles.js](https://github.com/VincentGarreau/particles.js) переведена на TypeScript, не содержит внешних
зависимостей (\*), дополнена новыми крутыми 😎 функциями и содержит исправления различных багов, и **активно
поддерживается**!_

[![jsDelivr](https://data.jsdelivr.com/v1/package/npm/tsparticles/badge?style=rounded)](https://www.jsdelivr.com/package/npm/tsparticles) [![Cdnjs](https://img.shields.io/cdnjs/v/tsparticles)](https://cdnjs.com/libraries/tsparticles) [![npmjs](https://badge.fury.io/js/tsparticles.svg)](https://www.npmjs.com/package/tsparticles) [![npm](https://img.shields.io/npm/dm/tsparticles)](https://www.npmjs.com/package/tsparticles) [![lerna](https://img.shields.io/badge/maintained%20with-lerna-cc00ff.svg)](https://lerna.js.org/) [![CodeFactor](https://www.codefactor.io/repository/github/matteobruni/tsparticles/badge)](https://www.codefactor.io/repository/github/matteobruni/tsparticles) [![Codacy Badge](https://api.codacy.com/project/badge/Grade/b983aaf3461a4c48b1e2eecce1ff1d74)](https://www.codacy.com/manual/ar3s/tsparticles?utm_source=github.com&utm_medium=referral&utm_content=matteobruni/tsparticles&utm_campaign=Badge_Grade)

[![Slack](https://particles.js.org/images/slack.png)](https://join.slack.com/t/tsparticles/shared_invite/enQtOTcxNTQxNjQ4NzkxLWE2MTZhZWExMWRmOWI5MTMxNjczOGE1Yjk0MjViYjdkYTUzODM3OTc5MGQ5MjFlODc4MzE0N2Q1OWQxZDc1YzI) [![Discord](https://particles.js.org/images/discord.png)](https://discord.gg/hACwv45Hme) [![Telegram](https://particles.js.org/images/telegram.png)](https://t.me/tsparticles)

[![tsParticles Product Hunt](https://api.producthunt.com/widgets/embed-image/v1/featured.svg?post_id=186113&theme=light)](https://www.producthunt.com/posts/tsparticles?utm_source=badge-featured&utm_medium=badge&utm_souce=badge-tsparticles") <a href="https://www.buymeacoffee.com/matteobruni"><img src="https://img.buymeacoffee.com/button-api/?text=Buy me a beer&emoji=🍺&slug=matteobruni&button_colour=5F7FFF&font_colour=ffffff&font_family=Arial&outline_colour=000000&coffee_colour=FFDD00"></a>

## Хотите использовать эту библиотеку на своем сайте?

**Она доступна на двух самых главных CDNs, интутивно понята и готова к применению. Если вы ранее использовали
particles.js, то применять текущую версию еще проще.**.

Вы найдете инструкции [ниже](https://github.com/matteobruni/tsparticles/blob/main/README.md#library-installation),
включая все необходимые ссылки, и _не бойтесь **TypeScript**, он используется для исходного кода_.

**На выходе файлы переведены в JavaScript**. 🤩

CDNs и `npm` содержат все необходимые исходники в **JavaScript**, a бандл готов к работе в браузере (tsparticles.min.js)
и все файлы разделены для применения синтакса `import`.

**Если вам все еще интересно** ниже представлена инструкция по переходу со старой библиотеки particles.js.

## **_Установка библиотеки_**

### **_Хостинг / CDN_**

**_Пожалуйста, применяйте указанные хосты или свои собственные для загрузки tsParticles на своих проектах_**

#### jsDelivr

[![jsDelivr](https://data.jsdelivr.com/v1/package/npm/tsparticles/badge)](https://www.jsdelivr.com/package/npm/tsparticles)

#### cdnjs

[![Cdnjs](https://img.shields.io/cdnjs/v/tsparticles)](https://cdnjs.com/libraries/tsparticles)

#### unpkg

<https://unpkg.com/tsparticles/>

---

### **_npm_**

[![npmjs](https://badge.fury.io/js/tsparticles.svg)](https://www.npmjs.com/package/tsparticles) [![npmjs](https://img.shields.io/npm/dt/tsparticles)](https://www.npmjs.com/package/tsparticles)

```shell
npm install tsparticles
```

### **_yarn_**

```shell
yarn add tsparticles
```

#### Import и require

Начиная с версии 1.12.11 для загрузки `tsParticles` можно применять `import` и `require`.

Например, вы можете написать:

```JavaScript
const tsParticles = require("tsparticles");

// или

<<<<<<< HEAD
import {tsParticles} from "tsparticles-engine";
=======
import { tsParticles } from "tsparticles";
>>>>>>> 58b9b0bd
```

Загруженная сущность `tsParticles` является абсолютной копией кода, вызываемого при включении через скрипт.

---

### **_NuGet_**

[![Nuget](https://img.shields.io/nuget/v/tsParticles)](https://www.nuget.org/packages/tsParticles/)

---

### **_Применение_**

Загрузите tsParticles и настройте частицы:

[![Демо tsParticles](https://media.giphy.com/media/ftHwBpp3b0qNyCXRuu/giphy.gif)](https://particles.js.org)

**index.html**

```html

<div id="tsparticles"></div>

<script src="tsparticles.min.js"></script>
```

**app.js**

```JavaScript
// @path-json может быть объектом или массивом. В первом случае объект будет будет применен напрямую, а объект из массива будет выбран случайным образом
/* tsParticles.loadJSON(@dom-id, @path-json, @callback (необязателен)); */

tsParticles
    .loadJSON("tsparticles", "presets/default.json")
    .then((container) => {
        console.log("callback - tsparticles config loaded");
    })
    .catch((error) => {
        console.error(error);
    });

//или

/* tsParticles.load(@dom-id, @options); */

tsParticles.load("tsparticles", {
    /* Здесь указываем настройки */
});

//или

/* tsParticles.loadFromArray(@dom-id, @options, @index (необязателен)); */

tsParticles.loadFromArray("tsparticles", [
    {
        /* Здесь указываем настройки */
    },
    {
        /* а здесь указываем иные настройки */
    },
]);
//Выше будет использован случайно выбранный объект

tsParticles.loadFromArray(
    "tsparticles",
    [
        {
            /* Здесь указываем настройки */
        },
        {
            /* а здесь указываем иные настройки */
        },
    ],
    1
); //Выше будет использован второй набор настроек
// Важно! Если index не принадлежит диапозону 0 ... < длина массива, index будет проигнорирован.

// После инициализации мы можем использовать такой код.

/* tsParticles.setOnClickHandler(@callback); */

/* Этот код будет запущен для всех загруженных частиц */

tsParticles.setOnClickHandler((event, particles) => {
    /* настраиваемый обработчик событий по клику */
});

// Теперь вы также можете управлять анимацией, которую можно приостанавливать и возобновлять
// эти методы не переопределяют изначальные настройки, поэтому вы в безопасности с любыми настройками
// domItem(0) возвращает первый экземпляр tsParticles, загруженный в DOM
const particles = tsParticles.domItem(0);

// Метод play запустит анимации, если они не включенаф иначе он просто обновит кадр
particles.play();

// Метод pause остановит все анимации
particles.pause();
```

---

## Официально поддерживаемые компоненты для некоторых из наиболее часто используемых фреймворков

### Angular

#### `ng-particles`

[![npm](https://img.shields.io/npm/v/ng-particles)](https://www.npmjs.com/package/ng-particles) [![npm](https://img.shields.io/npm/dm/ng-particles)](https://www.npmjs.com/package/ng-particles)

[Здесь](https://github.com/matteobruni/tsparticles/blob/main/components/angular/README.md) вы можете ознакомиться с
инструкциями.

### Inferno

#### `inferno-particles`

[![npm](https://img.shields.io/npm/v/inferno-particles)](https://www.npmjs.com/package/inferno-particles) [![npm](https://img.shields.io/npm/dm/inferno-particles)](https://www.npmjs.com/package/inferno-particles)

[Здесь](https://github.com/matteobruni/tsparticles/blob/main/components/inferno/README.md) вы можете ознакомиться с
инструкциями.

### jQuery

#### `jquery-particles`

[![npm](https://img.shields.io/npm/v/jquery-particles)](https://www.npmjs.com/package/jquery-particles) [![npm](https://img.shields.io/npm/dm/jquery-particles)](https://www.npmjs.com/package/jquery-particles)

[Здесь](https://github.com/matteobruni/tsparticles/blob/main/components/jquery/README.md) вы можете ознакомиться с
инструкциями.

### Preact

#### `preact-particles`

[![npm](https://img.shields.io/npm/v/preact-particles)](https://www.npmjs.com/package/preact-particles) [![npm](https://img.shields.io/npm/dm/preact-particles)](https://www.npmjs.com/package/preact-particles)

[Здесь](https://github.com/matteobruni/tsparticles/blob/main/components/preact/README.md) вы можете ознакомиться с
инструкциями.

### ReactJS

#### `react-tsparticles`

[![npm](https://img.shields.io/npm/v/react-tsparticles)](https://www.npmjs.com/package/react-tsparticles) [![npm](https://img.shields.io/npm/dm/react-tsparticles)](https://www.npmjs.com/package/react-tsparticles)

[Здесь](https://github.com/matteobruni/tsparticles/blob/main/components/react/README.md) вы можете ознакомиться с
инструкциями.

### Svelte

#### `svelte-particles`

[![npm](https://img.shields.io/npm/v/svelte-particles)](https://www.npmjs.com/package/svelte-particles) [![npm downloads](https://img.shields.io/npm/dm/svelte-particles)](https://www.npmjs.com/package/svelte-particles)

[Здесь](https://github.com/matteobruni/tsparticles/blob/main/components/svelte/README.md) вы можете ознакомиться с
инструкциями.

### VueJS 2.x

#### `particles.vue`

[![npm](https://img.shields.io/npm/v/particles.vue)](https://www.npmjs.com/package/particles.vue) [![npm](https://img.shields.io/npm/dm/particles.vue)](https://www.npmjs.com/package/particles.vue)

[Здесь](https://github.com/matteobruni/tsparticles/blob/main/components/vue/README.md) вы можете ознакомиться с
инструкциями.

### VueJS 3.x

#### `particles.vue3`

[![npm](https://img.shields.io/npm/v/particles.vue3)](https://www.npmjs.com/package/particles.vue3) [![npm](https://img.shields.io/npm/dm/particles.vue3)](https://www.npmjs.com/package/particles.vue3)

[Здесь](https://github.com/matteobruni/tsparticles/blob/main/components/vue3/README.md) вы можете ознакомиться с
инструкциями.

---

## **Демо / Генератор**

<https://particles.js.org/samples>

[![Демо частиц](https://particles.js.org/images/demo2.png?v=1.39.1)](https://particles.js.org/samples)

---

### Символы в качестве частиц

[![Демо частиц в виде символов](https://media.giphy.com/media/JsssOXz72bM6jGEZ0s/giphy.gif)](https://particles.js.org/samples#chars)

---

### Соединения при наведении мыши

[![Демо соединения частиц при наведении мыши](https://media.giphy.com/media/XzvZThpVbxHxMYz5xt/giphy.gif)](https://particles.js.org/samples#connect)

---

### Многоугольная маска

[![Демо применения многоугольной маски tsParticles](https://media.giphy.com/media/lNRfiSgaMFbL4FMhW6/giphy.gif)](https://particles.js.org/samples#polygonMask)

---

### Анимация звезд

[![Демо частиц для NASA](https://media.giphy.com/media/cLqGsnh7FKRVMgPIWE/giphy.gif)](https://particles.js.org/samples#nasa)

---

### Летящая Nyan cat с анимацией звезд

[![Демо частиц и Nyan Cat](https://media.giphy.com/media/LpX2oNc9ZMgIhIXQL9/giphy.gif)](https://particles.js.org/samples#nyancat2)

---

### Снежинки

[![Демо снежинок на tsParticles](https://media.giphy.com/media/gihwUFbmiubbkdzEMX/giphy.gif)](https://particles.js.org/samples#snow)

---

### Частицы в виде фоновой маски

[![Демо фоновой маски в tsParticles](https://media.giphy.com/media/dWraWgqInWFGWiOyRu/giphy.gif)](https://particles.js.org/samples#background)

---

#### Частицы вида COVID-19 SARS-CoV-2

[![tsParticles COVID-19 demo](https://media.giphy.com/media/fsVN1ZHksgBIXNIbr1/giphy.gif)](https://particles.js.org/samples#virus)

_Не нажимайте! НЕ НАЖИМАЙТЕ! О НЕТ, ОНО РАСПРОСТРАНЯЕТСЯ!!!!_

**COVID-19 - это очень серьезное заболевание. Пожалуйста, оставайтесь дома, носите маску и будьте в безопасности!**

---

**particles.json**

[Здесь](https://github.com/matteobruni/tsparticles/tree/main/website/presets) вы сможете найти образец конфигурации 📖

---

## **_Параметры_**

[Здесь](https://particles.js.org/docs/interfaces/_options_interfaces_ioptions_.ioptions.html) вы сможете найти все
доступные варианты 📖

## Хотите увидеть библиотеку в действии и попробовать сами?

Я создал коллекцию tsParticles на [CodePen](https://codepen.io/collection/DPOage) 😮 или вы можете посмотреть
мой [профиль](https://codepen.io/matteobruni)

В ином случае есть ссылка на страницу с демо ниже. Просто нажмите / коснитесь на демо вируса ниже и не бойтесь. **Это
безопасно** 😷.

[![tsParticles демо](https://media.giphy.com/media/fsVN1ZHksgBIXNIbr1/giphy.gif)](https://particles.js.org/#virus)

Хотите посмотреть больше примеров? Склонируйте репозиторий к себе компьютер и следуйте этим инструкциям

```shell
yarn install && yarn start
```

**Бум! 💥** <http://localhost:3000> и вы сможете увидеть другие примеры.

_Если вы смелый_ переключитесь в ветку `dev`, чтобы опробовать функции в разработке.

## Зависимости

Вы могли заметить пометку, что библиотека \* практически не имеет зависимостей. Почти все функции работают без
каких-либо зависимостей, но ... но есть одно небольшое но. Функция **многоугольной маски**
требует [`@tsparticles/pathseg`](https://npmjs.com/package/@tsparticles/pathseg) для работы в некоторых браузерах, и
очевидно иконочные шрифты (например, `FontAwesome` ) должны присутствовать на вашей странице.

---

## Переход с Particles.js

Библиотека **tsParticles** полностью совместима с настройками _particles.js_.

На полном серьёзе, вам просто нужно изменить адрес скрипта и ВЖУХ, **готово** 🧙!

**[Здесь](https://dev.to/matteobruni/migrating-from-particles-js-to-tsparticles-2a6m)** вы можете прочитать подробнее

Хотите узнать 5 причин для
перехода? [Читать далее](https://dev.to/matteobruni/5-reasons-to-use-tsparticles-and-not-particles-js-1gbe)

_Ниже вы можете найти всю информацию, необходимую для установки tsParticles и его нового синтаксиса._

---

## Плагины / настройки

tsParticles поддерживает дополнительные настройки 🥳.

**Вы можете создавать свои собственные плагины**

_Подробности [здесь](https://particles.js.org/docs/modules/_core_interfaces_iplugin_.html)...\_

---

### API документация

[Здесь](https://particles.js.org/docs/) можно найти ссылки на документацию и разработки 📖<|MERGE_RESOLUTION|>--- conflicted
+++ resolved
@@ -74,11 +74,7 @@
 
 // или
 
-<<<<<<< HEAD
-import {tsParticles} from "tsparticles-engine";
-=======
-import { tsParticles } from "tsparticles";
->>>>>>> 58b9b0bd
+import { tsParticles } from "tsparticles-engine";
 ```
 
 Загруженная сущность `tsParticles` является абсолютной копией кода, вызываемого при включении через скрипт.
