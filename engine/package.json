{
<<<<<<< HEAD
  "name": "tsparticles-engine",
  "version": "1.35.0",
=======
  "name": "tsparticles",
  "version": "1.35.1",
>>>>>>> 78ddbf3a
  "description": "Easily create highly customizable particle animations and use them as animated backgrounds for your website. Ready to use components available also for React, Vue.js (2.x and 3.x), Angular, Svelte, jQuery, Preact, Riot.js, Inferno.",
  "homepage": "https://particles.js.org/",
  "scripts": {
    "prettify:src": "prettier --write ./src",
    "prettify:tests": "prettier --write ./tests",
    "prettify:schema": "prettier --write ./schema/options.schema.json",
    "prettify:readme": "prettier --write ./README.md",
    "lint": "eslint src --ext .js,.jsx,.ts,.tsx --fix",
    "lint:tests": "eslint tests --ext .js,.jsx,.ts,.tsx --fix",
    "clear:dist": "rimraf -f ./dist",
    "clear:docs": "rimraf -f ./docs",
    "slimbuild": "yarn clear:dist && yarn prettify:src && yarn build:ts:check && yarn lint && yarn build:ts && webpack --mode production && yarn distfiles",
    "build": "yarn slimbuild && yarn build:ts && yarn lint:tests && yarn prettify:tests && yarn test && yarn prettify:readme && yarn build:docs",
    "build:ts:check": "tsc --noEmit",
    "build:ts": "yarn build:ts:browser && yarn build:ts:cjs && yarn build:ts:esm",
    "build:ts:browser": "tsc -b tsconfig.browser.json",
    "build:ts:cjs": "tsc",
    "build:ts:esm": "tsc -b tsconfig.module.json",
    "build:ts:old": "npx downlevel-dts ./dist ./tmp/ts4.0 --to=4.0 && npx downlevel-dts ./dist ./tmp/ts3.8 --to=3.8 && npx downlevel-dts ./dist ./tmp/ts3.4 && copyfiles --up 1 \"./tmp/**/*.d.ts\" ./dist/ && rimraf -f ./tmp",
    "build:docs": "yarn clear:docs && typedoc --theme ./typedoc-theme && copyfiles -f ../../CNAME ./docs",
    "build:schema": "typescript-json-schema tsconfig.schema.json IOptions --out ./schema/options.schema.json",
    "distfiles": "node ./scripts/distfiles.js",
    "test": "nyc mocha",
    "preversion": "yarn test",
    "version": "node ./scripts/postversion.js && yarn distfiles && git add tsParticles.nuspec && git add package.dist.json",
    "postversion": "git push && git push --tags",
    "prepack": "yarn build",
    "release:alpha": "yarn version --prerelease --preid alpha",
    "release:beta": "yarn version --prerelease --preid beta"
  },
  "repository": {
    "type": "git",
    "url": "git+https://github.com/matteobruni/tsparticles.git",
    "directory": "core/main"
  },
  "keywords": [
    "tsparticles",
    "particles.js",
    "particlesjs",
    "particles",
    "particle",
    "canvas",
    "jsparticles",
    "xparticles",
    "particles-js",
    "particles-bg",
    "particles-bg-vue",
    "particles-ts",
    "particles.ts",
    "react-particles-js",
    "react-particles.js",
    "react-particles",
    "react",
    "reactjs",
    "vue",
    "vuejs",
    "preact",
    "preactjs",
    "jquery",
    "angularjs",
    "angular",
    "typescript",
    "javascript",
    "animation",
    "web",
    "html5",
    "web-design",
    "webdesign",
    "css",
    "html",
    "css3",
    "animated",
    "background"
  ],
  "author": "Matteo Bruni <matteo.bruni@me.com>",
  "contributors": [
    "Gabriel Barker (https://github.com/gabrielbarker)",
    "Tyler Burnett (https://github.com/TylerBurnett)",
    "Jonathan Adams (https://github.com/PieceMaker)"
  ],
  "license": "MIT",
  "bugs": {
    "url": "https://github.com/matteobruni/tsparticles/issues"
  },
  "funding": {
    "type": "github",
    "url": "https://github.com/sponsors/matteobruni"
  },
  "devDependencies": {
    "@babel/core": "^7.15.5",
    "@types/chai": "^4.2.21",
    "@types/mocha": "^9.0.0",
    "@types/node": "^16.9.1",
    "@types/webpack-env": "^1.16.2",
    "@typescript-eslint/eslint-plugin": "^4.31.0",
    "@typescript-eslint/parser": "^4.31.0",
    "babel-loader": "^8.2.2",
    "canvas": "^2.8.0",
    "chai": "^4.3.4",
    "compare-versions": "^3.6.0",
    "copyfiles": "^2.4.1",
    "downlevel-dts": "^0.7.0",
    "eslint": "^7.32.0",
    "eslint-config-prettier": "^8.3.0",
    "install": "^0.13.0",
    "mocha": "^9.1.1",
    "nyc": "^15.1.0",
    "prettier": "^2.4.0",
    "reflect-metadata": "^0.1.13",
    "rimraf": "^3.0.2",
    "source-map-support": "^0.5.20",
    "terser-webpack-plugin": "^5.2.4",
    "ts-node": "^10.2.1",
    "typedoc": "~0.21.9",
    "typescript": "^4.4.3",
    "typescript-json-schema": "^0.51.0",
    "webpack": "^5.52.1",
    "webpack-bundle-analyzer": "^4.4.2",
    "webpack-cli": "^4.8.0",
    "window": "^4.2.7"
  },
  "publishConfig": {
    "directory": "dist"
  },
  "nyc": {
    "extension": [
      ".ts",
      ".tsx"
    ],
    "include": [
      "src/**/*.ts"
    ],
    "exclude": [
      "**/*.d.ts"
    ],
    "reporter": [
      "lcov",
      "html"
    ],
    "all": true
  }
}<|MERGE_RESOLUTION|>--- conflicted
+++ resolved
@@ -1,11 +1,6 @@
 {
-<<<<<<< HEAD
   "name": "tsparticles-engine",
-  "version": "1.35.0",
-=======
-  "name": "tsparticles",
   "version": "1.35.1",
->>>>>>> 78ddbf3a
   "description": "Easily create highly customizable particle animations and use them as animated backgrounds for your website. Ready to use components available also for React, Vue.js (2.x and 3.x), Angular, Svelte, jQuery, Preact, Riot.js, Inferno.",
   "homepage": "https://particles.js.org/",
   "scripts": {
