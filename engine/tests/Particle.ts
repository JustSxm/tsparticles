import { describe, it } from "mocha";
import type { ICoordinates } from "../src";
import { ShapeType } from "../src";
import { TestCanvas } from "./Fixture/TestCanvas";
import { TestContainer } from "./Fixture/TestContainer";
import { TestParticle } from "./Fixture/TestParticle";
<<<<<<< HEAD
import type { ICoordinates } from "../src/Core/Interfaces";
=======
import { expect } from "chai";
>>>>>>> 9a751333

const Window = require("window");

describe("Particle", () => {
    globalThis.window = new Window();

    const testContainer = new TestContainer({});
    const testParticle = new TestParticle(testContainer.container);
    const testCanvas = new TestCanvas(testContainer.container, 1920, 1080);

    describe("constructor/initialization", () => {
        const squareShapeOptions = {
            particles: {
                shape: {
                    type: "square",
                    options: {
                        square: { close: true, fill: false },
                        circle: { close: false, fill: true },
                    },
                },
            },
        };
        const shapeTypes = ["char", "edge", "image", "polygon"];
        const multipleShapeTypeOptions = {
            particles: {
                shape: {
                    type: shapeTypes,
                    options: {
                        char: { close: true, fill: true },
                        edge: { close: true, fill: false },
                        image: { close: false, fill: true },
                        polygon: { close: false, fill: false },
                    },
                },
            },
        };

        describe("shape - no emitter", () => {
            it("should set the shape property to circle when default Particles options are used", async () => {
                expect(testParticle.particle?.shape).to.equal("circle");
            });

            it("should set the shape property to square when container Particles options specifies a shape type of square", () => {
                testContainer.reset(squareShapeOptions);
                testParticle.reset(testContainer.container);

                expect(testParticle.particle?.shape).to.equal("square");
            });

            it("should choose a single shape from the specified array when container Particles options specifies an array os shape types", () => {
                testContainer.reset(multipleShapeTypeOptions);
                testParticle.reset(testContainer.container);

                expect(testParticle.particle?.shape).to.be.a("string");
                expect(shapeTypes).to.include(testParticle.particle?.shape);
            });

            after(() => {
                testContainer.reset({});
                testParticle.reset(testContainer.container);
            });
        });

        describe("shapeData - no emitter", () => {
            it("should have undefined shapeData whenever shape data is not specified for container Particles", () => {
                expect(testParticle.particle?.shapeData).to.be.undefined;
            });

            it("should set shapeData to the square shape data configured on the container Particles", () => {
                testContainer.reset(squareShapeOptions);
                testParticle.reset(testContainer.container);

                expect(testParticle.particle?.shapeData).to.eql(squareShapeOptions.particles.shape.options.square);
                expect(testParticle.particle?.close).to.eql(squareShapeOptions.particles.shape.options.square.close);
                expect(testParticle.particle?.fill).to.eql(squareShapeOptions.particles.shape.options.square.fill);
            });

            it("should set shapeData to the configured shape data matching the chosen shape whenever multiple shapes are specified for container Particles", () => {
                testContainer.reset(multipleShapeTypeOptions);
                testParticle.reset(testContainer.container);
                expect(testParticle.particle?.shape).to.be.a("string");
                let expectedShapeData;
                switch (testParticle.particle?.shape) {
                    case "char":
                        expectedShapeData = multipleShapeTypeOptions.particles.shape.options["char"];
                        break;
                    case "edge":
                        expectedShapeData = multipleShapeTypeOptions.particles.shape.options["edge"];
                        break;
                    case "image":
                        expectedShapeData = multipleShapeTypeOptions.particles.shape.options["image"];
                        break;
                    case "polygon":
                        expectedShapeData = multipleShapeTypeOptions.particles.shape.options["polygon"];
                        break;
                    default:
                        throw new Error(`Unexpected shape type "${testParticle.particle?.shape}"`);
                }

                expect(testParticle.particle?.close).to.eql(expectedShapeData.close);
                expect(testParticle.particle?.fill).to.eql(expectedShapeData.fill);
            });

            after(() => {
                testContainer.reset({});
                testParticle.reset(testContainer.container);
            });
        });
    });

    describe("calcPosition", () => {
        const width = 1920;
        const height = 1080;

        beforeEach(() => {
            testContainer.reset({});
            testCanvas.reset(width, height, testContainer.container);
        });

        it("should always return the position when specified", () => {
            const position: ICoordinates = testParticle.randomPositionInCanvas(testContainer.container);
            testParticle.reset(testContainer.container, position);

            expect(testParticle.particle?.position).to.eql(position);
        });

        it("should always return a position that is on the canvas when no position specified", () => {
            testParticle.reset(testContainer.container);

            expect(testParticle.particle?.position.x).to.be.at.least(0);
            expect(testParticle.particle?.position.x).to.be.at.most(width);
            expect(testParticle.particle?.position.y).to.be.at.least(0);
            expect(testParticle.particle?.position.y).to.be.at.most(height);
        });

        after(() => {
            testContainer.reset({});
            testParticle.reset(testContainer.container);
        });
    });
});<|MERGE_RESOLUTION|>--- conflicted
+++ resolved
@@ -1,14 +1,9 @@
 import { describe, it } from "mocha";
-import type { ICoordinates } from "../src";
-import { ShapeType } from "../src";
 import { TestCanvas } from "./Fixture/TestCanvas";
 import { TestContainer } from "./Fixture/TestContainer";
 import { TestParticle } from "./Fixture/TestParticle";
-<<<<<<< HEAD
 import type { ICoordinates } from "../src/Core/Interfaces";
-=======
 import { expect } from "chai";
->>>>>>> 9a751333
 
 const Window = require("window");
 
