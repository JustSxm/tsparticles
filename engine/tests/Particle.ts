--- conflicted
+++ resolved
@@ -119,15 +119,12 @@
                 testParticle.reset(testContainer.container);
             });
         });
-<<<<<<< HEAD
 
         xit("should always set an angle in range [0,360]", () => {
             // Note, the real range should be [0,360) but the function includes 360 and it won't hurt anything
             expect(testParticle.particle?.rotate?.value).to.be.at.least(-2 * Math.PI);
             expect(testParticle.particle?.rotate?.value).to.be.at.most(2 * Math.PI);
         });
-=======
->>>>>>> a3df1c5b
     });
 
     describe("calcPosition", () => {
