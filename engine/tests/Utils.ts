--- conflicted
+++ resolved
@@ -425,7 +425,7 @@
             };
             const direction = OutModeDirection.top;
 
-            expect(Utils.areBoundsInside(bounds, dimension, direction)).to.be.true;
+            expect(Utils.areBoundsInside(bounds, dimension, Vector.origin, direction)).to.be.true;
         });
 
         it("should return false when direction is top and the bounds do not intersect the screen and are above", () => {
@@ -437,7 +437,7 @@
             };
             const direction = OutModeDirection.top;
 
-            expect(Utils.areBoundsInside(bounds, dimension, direction)).to.be.false;
+            expect(Utils.areBoundsInside(bounds, dimension, Vector.origin, direction)).to.be.false;
         });
 
         it("should return true when direction is bottom and the bounds do not intersect the screen and are above", () => {
@@ -449,7 +449,7 @@
             };
             const direction = OutModeDirection.bottom;
 
-            expect(Utils.areBoundsInside(bounds, dimension, direction)).to.be.true;
+            expect(Utils.areBoundsInside(bounds, dimension, Vector.origin, direction)).to.be.true;
         });
 
         it("should return false when direction is bottom and the bounds do not intersect the screen and are below", () => {
@@ -461,7 +461,7 @@
             };
             const direction = OutModeDirection.bottom;
 
-            expect(Utils.areBoundsInside(bounds, dimension, direction)).to.be.false;
+            expect(Utils.areBoundsInside(bounds, dimension, Vector.origin, direction)).to.be.false;
         });
 
         it("should return true when direction is left and the bounds do not intersect the screen and are to the right", () => {
@@ -473,7 +473,7 @@
             };
             const direction = OutModeDirection.left;
 
-            expect(Utils.areBoundsInside(bounds, dimension, direction)).to.be.true;
+            expect(Utils.areBoundsInside(bounds, dimension, Vector.origin, direction)).to.be.true;
         });
 
         it("should return false when direction is left and the bounds do not intersect the screen and are to the left", () => {
@@ -485,7 +485,7 @@
             };
             const direction = OutModeDirection.left;
 
-            expect(Utils.areBoundsInside(bounds, dimension, direction)).to.be.false;
+            expect(Utils.areBoundsInside(bounds, dimension, Vector.origin, direction)).to.be.false;
         });
 
         it("should return true when direction is right and the bounds do not intersect the screen and are to the left", () => {
@@ -497,7 +497,7 @@
             };
             const direction = OutModeDirection.right;
 
-            expect(Utils.areBoundsInside(bounds, dimension, direction)).to.be.true;
+            expect(Utils.areBoundsInside(bounds, dimension, Vector.origin, direction)).to.be.true;
         });
 
         it("should return false when direction is right and the bounds do not intersect the screen and are to the right", () => {
@@ -509,7 +509,7 @@
             };
             const direction = OutModeDirection.right;
 
-            expect(Utils.areBoundsInside(bounds, dimension, direction)).to.be.false;
+            expect(Utils.areBoundsInside(bounds, dimension, Vector.origin, direction)).to.be.false;
         });
     });
 
@@ -537,69 +537,36 @@
             expect(Utils.isPointInside(centerPoint, dimension, Vector.origin, 10000)).to.be.true;
         });
 
-<<<<<<< HEAD
-        it("should return false when point lies on top boundry of screen with no radius", () => {
+        it("should return false when point lies on top boundary of screen with no radius", () => {
             expect(Utils.isPointInside(topPoint, dimension, Vector.origin)).to.be.false;
         });
 
-        it("should return true when point lies on top boundry of screen with non-zero radius", () => {
+        it("should return true when point lies on top boundary of screen with non-zero radius", () => {
             expect(Utils.isPointInside(topPoint, dimension, Vector.origin, Math.random())).to.be.true;
         });
 
-        it("should return false when point lies on bottom boundry of screen with no radius", () => {
+        it("should return false when point lies on bottom boundary of screen with no radius", () => {
             expect(Utils.isPointInside(bottomPoint, dimension, Vector.origin)).to.be.false;
         });
 
-        it("should return true when point lies on bottom boundry of screen with non-zero radius", () => {
+        it("should return true when point lies on bottom boundary of screen with non-zero radius", () => {
             expect(Utils.isPointInside(bottomPoint, dimension, Vector.origin, Math.random())).to.be.true;
         });
 
-        it("should return false when point lies on left boundry of screen with no radius", () => {
+        it("should return false when point lies on left boundary of screen with no radius", () => {
             expect(Utils.isPointInside(leftPoint, dimension, Vector.origin)).to.be.false;
         });
 
-        it("should return true when point lies on left boundry of screen with non-zero radius", () => {
+        it("should return true when point lies on left boundary of screen with non-zero radius", () => {
             expect(Utils.isPointInside(leftPoint, dimension, Vector.origin, Math.random())).to.be.true;
         });
 
-        it("should return false when point lies on right boundry of screen with no radius", () => {
+        it("should return false when point lies on right boundary of screen with no radius", () => {
             expect(Utils.isPointInside(rightPoint, dimension, Vector.origin)).to.be.false;
         });
 
-        it("should return true when point lies on right boundry of screen with non-zero radius", () => {
+        it("should return true when point lies on right boundary of screen with non-zero radius", () => {
             expect(Utils.isPointInside(rightPoint, dimension, Vector.origin, Math.random())).to.be.true;
-=======
-        it("should return false when point lies on top boundary of screen with no radius", () => {
-            expect(Utils.isPointInside(topPoint, dimension)).to.be.false;
-        });
-
-        it("should return true when point lies on top boundary of screen with non-zero radius", () => {
-            expect(Utils.isPointInside(topPoint, dimension, Math.random())).to.be.true;
-        });
-
-        it("should return false when point lies on bottom boundary of screen with no radius", () => {
-            expect(Utils.isPointInside(bottomPoint, dimension)).to.be.false;
-        });
-
-        it("should return true when point lies on bottom boundary of screen with non-zero radius", () => {
-            expect(Utils.isPointInside(bottomPoint, dimension, Math.random())).to.be.true;
-        });
-
-        it("should return false when point lies on left boundary of screen with no radius", () => {
-            expect(Utils.isPointInside(leftPoint, dimension)).to.be.false;
-        });
-
-        it("should return true when point lies on left boundary of screen with non-zero radius", () => {
-            expect(Utils.isPointInside(leftPoint, dimension, Math.random())).to.be.true;
-        });
-
-        it("should return false when point lies on right boundary of screen with no radius", () => {
-            expect(Utils.isPointInside(rightPoint, dimension)).to.be.false;
-        });
-
-        it("should return true when point lies on right boundary of screen with non-zero radius", () => {
-            expect(Utils.isPointInside(rightPoint, dimension, Math.random())).to.be.true;
->>>>>>> acd72d6a
         });
     });
 
