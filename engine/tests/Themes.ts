--- conflicted
+++ resolved
@@ -1,17 +1,13 @@
-<<<<<<< HEAD
-import { ClickMode, HoverMode, MoveDirection, Options, OutMode, RotateDirection, ThemeMode, tsParticles } from "../src";
-=======
 import {
     ClickMode,
     HoverMode,
     MoveDirection,
+    Options,
     OutMode,
     RotateDirection,
-    ShapeType,
     ThemeMode,
     tsParticles,
 } from "../src";
->>>>>>> 58b9b0bd
 import { describe, it } from "mocha";
 import { expect } from "chai";
 
