--- conflicted
+++ resolved
@@ -90,140 +90,7 @@
 
 module.exports = [
     getConfig({
-<<<<<<< HEAD
         "tsparticles.engine": "./dist/browser/index.js",
         "tsparticles.engine.min": "./dist/browser/index.js"
-=======
-        "tsparticles.engine": "./dist/browser/index.engine.js",
-        "tsparticles.engine.min": "./dist/browser/index.engine.js"
-    }),
-    getConfig({
-        "tsparticles.slim": "./dist/browser/index.slim.js",
-        "tsparticles.slim.min": "./dist/browser/index.slim.js"
-    }),
-    getConfig({
-        tsparticles: "./dist/browser/index.js",
-        "tsparticles.min": "./dist/browser/index.js"
-    }),
-    getConfig({
-        "tsparticles.interaction.external.attract": "./dist/browser/Interactions/External/Attract/index.js",
-        "tsparticles.interaction.external.attract.min": "./dist/browser/Interactions/External/Attract/index.js",
-    }),
-    getConfig({
-        "tsparticles.interaction.external.bounce": "./dist/browser/Interactions/External/Bounce/index.js",
-        "tsparticles.interaction.external.bounce.min": "./dist/browser/Interactions/External/Bounce/index.js",
-    }),
-    getConfig({
-        "tsparticles.interaction.external.bubble": "./dist/browser/Interactions/External/Bubble/index.js",
-        "tsparticles.interaction.external.bubble.min": "./dist/browser/Interactions/External/Bubble/index.js",
-    }),
-    getConfig({
-        "tsparticles.interaction.external.connect": "./dist/browser/Interactions/External/Connect/index.js",
-        "tsparticles.interaction.external.connect.min": "./dist/browser/Interactions/External/Connect/index.js",
-    }),
-    getConfig({
-        "tsparticles.interaction.external.grab": "./dist/browser/Interactions/External/Grab/index.js",
-        "tsparticles.interaction.external.grab.min": "./dist/browser/Interactions/External/Grab/index.js",
-    }),
-    getConfig({
-        "tsparticles.interaction.external.repulse": "./dist/browser/Interactions/External/Repulse/index.js",
-        "tsparticles.interaction.external.repulse.min": "./dist/browser/Interactions/External/Repulse/index.js",
-    }),
-    getConfig({
-        "tsparticles.interaction.external.trail": "./dist/browser/Interactions/External/Trail/index.js",
-        "tsparticles.interaction.external.trail.min": "./dist/browser/Interactions/External/Trail/index.js",
-    }),
-    getConfig({
-        "tsparticles.interaction.particles.attract": "./dist/browser/Interactions/Particles/Attract/index.js",
-        "tsparticles.interaction.particles.attract.min": "./dist/browser/Interactions/Particles/Attract/index.js",
-    }),
-    getConfig({
-        "tsparticles.interaction.particles.collisions": "./dist/browser/Interactions/Particles/Collisions/index.js",
-        "tsparticles.interaction.particles.collisions.min": "./dist/browser/Interactions/Particles/Collisions/index.js",
-    }),
-    getConfig({
-        "tsparticles.interaction.particles.links": "./dist/browser/Interactions/Particles/Links/index.js",
-        "tsparticles.interaction.particles.links.min": "./dist/browser/Interactions/Particles/Links/index.js",
-    }),
-    getConfig({
-        "tsparticles.plugins.absorbers": "./dist/browser/Plugins/Absorbers/index.js",
-        "tsparticles.plugins.absorbers.min": "./dist/browser/Plugins/Absorbers/index.js",
-    }),
-    getConfig({
-        "tsparticles.plugins.emitters": "./dist/browser/Plugins/Emitters/index.js",
-        "tsparticles.plugins.emitters.min": "./dist/browser/Plugins/Emitters/index.js",
-    }),
-    getConfig({
-        "tsparticles.plugins.polygonMask": "./dist/browser/Plugins/PolygonMask/index.js",
-        "tsparticles.plugins.polygonMask.min": "./dist/browser/Plugins/PolygonMask/index.js",
-    }),
-    getConfig({
-        "tsparticles.shape.circle": "./dist/browser/Shapes/Circle/index.js",
-        "tsparticles.shape.circle.min": "./dist/browser/Shapes/Circle/index.js",
-    }),
-    getConfig({
-        "tsparticles.shape.image": "./dist/browser/Shapes/Image/index.js",
-        "tsparticles.shape.image.min": "./dist/browser/Shapes/Image/index.js",
-    }),
-    getConfig({
-        "tsparticles.shape.line": "./dist/browser/Shapes/Line/index.js",
-        "tsparticles.shape.line.min": "./dist/browser/Shapes/Line/index.js",
-    }),
-    getConfig({
-        "tsparticles.shape.polygon": "./dist/browser/Shapes/Polygon/index.js",
-        "tsparticles.shape.polygon.min": "./dist/browser/Shapes/Polygon/index.js",
-    }),
-    getConfig({
-        "tsparticles.shape.square": "./dist/browser/Shapes/Square/index.js",
-        "tsparticles.shape.square.min": "./dist/browser/Shapes/Square/index.js",
-    }),
-    getConfig({
-        "tsparticles.shape.star": "./dist/browser/Shapes/Star/index.js",
-        "tsparticles.shape.star.min": "./dist/browser/Shapes/Star/index.js",
-    }),
-    getConfig({
-        "tsparticles.shape.text": "./dist/browser/Shapes/Text/index.js",
-        "tsparticles.shape.text.min": "./dist/browser/Shapes/Text/index.js",
-    }),
-    getConfig({
-        "tsparticles.updater.angle": "./dist/browser/Updaters/Angle/index.js",
-        "tsparticles.updater.angle.min": "./dist/browser/Updaters/Angle/index.js",
-    }),
-    getConfig({
-        "tsparticles.updater.color": "./dist/browser/Updaters/Color/index.js",
-        "tsparticles.updater.color.min": "./dist/browser/Updaters/Color/index.js",
-    }),
-    getConfig({
-        "tsparticles.updater.life": "./dist/browser/Updaters/Life/index.js",
-        "tsparticles.updater.life.min": "./dist/browser/Updaters/Life/index.js",
-    }),
-    getConfig({
-        "tsparticles.updater.opacity": "./dist/browser/Updaters/Opacity/index.js",
-        "tsparticles.updater.opacity.min": "./dist/browser/Updaters/Opacity/index.js",
-    }),
-    getConfig({
-        "tsparticles.updater.outModes": "./dist/browser/Updaters/OutModes/index.js",
-        "tsparticles.updater.outModes.min": "./dist/browser/Updaters/OutModes/index.js",
-    }),
-    getConfig({
-        "tsparticles.updater.roll": "./dist/browser/Updaters/Roll/index.js",
-        "tsparticles.updater.roll.min": "./dist/browser/Updaters/Roll/index.js",
-    }),
-    getConfig({
-        "tsparticles.updater.size": "./dist/browser/Updaters/Size/index.js",
-        "tsparticles.updater.size.min": "./dist/browser/Updaters/Size/index.js",
-    }),
-    getConfig({
-        "tsparticles.updater.strokeColor": "./dist/browser/Updaters/StrokeColor/index.js",
-        "tsparticles.updater.strokeColor.min": "./dist/browser/Updaters/StrokeColor/index.js",
-    }),
-    getConfig({
-        "tsparticles.updater.tilt": "./dist/browser/Updaters/Tilt/index.js",
-        "tsparticles.updater.tilt.min": "./dist/browser/Updaters/Tilt/index.js",
-    }),
-    getConfig({
-        "tsparticles.updater.wobble": "./dist/browser/Updaters/Wobble/index.js",
-        "tsparticles.updater.wobble.min": "./dist/browser/Updaters/Wobble/index.js",
->>>>>>> b5e2f6c0
     })
 ];