const path = require("path");
const TerserPlugin = require("terser-webpack-plugin");
const webpack = require("webpack");
const version = require("./package.json").version;
const {BundleAnalyzerPlugin} = require("webpack-bundle-analyzer");

const banner = `Author : Matteo Bruni
MIT license: https://opensource.org/licenses/MIT
Demo / Generator : https://particles.js.org/
GitHub : https://www.github.com/matteobruni/tsparticles
How to use? : Check the GitHub README
v${version}`;

const minBanner = `tsParticles v${version} by Matteo Bruni`;

const getConfig = (entry) => {
    const isSlim = Object.keys(entry).find((t) => t.indexOf("slim") >= 0);
    const reportFileName = isSlim ? "report.slim" : "report";

    return {
        entry: entry,
        output: {
            path: path.resolve(__dirname, "dist"),
            filename: "[name].js",
            libraryTarget: "umd",
<<<<<<< HEAD
            globalObject: "this",
            chunkFilename: '[name].js',
=======
            globalObject: "this"
>>>>>>> a3df1c5b
        },
        resolve: {
            extensions: [".js", ".json"]
        },
        module: {
            rules: [
                {
                    // Include ts, tsx, js, and jsx files.
                    test: /\.js$/,
                    exclude: /node_modules/,
                    loader: "babel-loader"
                }
            ]
        },
        plugins: [
            new webpack.BannerPlugin({
                banner,
                exclude: /\.min\.js$/
            }),
            new webpack.BannerPlugin({
                banner: minBanner,
                include: /\.min\.js$/
            }),
            new BundleAnalyzerPlugin({
                openAnalyzer: false,
                analyzerMode: "static",
                exclude: /\.min\.js$/,
                reportFilename: `${reportFileName}.html`
            })
        ],
        optimization: {
            minimize: true,
            minimizer: [
                new TerserPlugin({
                    include: /\.min\.js$/,
                    terserOptions: {
                        output: {
                            comments: minBanner
                        }
                    },
                    extractComments: false
                }),
                new TerserPlugin({
                    exclude: /\.min\.js$/,
                    terserOptions: {
                        compress: false,
                        format: {
                            beautify: true,
                            indent_level: 2,
                            semicolons: false,
                            comments: banner
                        },
                        mangle: false,
                        keep_classnames: true,
                        keep_fnames: true,
                    },
                    extractComments: false
                })
            ]
        }
    };
};

module.exports = [
    getConfig({
        "tsparticles.engine": "./dist/browser/index.js",
        "tsparticles.engine.min": "./dist/browser/index.js"
    })
];<|MERGE_RESOLUTION|>--- conflicted
+++ resolved
@@ -23,12 +23,8 @@
             path: path.resolve(__dirname, "dist"),
             filename: "[name].js",
             libraryTarget: "umd",
-<<<<<<< HEAD
             globalObject: "this",
             chunkFilename: '[name].js',
-=======
-            globalObject: "this"
->>>>>>> a3df1c5b
         },
         resolve: {
             extensions: [".js", ".json"]
