[![banner](https://particles.js.org/images/banner2.png)](https://particles.js.org)

# tsParticles - TypeScript Particles

**A lightweight TypeScript library for creating particles. Dependency free (\*), browser ready and compatible with
React.js, Vue.js (2.x and 3.x), Angular, Svelte, jQuery, Preact, Inferno, Riot.js, Solid.js, and Web Components**

[![Rate on Openbase](https://badges.openbase.com/js/rating/tsparticles.svg)](https://openbase.com/js/tsparticles?utm_source=embedded&utm_medium=badge&utm_campaign=rate-badge) [![jsDelivr](https://data.jsdelivr.com/v1/package/npm/tsparticles/badge?style=rounded)](https://www.jsdelivr.com/package/npm/tsparticles) [![Cdnjs](https://img.shields.io/cdnjs/v/tsparticles)](https://cdnjs.com/libraries/tsparticles) [![npmjs](https://badge.fury.io/js/tsparticles.svg)](https://www.npmjs.com/package/tsparticles) [![npm](https://img.shields.io/npm/dm/tsparticles)](https://www.npmjs.com/package/tsparticles) [![lerna](https://img.shields.io/badge/maintained%20with-lerna-cc00ff.svg)](https://lerna.js.org/) [![CodeFactor](https://www.codefactor.io/repository/github/matteobruni/tsparticles/badge)](https://www.codefactor.io/repository/github/matteobruni/tsparticles) [![Codacy Badge](https://api.codacy.com/project/badge/Grade/b983aaf3461a4c48b1e2eecce1ff1d74)](https://www.codacy.com/manual/ar3s/tsparticles?utm_source=github.com&utm_medium=referral&utm_content=matteobruni/tsparticles&utm_campaign=Badge_Grade) [![Gitpod Ready-to-Code](https://img.shields.io/badge/Gitpod-ready--to--code-blue?logo=gitpod)](https://gitpod.io/#https://github.com/matteobruni/tsparticles) [![Run on Repl.it](https://repl.it/badge/github/matteobruni/tsparticles)](https://repl.it/github/matteobruni/tsparticles)

<a href = "https://join.slack.com/t/tsparticles/shared_invite/enQtOTcxNTQxNjQ4NzkxLWE2MTZhZWExMWRmOWI5MTMxNjczOGE1Yjk0MjViYjdkYTUzODM3OTc5MGQ5MjFlODc4MzE0N2Q1OWQxZDc1YzI"> <img src = "https://particles.js.org/images/slack.png"> </a> <a href = "https://discord.gg/hACwv45Hme"> <img src = "https://particles.js.org/images/discord.png" height = "38px"> </a> <a href = "https://t.me/tsparticles"> <img src = "https://particles.js.org/images/telegram.png" width = "41px" height = "41px"> </a>

[![tsParticles Product Hunt](https://api.producthunt.com/widgets/embed-image/v1/featured.svg?post_id=186113&theme=light)](https://www.producthunt.com/posts/tsparticles?utm_source=badge-featured&utm_medium=badge&utm_souce=badge-tsparticles")

---

## Table of Contents

- [Use for your website](#Do-you-want-to-use-it-on-your-website)
  - [Library installation](#Library-installation)
- [Official components for some of the most used frameworks](#Official-components-for-some-of-the-most-used-frameworks)
  - [Angular](#Angular)
  - [Inferno](#Inferno)
  - [jQuery](#jQuery)
  - [Preact](#Preact)
  - [ReactJS](#ReactJS)
<<<<<<< HEAD
  - [Svelte](#Svelte)
  - [VueJS 2.x](#VueJS-2x)
  - [VueJS 3.x](#VueJS-3x)
=======
  - [RiotJS](#RiotJS)
  - [SolidJS](#SolidJS)
  - [Svelte](#Svelte)
  - [VueJS 2.x](#VueJS-2x)
  - [VueJS 3.x](#VueJS-3x)
  - [Web Components](#Web-Components)
>>>>>>> 9e70130a
  - [WordPress](#WordPress)
- [Templates and Resources](#Templates-and-Resources)
- [Demo / Generator](#Demo--Generator)
  - [Characters as particles](#Characters-as-particles)
  - [Mouse hover connections](#Mouse-hover-connections)
  - [Polygon mask](#Polygon-mask)
  - [Animated stars](#Animated-stars)
  - [Nyan cat flying on scrolling stars](#Nyan-cat-flying-on-scrolling-stars)
  - [Background Mask particles](#Background-Mask-particles)
- [Migrating from Particles.js](#Migrating-from-Particlesjs)
- [Plugins/Customizations](#PluginsCustomizations)

<<<<<<< HEAD
=======
---

>>>>>>> 9e70130a
## Do you want to use it on your website?

_Documentation and Development references [here](https://particles.js.org/docs/) 📖_

**This library is available on the two most popular CDNs and it's easy and ready to use, if you were using particles.js
it's even easier**.

You'll find the
instructions [below](https://github.com/matteobruni/tsparticles/blob/main/README.md#library-installation), with all the
links you need, and _don't be scared by **TypeScript**, it's just the source language_.

**The output files are just JavaScript**. 🤩

CDNs and `npm` have all the sources you need in **Javascript**, a bundle browser ready (tsparticles.min.js) and all
files splitted for `import` syntax.

**If you are interested** there are some _simple instructions_
just [below](https://github.com/matteobruni/tsparticles/blob/main/README.md#library-installation) to guide you to
migrate from the old particles.js library.

## **_Library installation_**

### **_Hosting / CDN_**

**_Please use these hosts or your own to load tsParticles on your projects_**

#### jsDelivr

[![jsDelivr](https://data.jsdelivr.com/v1/package/npm/tsparticles-engine/badge)](https://www.jsdelivr.com/package/npm/tsparticles-engine)
[![jsDelivr](https://data.jsdelivr.com/v1/package/npm/tsparticles-slim/badge)](https://www.jsdelivr.com/package/npm/tsparticles-slim)
[![jsDelivr](https://data.jsdelivr.com/v1/package/npm/tsparticles/badge)](https://www.jsdelivr.com/package/npm/tsparticles)

#### cdnjs

[![Cdnjs](https://img.shields.io/cdnjs/v/tsparticles)](https://cdnjs.com/libraries/tsparticles)

#### unpkg

<https://unpkg.com/tsparticles-engine/> <https://unpkg.com/tsparticles-slim/> <https://unpkg.com/tsparticles/>

---

### **_npm_**

[![npmjs](https://badge.fury.io/js/tsparticles-engine.svg)](https://www.npmjs.com/package/tsparticles-engine) [![npmjs](https://img.shields.io/npm/dt/tsparticles-engine)](https://www.npmjs.com/package/tsparticles-engine)
[![npmjs](https://badge.fury.io/js/tsparticles-slim.svg)](https://www.npmjs.com/package/tsparticles-slim) [![npmjs](https://img.shields.io/npm/dt/tsparticles-slim)](https://www.npmjs.com/package/tsparticles-slim)
[![npmjs](https://badge.fury.io/js/tsparticles.svg)](https://www.npmjs.com/package/tsparticles) [![npmjs](https://img.shields.io/npm/dt/tsparticles)](https://www.npmjs.com/package/tsparticles)

```shell
npm install tsparticles-engine
```

### **_yarn_**

```shell
yarn add tsparticles-engine
```

#### Import and require

Starting from version 1.12.11 `import` and `require` can be used to import `tsParticles` .

Now you can write something like this

```javascript
const tsParticles = require("tsparticles-engine");

// or

import { tsParticles } from "tsparticles-engine";
```

The imported `tsParticles` is the same instance you have when including the script.

---

### **_NuGet_**

[![Nuget](https://img.shields.io/nuget/v/tsParticles)](https://www.nuget.org/packages/tsParticles/)

---

### **_Usage_**

Load tsParticles and configure the particles:

[![tsParticles demo](https://media.giphy.com/media/ftHwBpp3b0qNyCXRuu/giphy.gif)](https://particles.js.org)

**index.html**

```html
<div id="tsparticles"></div>

<script src="tsparticles.engine.min.js"></script>
```

**app.js**

```javascript
// @path-json can be an object or an array, the first will be loaded directly, the object from the array will be random selected
/* tsParticles.loadJSON(@dom-id, @path-json, @callback (optional)); */

tsParticles
  .loadJSON("tsparticles", "presets/default.json")
  .then((container) => {
    console.log("callback - tsparticles config loaded");
  })
  .catch((error) => {
    console.error(error);
  });

//or

/* tsParticles.load(@dom-id, @options); */

tsParticles.load("tsparticles", {
  /* options here */
});

//or

/* tsParticles.loadFromArray(@dom-id, @options, @index (optional)); */

tsParticles.loadFromArray("tsparticles", [
  {
    /* options here */
  },
  {
    /* other options here */
  },
]);
//random object

tsParticles.loadFromArray(
  "tsparticles",
  [
    {
      /* options here */
    },
    {
      /* other options here */
    },
  ],
  1
); //the second one
// Important! If the index is not in range 0...<array.length, the index will be ignored.

// after initialization this can be used.

/* tsParticles.setOnClickHandler(@callback); */

/* this will be fired from all particles loaded */

tsParticles.setOnClickHandler((event, particles) => {
  /* custom on click handler */
});

// now you can control the animations too, it's possible to pause and resume the animations
// these methods don't change the config so you're safe with all your configurations
// domItem(0) returns the first tsParticles instance loaded in the dom
const particles = tsParticles.domItem(0);

// play will start the animations, if the move is not enabled it won't enable it, it just updates the frame
particles.play();

// pause will stop the animations
particles.pause();
```

---

## Official components for some of the most used frameworks

### Angular

`ng-particles`

[![npm](https://img.shields.io/npm/v/ng-particles)](https://www.npmjs.com/package/ng-particles) [![npm](https://img.shields.io/npm/dm/ng-particles)](https://www.npmjs.com/package/ng-particles)

Instructions available [here](https://github.com/matteobruni/tsparticles/blob/main/components/angular/README.md)

### Inferno

`inferno-particles`

[![npm](https://img.shields.io/npm/v/inferno-particles)](https://www.npmjs.com/package/inferno-particles) [![npm](https://img.shields.io/npm/dm/inferno-particles)](https://www.npmjs.com/package/inferno-particles)

Instructions available [here](https://github.com/matteobruni/tsparticles/blob/main/components/inferno/README.md)

### jQuery

`jquery-particles`

[![npm](https://img.shields.io/npm/v/jquery-particles)](https://www.npmjs.com/package/jquery-particles) [![npm](https://img.shields.io/npm/dm/jquery-particles)](https://www.npmjs.com/package/jquery-particles)

Instructions available [here](https://github.com/matteobruni/tsparticles/blob/main/components/jquery/README.md)

### Preact

`preact-particles`

[![npm](https://img.shields.io/npm/v/preact-particles)](https://www.npmjs.com/package/preact-particles) [![npm](https://img.shields.io/npm/dm/preact-particles)](https://www.npmjs.com/package/preact-particles)

Instructions available [here](https://github.com/matteobruni/tsparticles/blob/main/components/preact/README.md)

### ReactJS

`react-tsparticles`

[![npm](https://img.shields.io/npm/v/react-tsparticles)](https://www.npmjs.com/package/react-tsparticles) [![npm](https://img.shields.io/npm/dm/react-tsparticles)](https://www.npmjs.com/package/react-tsparticles)

Instructions available [here](https://github.com/matteobruni/tsparticles/blob/main/components/react/README.md)

### RiotJS

#### `riot-particles`

[![npm](https://img.shields.io/npm/v/riot-particles)](https://www.npmjs.com/package/riot-particles) [![npm](https://img.shields.io/npm/dm/riot-particles)](https://www.npmjs.com/package/riot-particles)

You can find the instructions [here](https://github.com/matteobruni/tsparticles/blob/main/components/riot/README.md)

### SolidJS

#### `solid-particles`

[![npm](https://img.shields.io/npm/v/solid-particles)](https://www.npmjs.com/package/solid-particles) [![npm](https://img.shields.io/npm/dm/solid-particles)](https://www.npmjs.com/package/solid-particles)

You can find the instructions [here](https://github.com/matteobruni/tsparticles/blob/main/components/solid/README.md)

### Svelte

`svelte-particles`

[![npm](https://img.shields.io/npm/v/svelte-particles)](https://www.npmjs.com/package/svelte-particles) [![npm downloads](https://img.shields.io/npm/dm/svelte-particles)](https://www.npmjs.com/package/svelte-particles)

Instructions available [here](https://github.com/matteobruni/tsparticles/blob/main/components/svelte/README.md)

### VueJS 2.x

`particles.vue`

[![npm](https://img.shields.io/npm/v/particles.vue)](https://www.npmjs.com/package/particles.vue) [![npm](https://img.shields.io/npm/dm/particles.vue)](https://www.npmjs.com/package/particles.vue)

Instructions available [here](https://github.com/matteobruni/tsparticles/blob/main/components/vue/README.md)

### VueJS 3.x

`particles.vue3`

[![npm](https://img.shields.io/npm/v/particles.vue3)](https://www.npmjs.com/package/particles.vue3) [![npm](https://img.shields.io/npm/dm/particles.vue3)](https://www.npmjs.com/package/particles.vue3)

Instruction available [here](https://github.com/matteobruni/tsparticles/blob/main/components/vue3/README.md)

### WordPress

Actually an official tsParticles plugin isn't existing, but I have a collaboration with
the `Premium Addons for Elementor` plugin collection.

<div style="float: left; margin-right: 10px;">
    <img width="64" alt="Premium Addons for Elementor" src="https://particles.js.org/images/premium-addons-wordpress-plugin.png" />
</div>
<div>
    Premium Addons for Elementor is one of the most common plugins for Elementor that offers more than 55 highly customizable Elementor Widgets and Section Add-ons. tsParticles is exclusively included in Premium Particles Section Add-on for Elementor Page Builder. <a href="https://premiumaddons.com/particles-section-addon-for-elementor-page-builder/" target="_blank">Check It Now</a>.<br />
    Use Premium Addons for Elementor Page Builder and get the chance to include tsParticles in your next WordPress website without the need to write a single line of code. <a href="https://premiumaddons.com/particles-section-addon-for-elementor-page-builder/" target="_blank">See a Live Example</a>.
</div>
<div style="clear: both;"></div>

### Web Components

#### `web-particles`

[![npm](https://img.shields.io/npm/v/web-particles)](https://www.npmjs.com/package/web-particles) [![npm](https://img.shields.io/npm/dm/web-particles)](https://www.npmjs.com/package/web-particles)

You can find the instructions [here](https://github.com/matteobruni/tsparticles/blob/main/components/web/README.md)

### WordPress

Actually an official tsParticles plugin isn't existing, but I have a collaboration with
the `Premium Addons for Elementor` plugin collection.

<div style="float: left; margin-right: 10px;">
    <img width="64" alt="Premium Addons for Elementor" src="https://particles.js.org/images/premium-addons-wordpress-plugin.png" />
</div>
<div>
    Premium Addons for Elementor is one of the most common plugins for Elementor that offers more than 55 highly customizable Elementor Widgets and Section Add-ons. tsParticles is exclusively included in Premium Particles Section Add-on for Elementor Page Builder. <a href="https://premiumaddons.com/particles-section-addon-for-elementor-page-builder/" target="_blank">Check It Now</a>.<br />
    Use Premium Addons for Elementor Page Builder and get the chance to include tsParticles in your next WordPress website without the need to write a single line of code. <a href="https://premiumaddons.com/particles-section-addon-for-elementor-page-builder/" target="_blank">See a Live Example</a>.
</div>
<div style="clear: both;"></div>

---

## Templates and Resources

You can find some tsParticles related templates [here](https://github.com/tsparticles/templates). The templates are
created for _Vanilla Javascript_, _ReactJS_, _VueJS_, _Angular_, _SvelteJS_ and other frameworks.

The templates will vary, new ones can be created or older ones updated with latest features or changed to a better
style. Check them out once in a while.

If you created some good design with _tsParticles_ feel free to submit a pull request with your cool template, you'll be
credited as the template author!

<https://github.com/tsparticles/templates>

---

## **_Demo / Generator_**

<https://particles.js.org/samples>

[![Particles demo](https://particles.js.org/images/demo.png?v=1.8.1)](https://particles.js.org/samples)

---

### Characters as particles

[![Particles chars demo](https://media.giphy.com/media/JsssOXz72bM6jGEZ0s/giphy.gif)](https://particles.js.org/samples/#chars)

---

### Polygon mask

[![tsParticles Polygon Mask demo](https://media.giphy.com/media/lNRfiSgaMFbL4FMhW6/giphy.gif)](https://particles.js.org/samples/#polygonMask)

---

### Animated stars

[![Particles NASA demo](https://media.giphy.com/media/cLqGsnh7FKRVMgPIWE/giphy.gif)](https://particles.js.org/samples/#nasa)

---

### Nyan cat flying on scrolling stars

[![Particles Nyan Cat demo](https://media.giphy.com/media/LpX2oNc9ZMgIhIXQL9/giphy.gif)](https://particles.js.org/samples/#nyancat2)

---

### Snow particles

[![tsParticles Snow demo](https://media.giphy.com/media/gihwUFbmiubbkdzEMX/giphy.gif)](https://particles.js.org/samples/#snow)

---

### Background Mask particles

[![tsParticles Background Mask demo](https://media.giphy.com/media/dWraWgqInWFGWiOyRu/giphy.gif)](https://particles.js.org/samples/#background)

---

**particles.json**

You can find some config samples [here](https://github.com/matteobruni/tsparticles/tree/main/website/presets) 📖

---

## **_Options_**

You can find all options
available [here](https://particles.js.org/docs/interfaces/Options_Interfaces_IOptions.IOptions.html) 📖

## Want to see it in action and try it?

I've created a tsParticles collection on [CodePen](https://codepen.io/collection/DPOage) 😮 or you can checkout
my [profile](https://codepen.io/matteobruni)

Otherwise, there's the demo page link below. Just click/tap the Coronavirus below, don't be scared. **It's safe** 😷.

[![tsParticles demo](https://media.giphy.com/media/fsVN1ZHksgBIXNIbr1/giphy.gif)](https://particles.js.org/samples/#virus)

Want to see ever more demos? Clone the repository on your computer and follow these instructions

```shell
$ yarn
$ npx lerna bootstrap
$ npx lerna run build
$ cd demo/vanilla
$ yarn start
```

**Boom! 💥** <http://localhost:3000> and you can checkout other demos.

_If you are brave enough_ you can switch to the `dev` branch for trying the features under development.

---

## Migrating from Particles.js

**tsParticles** has a package that makes this library 100% compatible with the _particles.js_ configuration.

[![jsDelivr](https://data.jsdelivr.com/v1/package/npm/tsparticles-particles.js/badge?style=rounded)](https://www.jsdelivr.com/package/npm/tsparticles-particles.js) [![npmjs](https://badge.fury.io/js/tsparticles-particles.js.svg)](https://www.npmjs.com/package/tsparticles-particles.js) [![npm](https://img.shields.io/npm/dm/tsparticles-particles.js)](https://www.npmjs.com/package/tsparticles-particles.js)

Seriously, you just need to change the script from particles.js to the bundled compatibility package, et-voilà, **you're
ready** 🧙!

You can read more **[here](https://dev.to/matteobruni/migrating-from-particles-js-to-tsparticles-2a6m)**

Want to know 5 reasons to do the
switch? [Read here](https://dev.to/matteobruni/5-reasons-to-use-tsparticles-and-not-particles-js-1gbe)

_Below you can find all the information you need to install tsParticles and its new syntax._

---

## Plugins/Customizations

tsParticles now supports some customizations 🥳.

**You can create your own plugins**

_Read more [here](https://particles.js.org/docs/modules/Core_Interfaces_IPlugin.html)..._

---

<p>  
    <a href="https://www.jetbrains.com/?from=tsParticles">  
        <img src="https://raw.githubusercontent.com/matteobruni/tsparticles/gh-pages/images/jetbrains-logos/jetbrains-variant-4.png" height="150" alt="JetBrains" />  
    </a>  
    <a href="https://www.jetbrains.com/webstorm/?from=tsParticles">  
        <img src="https://raw.githubusercontent.com/matteobruni/tsparticles/gh-pages/images/jetbrains-logos/logo.png" height="150" alt="JetBrains" />  
    </a>  
</p>

### Huge thanks to [JetBrains](https://www.jetbrains.com/?from=tsParticles) for the 2020-2021 Open Source Licenses!

[JetBrains WebStorm](https://www.jetbrains.com/webstorm/?from=tsParticles) is used to maintain this project.<|MERGE_RESOLUTION|>--- conflicted
+++ resolved
@@ -23,18 +23,12 @@
   - [jQuery](#jQuery)
   - [Preact](#Preact)
   - [ReactJS](#ReactJS)
-<<<<<<< HEAD
-  - [Svelte](#Svelte)
-  - [VueJS 2.x](#VueJS-2x)
-  - [VueJS 3.x](#VueJS-3x)
-=======
   - [RiotJS](#RiotJS)
   - [SolidJS](#SolidJS)
   - [Svelte](#Svelte)
   - [VueJS 2.x](#VueJS-2x)
   - [VueJS 3.x](#VueJS-3x)
   - [Web Components](#Web-Components)
->>>>>>> 9e70130a
   - [WordPress](#WordPress)
 - [Templates and Resources](#Templates-and-Resources)
 - [Demo / Generator](#Demo--Generator)
@@ -47,11 +41,8 @@
 - [Migrating from Particles.js](#Migrating-from-Particlesjs)
 - [Plugins/Customizations](#PluginsCustomizations)
 
-<<<<<<< HEAD
-=======
----
-
->>>>>>> 9e70130a
+---
+
 ## Do you want to use it on your website?
 
 _Documentation and Development references [here](https://particles.js.org/docs/) 📖_
