--- conflicted
+++ resolved
@@ -1,13 +1,8 @@
 {
   "package": {
     "dependencies": {
-<<<<<<< HEAD
       "react-tsparticles": "^2.0.0-beta.1",
-      "tsparticles-engine": "^1.35.3",
-=======
-      "react-tsparticles": "^1.35.4",
-      "tsparticles": "^1.35.4",
->>>>>>> 4afb339b
+      "tsparticles-engine": "^2.0.0-beta.0",
       "tslib": "^2.3.0"
     }
   }
