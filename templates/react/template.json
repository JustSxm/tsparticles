--- conflicted
+++ resolved
@@ -1,13 +1,8 @@
 {
   "package": {
     "dependencies": {
-<<<<<<< HEAD
-      "react-tsparticles": "^1.35.1",
-      "tsparticles-engine": "^1.35.1",
-=======
       "react-tsparticles": "^1.35.2",
-      "tsparticles": "^1.35.2",
->>>>>>> 622ce709
+      "tsparticles-engine": "^1.35.2",
       "tslib": "^2.3.0"
     }
   }
