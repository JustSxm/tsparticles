{
  "name": "cra-template-particles-typescript",
  "version": "1.18.3",
  "description": "Official TypeScript React tsParticles template",
  "keywords": [
    "tsparticles",
    "particles",
    "particles.js",
    "react-particles-js",
    "cra-template",
    "create-react-app",
    "react",
    "react.js",
    "reactjs",
    "react-particles.js",
    "react-tsparticles",
    "react-particles",
    "particlesjs",
    "particle",
    "canvas",
    "jsparticles",
    "xparticles",
    "particles-js",
    "particles-bg",
    "particles-bg-vue",
    "particles-ts",
    "particles.ts",
    "vue",
    "vuejs",
    "preact",
    "preactjs",
    "jquery",
    "angularjs",
    "angular",
    "typescript",
    "javascript",
    "animation",
    "web",
    "html5",
    "web-design",
    "webdesign",
    "css",
    "html",
    "css3",
    "animated",
    "background"
  ],
  "author": "Matteo Bruni <ar3s@icloud.com>",
  "homepage": "https://particles.js.org",
  "license": "MIT",
  "main": "template.json",
  "files": [
    "template",
    "template.json"
  ],
  "repository": {
    "type": "git",
    "url": "git+https://github.com/matteobruni/tsparticles.git",
    "directory": "templates/react-ts"
  },
  "bugs": {
    "url": "https://github.com/matteobruni/tsparticles/issues"
  },
  "dependencies": {
    "react-tsparticles": "^1.35.3",
    "tslib": "^2.3.0",
<<<<<<< HEAD
    "tsparticles-engine": "^1.35.2"
=======
    "tsparticles": "^1.35.3"
>>>>>>> 7c37efa4
  },
  "scripts": {
    "build": "node scripts/prebuild.js",
    "version": "yarn build && git add ./template.json",
    "prepack": "yarn build"
  }
}<|MERGE_RESOLUTION|>--- conflicted
+++ resolved
@@ -64,11 +64,7 @@
   "dependencies": {
     "react-tsparticles": "^1.35.3",
     "tslib": "^2.3.0",
-<<<<<<< HEAD
-    "tsparticles-engine": "^1.35.2"
-=======
-    "tsparticles": "^1.35.3"
->>>>>>> 7c37efa4
+    "tsparticles-engine": "^1.35.3"
   },
   "scripts": {
     "build": "node scripts/prebuild.js",
