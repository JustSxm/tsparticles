{
  "name": "cra-template-particles-typescript",
<<<<<<< HEAD
  "version": "2.0.0-beta.4",
=======
  "version": "1.20.6",
>>>>>>> 9e70130a
  "description": "Official TypeScript React tsParticles template",
  "keywords": [
    "tsparticles",
    "particles",
    "particles.js",
    "react-particles-js",
    "cra-template",
    "create-react-app",
    "react",
    "react.js",
    "reactjs",
    "react-particles.js",
    "react-tsparticles",
    "react-particles",
    "particlesjs",
    "particle",
    "canvas",
    "jsparticles",
    "xparticles",
    "particles-js",
    "particles-bg",
    "particles-bg-vue",
    "particles-ts",
    "particles.ts",
    "vue",
    "vuejs",
    "preact",
    "preactjs",
    "jquery",
    "angularjs",
    "angular",
    "typescript",
    "javascript",
    "animation",
    "web",
    "html5",
    "web-design",
    "webdesign",
    "css",
    "html",
    "css3",
    "animated",
    "background"
  ],
  "author": "Matteo Bruni <ar3s@icloud.com>",
  "homepage": "https://particles.js.org",
  "license": "MIT",
  "main": "template.json",
  "files": [
    "template",
    "template.json"
  ],
  "repository": {
    "type": "git",
    "url": "git+https://github.com/matteobruni/tsparticles.git",
    "directory": "templates/react-ts"
  },
  "bugs": {
    "url": "https://github.com/matteobruni/tsparticles/issues"
  },
  "dependencies": {
<<<<<<< HEAD
    "react-tsparticles": "^2.0.0-beta.4",
    "tslib": "^2.3.0",
    "tsparticles": "^2.0.0-beta.4",
    "tsparticles-engine": "^2.0.0-beta.3"
=======
    "react-tsparticles": "^1.37.6",
    "tslib": "^2.3.0",
    "tsparticles": "^1.37.6"
>>>>>>> 9e70130a
  },
  "scripts": {
    "build": "node scripts/prebuild.js",
    "version": "yarn build && git add ./template.json",
    "prepack": "yarn build"
  },
  "gitHead": "266ca3b5c6072c67e757e17e5144be0ea06cd78d"
}<|MERGE_RESOLUTION|>--- conflicted
+++ resolved
@@ -1,10 +1,6 @@
 {
   "name": "cra-template-particles-typescript",
-<<<<<<< HEAD
   "version": "2.0.0-beta.4",
-=======
-  "version": "1.20.6",
->>>>>>> 9e70130a
   "description": "Official TypeScript React tsParticles template",
   "keywords": [
     "tsparticles",
@@ -66,16 +62,10 @@
     "url": "https://github.com/matteobruni/tsparticles/issues"
   },
   "dependencies": {
-<<<<<<< HEAD
     "react-tsparticles": "^2.0.0-beta.4",
     "tslib": "^2.3.0",
     "tsparticles": "^2.0.0-beta.4",
     "tsparticles-engine": "^2.0.0-beta.3"
-=======
-    "react-tsparticles": "^1.37.6",
-    "tslib": "^2.3.0",
-    "tsparticles": "^1.37.6"
->>>>>>> 9e70130a
   },
   "scripts": {
     "build": "node scripts/prebuild.js",
