--- conflicted
+++ resolved
@@ -8,11 +8,7 @@
       "@types/react": "^16.9.50",
       "@types/react-dom": "^16.9.8",
       "@types/jest": "^26.0.14",
-<<<<<<< HEAD
-      "react-tsparticles": "workspace:^1.18.9",
-=======
-      "react-tsparticles": "^1.18.10",
->>>>>>> 0eaa231b
+      "react-tsparticles": "workspace:^1.18.10",
       "tslib": "^2.0.3",
       "typescript": "^4.0.3",
       "web-vitals": "^0.2.4"
