--- conflicted
+++ resolved
@@ -1,10 +1,6 @@
 {
   "name": "tsparticles-website",
-<<<<<<< HEAD
-  "version": "2.0.2",
-=======
   "version": "1.41.5",
->>>>>>> 6b5e4077
   "private": true,
   "description": "tsParticles Official Website",
   "main": "index.html",
@@ -33,14 +29,8 @@
     "minify": "^8.0.3",
     "rimraf": "^3.0.2",
     "sass": "^1.37.5",
-<<<<<<< HEAD
-    "tsparticles-editor": "^2.0.2",
-    "tsparticles-engine": "^2.0.2",
-    "tsparticles-preset-links": "^2.0.2"
-=======
     "tsparticles": "^1.41.5",
     "tsparticles-editor": "^1.41.5",
     "tsparticles-preset-links": "^1.41.5"
->>>>>>> 6b5e4077
   }
 }