--- conflicted
+++ resolved
@@ -1,10 +1,6 @@
 {
   "name": "tsparticles-website",
-<<<<<<< HEAD
   "version": "2.0.0-alpha.7",
-=======
-  "version": "1.28.0",
->>>>>>> 8d6b6253
   "private": true,
   "description": "tsParticles Official Website",
   "main": "index.html",
@@ -31,18 +27,10 @@
     "gh-pages": "^3.2.0",
     "minify": "^7.0.2",
     "rimraf": "^3.0.2",
-<<<<<<< HEAD
     "sass": "^1.32.13",
     "tsparticles": "^2.0.0-alpha.7",
     "tsparticles-editor": "^2.0.0-alpha.7",
     "tsparticles-preset-links": "^2.0.0-alpha.7",
     "tsparticles-shape-confetti": "^2.0.0-alpha.7"
-=======
-    "sass": "^1.34.1",
-    "tsparticles": "^1.28.0",
-    "tsparticles-editor": "^1.28.0",
-    "tsparticles-preset-basic": "^1.12.0",
-    "tsparticles-shape-confetti": "^1.13.0"
->>>>>>> 8d6b6253
   }
 }