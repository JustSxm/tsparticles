--- conflicted
+++ resolved
@@ -7,11 +7,7 @@
 
 [![Rate on Openbase](https://badges.openbase.com/js/rating/tsparticles.svg)](https://openbase.com/js/tsparticles?utm_source=embedded&utm_medium=badge&utm_campaign=rate-badge) [![jsDelivr](https://data.jsdelivr.com/v1/package/npm/tsparticles/badge?style=rounded)](https://www.jsdelivr.com/package/npm/tsparticles) [![Cdnjs](https://img.shields.io/cdnjs/v/tsparticles)](https://cdnjs.com/libraries/tsparticles) [![npmjs](https://badge.fury.io/js/tsparticles.svg)](https://www.npmjs.com/package/tsparticles) [![npm](https://img.shields.io/npm/dm/tsparticles)](https://www.npmjs.com/package/tsparticles) [![lerna](https://img.shields.io/badge/maintained%20with-lerna-cc00ff.svg)](https://lerna.js.org/) [![CodeFactor](https://www.codefactor.io/repository/github/matteobruni/tsparticles/badge)](https://www.codefactor.io/repository/github/matteobruni/tsparticles) [![Codacy Badge](https://api.codacy.com/project/badge/Grade/b983aaf3461a4c48b1e2eecce1ff1d74)](https://www.codacy.com/manual/ar3s/tsparticles?utm_source=github.com&utm_medium=referral&utm_content=matteobruni/tsparticles&utm_campaign=Badge_Grade) [![Gitpod Ready-to-Code](https://img.shields.io/badge/Gitpod-ready--to--code-blue?logo=gitpod)](https://gitpod.io/#https://github.com/matteobruni/tsparticles) [![Run on Repl.it](https://repl.it/badge/github/matteobruni/tsparticles)](https://repl.it/github/matteobruni/tsparticles)
 
-<<<<<<< HEAD
 <a href = "https://join.slack.com/t/tsparticles/shared_invite/enQtOTcxNTQxNjQ4NzkxLWE2MTZhZWExMWRmOWI5MTMxNjczOGE1Yjk0MjViYjdkYTUzODM3OTc5MGQ5MjFlODc4MzE0N2Q1OWQxZDc1YzI"> <img src = "https://particles.js.org/images/slack.png"> </a> <a href = "https://discord.gg/hACwv45Hme"> <img src = "https://particles.js.org/images/discord.png" height = "38px"> </a> <a href = "https://t.me/tsparticles"> <img src = "https://particles.js.org/images/telegram.png" width = "41px" height = "41px"> </a>
-=======
-[![Slack](https://particles.js.org/images/slack.png)](https://join.slack.com/t/tsparticles/shared_invite/enQtOTcxNTQxNjQ4NzkxLWE2MTZhZWExMWRmOWI5MTMxNjczOGE1Yjk0MjViYjdkYTUzODM3OTc5MGQ5MjFlODc4MzE0N2Q1OWQxZDc1YzI) [![Discord](https://particles.js.org/images/discord.png)](https://discord.gg/hACwv45Hme) [![Telegram](https://particles.js.org/images/telegram.png)](https://t.me/tsparticles)
->>>>>>> 93aafebe
 
 [![tsParticles Product Hunt](https://api.producthunt.com/widgets/embed-image/v1/featured.svg?post_id=186113&theme=light)](https://www.producthunt.com/posts/tsparticles?utm_source=badge-featured&utm_medium=badge&utm_souce=badge-tsparticles")
 
@@ -19,50 +15,50 @@
 
 ## Table of Contents
 
-* [Use for your website](#Do-you-want-to-use-it-on-your-website)
-    * [Library installation](#Library-installation)
-* [Official components for some of the most used frameworks](#Official-components-for-some-of-the-most-used-frameworks)
-    * [Angular](#Angular)
-    * [Inferno](#Inferno)
-    * [jQuery](#jQuery)
-    * [Preact](#Preact)
-    * [ReactJS](#ReactJS)
-    * [RiotJS](#RiotJS)
-    * [SolidJS](#SolidJS)
-    * [Svelte](#Svelte)
-    * [VueJS 2.x](#VueJS-2x)
-    * [VueJS 3.x](#VueJS-3x)
-    * [Web Components](#Web-Components)
-    * [WordPress](#WordPress)
-* [Presets](#Presets)
-    * [Big Circles](#Big-Circles)
-    * [Bubbles](#Bubbles)
-    * [Confetti](#Confetti)
-    * [Fire](#Fire)
-    * [Firefly](#Firefly)
-    * [Fireworks](#Fireworks)
-    * [Fountain](#fountain)
-    * [Links](#links)
-    * [Sea Anemone](#Sea-Anemone)
-    * [Snow](#Snow)
-    * [Stars](#Stars)
-    * [Triangles](#Triangles)
-* [Templates and Resources](#Templates-and-Resources)
-* [Demo / Generator](#Demo--Generator)
-    * [Characters as particles](#Characters-as-particles)
-    * [Mouse hover connections](#Mouse-hover-connections)
-    * [Polygon mask](#Polygon-mask)
-    * [Animated stars](#Animated-stars)
-    * [Nyan cat flying on scrolling stars](#Nyan-cat-flying-on-scrolling-stars)
-    * [Background Mask particles](#Background-Mask-particles)
-* [Migrating from Particles.js](#Migrating-from-Particlesjs)
-* [Plugins/Customizations](#PluginsCustomizations)
+- [Use for your website](#Do-you-want-to-use-it-on-your-website)
+  - [Library installation](#Library-installation)
+- [Official components for some of the most used frameworks](#Official-components-for-some-of-the-most-used-frameworks)
+  - [Angular](#Angular)
+  - [Inferno](#Inferno)
+  - [jQuery](#jQuery)
+  - [Preact](#Preact)
+  - [ReactJS](#ReactJS)
+  - [RiotJS](#RiotJS)
+  - [SolidJS](#SolidJS)
+  - [Svelte](#Svelte)
+  - [VueJS 2.x](#VueJS-2x)
+  - [VueJS 3.x](#VueJS-3x)
+  - [Web Components](#Web-Components)
+  - [WordPress](#WordPress)
+- [Presets](#Presets)
+  - [Big Circles](#Big-Circles)
+  - [Bubbles](#Bubbles)
+  - [Confetti](#Confetti)
+  - [Fire](#Fire)
+  - [Firefly](#Firefly)
+  - [Fireworks](#Fireworks)
+  - [Fountain](#fountain)
+  - [Links](#links)
+  - [Sea Anemone](#Sea-Anemone)
+  - [Snow](#Snow)
+  - [Stars](#Stars)
+  - [Triangles](#Triangles)
+- [Templates and Resources](#Templates-and-Resources)
+- [Demo / Generator](#Demo--Generator)
+  - [Characters as particles](#Characters-as-particles)
+  - [Mouse hover connections](#Mouse-hover-connections)
+  - [Polygon mask](#Polygon-mask)
+  - [Animated stars](#Animated-stars)
+  - [Nyan cat flying on scrolling stars](#Nyan-cat-flying-on-scrolling-stars)
+  - [Background Mask particles](#Background-Mask-particles)
+- [Migrating from Particles.js](#Migrating-from-Particlesjs)
+- [Plugins/Customizations](#PluginsCustomizations)
 
 ---
 
 ## Do you want to use it on your website?
 
-*Documentation and Development references [here](https://particles.js.org/docs/) 📖*
+_Documentation and Development references [here](https://particles.js.org/docs/) 📖_
 
 **This library is available on the two most popular CDNs and it's easy and ready to use, if you were using particles.js
 it's even easier**.
@@ -129,11 +125,7 @@
 
 // or
 
-<<<<<<< HEAD
 import { tsParticles } from "tsparticles-engine";
-=======
-import { tsParticles } from "tsparticles";
->>>>>>> 93aafebe
 ```
 
 The imported `tsParticles` is the same instance you have when including the script.
@@ -155,7 +147,6 @@
 **index.html**
 
 ```html
-
 <div id="tsparticles"></div>
 
 <script src="tsparticles.engine.min.js"></script>
@@ -168,47 +159,47 @@
 /* tsParticles.loadJSON(@dom-id, @path-json, @callback (optional)); */
 
 tsParticles
-    .loadJSON("tsparticles", "presets/default.json")
-    .then((container) => {
-        console.log("callback - tsparticles config loaded");
-    })
-    .catch((error) => {
-        console.error(error);
-    });
+  .loadJSON("tsparticles", "presets/default.json")
+  .then((container) => {
+    console.log("callback - tsparticles config loaded");
+  })
+  .catch((error) => {
+    console.error(error);
+  });
 
 //or
 
 /* tsParticles.load(@dom-id, @options); */
 
 tsParticles.load("tsparticles", {
+  /* options here */
+});
+
+//or
+
+/* tsParticles.loadFromArray(@dom-id, @options, @index (optional)); */
+
+tsParticles.loadFromArray("tsparticles", [
+  {
     /* options here */
-});
-
-//or
-
-/* tsParticles.loadFromArray(@dom-id, @options, @index (optional)); */
-
-tsParticles.loadFromArray("tsparticles", [
+  },
+  {
+    /* other options here */
+  },
+]);
+//random object
+
+tsParticles.loadFromArray(
+  "tsparticles",
+  [
     {
-        /* options here */
+      /* options here */
     },
     {
-        /* other options here */
+      /* other options here */
     },
-]);
-//random object
-
-tsParticles.loadFromArray(
-    "tsparticles",
-    [
-        {
-            /* options here */
-        },
-        {
-            /* other options here */
-        },
-    ],
-    1
+  ],
+  1
 ); //the second one
 // Important! If the index is not in range 0...<array.length, the index will be ignored.
 
@@ -219,7 +210,7 @@
 /* this will be fired from all particles loaded */
 
 tsParticles.setOnClickHandler((event, particles) => {
-    /* custom on click handler */
+  /* custom on click handler */
 });
 
 // now you can control the animations too, it's possible to pause and resume the animations
@@ -460,12 +451,12 @@
 ## Templates and Resources
 
 You can find some tsParticles related templates [here](https://github.com/tsparticles/templates). The templates are
-created for *Vanilla Javascript*, *ReactJS*, *VueJS*, *Angular*, *SvelteJS* and other frameworks.
+created for _Vanilla Javascript_, _ReactJS_, _VueJS_, _Angular_, _SvelteJS_ and other frameworks.
 
 The templates will vary, new ones can be created or older ones updated with latest features or changed to a better
 style. Check them out once in a while.
 
-If you created some good design with *tsParticles* feel free to submit a pull request with your cool template, you'll be
+If you created some good design with _tsParticles_ feel free to submit a pull request with your cool template, you'll be
 credited as the template author!
 
 <https://github.com/tsparticles/templates>
