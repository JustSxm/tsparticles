<<<<<<< HEAD
import type { Container, IParticle } from "tsparticles-engine";
import { Particle, ParticlesInteractorBase, Vector, clamp, getDistances } from "tsparticles-engine";
=======
import { Particle, ParticlesInteractorBase, Vector, clamp, getDistances, getRangeValue } from "tsparticles";
import type { Container } from "tsparticles";

type RepulseParticle = Particle & {
    repulse?: {
        distance: number;
        speed: number;
        factor: number;
    };
};
>>>>>>> 9afab98a

export class Repulser extends ParticlesInteractorBase {
    constructor(container: Container) {
        super(container);
    }

    isEnabled(particle: Particle): boolean {
        return particle.options.repulse.enabled;
    }

    reset(): void {
        // do nothing
    }

    async interact(p1: RepulseParticle): Promise<void> {
        const container = this.container;

        if (!p1.repulse) {
            const repulseOpt1 = p1.options.repulse;

            p1.repulse = {
                distance: getRangeValue(repulseOpt1.distance),
                speed: getRangeValue(repulseOpt1.speed),
                factor: getRangeValue(repulseOpt1.factor),
            };
        }

        const pos1 = p1.getPosition();

        const query = container.particles.quadTree.queryCircle(pos1, p1.repulse.distance);

        for (const p2 of query) {
            if (p1 === p2 || p2.destroyed) {
                continue;
            }

            const pos2 = p2.getPosition();
            const { dx, dy, distance } = getDistances(pos2, pos1);
            const velocity = p1.repulse.speed * p1.repulse.factor;
            if (distance > 0) {
                const repulseFactor = clamp((1 - Math.pow(distance / p1.repulse.distance, 2)) * velocity, 0, velocity);
                const normVec = Vector.create((dx / distance) * repulseFactor, (dy / distance) * repulseFactor);

                p2.position.addTo(normVec);
            } else {
                const velocityVec = Vector.create(velocity, velocity);

                p2.position.addTo(velocityVec);
            }
        }
    }
}<|MERGE_RESOLUTION|>--- conflicted
+++ resolved
@@ -1,9 +1,5 @@
-<<<<<<< HEAD
-import type { Container, IParticle } from "tsparticles-engine";
-import { Particle, ParticlesInteractorBase, Vector, clamp, getDistances } from "tsparticles-engine";
-=======
-import { Particle, ParticlesInteractorBase, Vector, clamp, getDistances, getRangeValue } from "tsparticles";
-import type { Container } from "tsparticles";
+import type { Container, Particle } from "tsparticles-engine";
+import { ParticlesInteractorBase, Vector, clamp, getDistances, getRangeValue } from "tsparticles-engine";
 
 type RepulseParticle = Particle & {
     repulse?: {
@@ -12,7 +8,6 @@
         factor: number;
     };
 };
->>>>>>> 9afab98a
 
 export class Repulser extends ParticlesInteractorBase {
     constructor(container: Container) {
