[![banner](https://particles.js.org/images/banner3.png)](https://particles.js.org)

# tsParticles Light Interaction

[![jsDelivr](https://data.jsdelivr.com/v1/package/npm/tsparticles-interaction-light/badge)](https://www.jsdelivr.com/package/npm/tsparticles-interaction-light)
[![npmjs](https://badge.fury.io/js/tsparticles-interaction-light.svg)](https://www.npmjs.com/package/tsparticles-interaction-light)
[![npmjs](https://img.shields.io/npm/dt/tsparticles-interaction-light)](https://www.npmjs.com/package/tsparticles-interaction-light)

[tsParticles](https://github.com/matteobruni/tsparticles) interaction plugin for light effect.

## How to use it

### CDN / Vanilla JS / jQuery

The CDN/Vanilla version JS has one required file in vanilla configuration:

Including the `tsparticles.interaction.light.min.js` file will export the function to load the interaction plugin:

<<<<<<< HEAD
```
=======
```text
>>>>>>> 72c66c36
loadLightInteraction
```

### Usage

Once the scripts are loaded you can set up `tsParticles` and the interaction plugin like this:

```javascript
loadLightInteraction(tsParticles);

tsParticles.load("tsparticles", {
  /* options */
});
```

### ESM / CommonJS

This package is compatible also with ES or CommonJS modules, firstly this needs to be installed, like this:

```shell
$ npm install tsparticles-interaction-light
```

or

```shell
$ yarn add tsparticles-interaction-light
```

Then you need to import it in the app, like this:

```javascript
<<<<<<< HEAD
const { tsParticles } = require("tsparticles-engine");
=======
const { tsParticles } = require("tsparticles");
>>>>>>> 72c66c36
const { loadLightInteraction } = require("tsparticles-interaction-light");

loadLightInteraction(tsParticles);
```

or

```javascript
<<<<<<< HEAD
import { tsParticles } from "tsparticles-engine";
=======
import { tsParticles } from "tsparticles";
>>>>>>> 72c66c36
import { loadLightInteraction } from "tsparticles-interaction-light";

loadLightInteraction(tsParticles);
```<|MERGE_RESOLUTION|>--- conflicted
+++ resolved
@@ -16,11 +16,7 @@
 
 Including the `tsparticles.interaction.light.min.js` file will export the function to load the interaction plugin:
 
-<<<<<<< HEAD
-```
-=======
 ```text
->>>>>>> 72c66c36
 loadLightInteraction
 ```
 
@@ -53,11 +49,7 @@
 Then you need to import it in the app, like this:
 
 ```javascript
-<<<<<<< HEAD
 const { tsParticles } = require("tsparticles-engine");
-=======
-const { tsParticles } = require("tsparticles");
->>>>>>> 72c66c36
 const { loadLightInteraction } = require("tsparticles-interaction-light");
 
 loadLightInteraction(tsParticles);
@@ -66,11 +58,7 @@
 or
 
 ```javascript
-<<<<<<< HEAD
 import { tsParticles } from "tsparticles-engine";
-=======
-import { tsParticles } from "tsparticles";
->>>>>>> 72c66c36
 import { loadLightInteraction } from "tsparticles-interaction-light";
 
 loadLightInteraction(tsParticles);
