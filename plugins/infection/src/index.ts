import type { Container, IPlugin, Engine, RecursivePartial } from "tsparticles-engine";
import { Options } from "tsparticles-engine";
import { InfectionInstance } from "./InfectionInstance";
import { ParticlesInfecter } from "./ParticlesInfecter";
import type { IInfectionOptions } from "./Options/Interfaces/IInfectionOptions";
import { Infection } from "./Options/Classes/Infection";

/**
 * @category Infection Plugin
 */
class Plugin implements IPlugin {
    readonly id;

    constructor() {
        this.id = "infection";
    }

    getPlugin(container: Container): InfectionInstance {
        return new InfectionInstance(container);
    }

    needsPlugin(options?: RecursivePartial<IInfectionOptions>): boolean {
        return options?.infection?.enable ?? false;
    }

    loadOptions(options: Options, source?: RecursivePartial<IInfectionOptions>): void {
        if (!this.needsPlugin(source)) {
            return;
        }

        const optionsCast = options as unknown as IInfectionOptions;
        let infectionOptions = optionsCast.infection as Infection;

        if (infectionOptions?.load === undefined) {
            optionsCast.infection = infectionOptions = new Infection();
        }

        infectionOptions.load(source?.infection);
    }
}

<<<<<<< HEAD
export async function loadInfectionPlugin(tsParticles: Engine): Promise<void> {
    const plugin = new Plugin();

    await tsParticles.addPlugin(plugin);
    await tsParticles.addInteractor("particlesInfection", (container) => new ParticlesInfecter(container));
=======
export function loadInfectionPlugin(engine: Engine): void {
    const plugin = new Plugin();

    engine.addPlugin(plugin);
    engine.addInteractor("particlesInfection", (container) => new ParticlesInfecter(container));
>>>>>>> 9a751333
}<|MERGE_RESOLUTION|>--- conflicted
+++ resolved
@@ -39,17 +39,9 @@
     }
 }
 
-<<<<<<< HEAD
-export async function loadInfectionPlugin(tsParticles: Engine): Promise<void> {
+export async function loadInfectionPlugin(engine: Engine): Promise<void> {
     const plugin = new Plugin();
 
-    await tsParticles.addPlugin(plugin);
-    await tsParticles.addInteractor("particlesInfection", (container) => new ParticlesInfecter(container));
-=======
-export function loadInfectionPlugin(engine: Engine): void {
-    const plugin = new Plugin();
-
-    engine.addPlugin(plugin);
-    engine.addInteractor("particlesInfection", (container) => new ParticlesInfecter(container));
->>>>>>> 9a751333
+    await engine.addPlugin(plugin);
+    await engine.addInteractor("particlesInfection", (container) => new ParticlesInfecter(container));
 }